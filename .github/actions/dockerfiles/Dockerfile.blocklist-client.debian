FROM rust:1.81.0-slim-bookworm as build

# Install dependencies.
RUN apt-get update
RUN apt-get install -y --no-install-recommends \
    libclang-dev \
    git \
    pkg-config \
    libssl-dev \
    make \
    protobuf-compiler \
    npm \
    default-jre && \
        apt-get clean && rm -rf /var/lib/apt/lists/*

RUN npm install -g pnpm@9
RUN npm install -g @openapitools/openapi-generator-cli

WORKDIR /code/sbtc
COPY . .
RUN make install && make build
RUN cargo build --bin blocklist-client

# Create Docker image to run the signer.
FROM debian:bookworm-slim AS blocklist-client
COPY --from=build /code/sbtc/target/debug/blocklist-client /usr/local/bin/blocklist-client
<<<<<<< HEAD
CMD ["/usr/local/bin/blocklist-client"]
=======
RUN apt-get update && apt-get install -y ca-certificates --no-install-recommends && \
        apt-get clean && rm -rf /var/lib/apt/lists/*
CMD ["/usr/local/bin/blocklist-client --config /blocklist-client-config.toml --migrate-db"]
>>>>>>> 4f5257ae
<|MERGE_RESOLUTION|>--- conflicted
+++ resolved
@@ -24,10 +24,6 @@
 # Create Docker image to run the signer.
 FROM debian:bookworm-slim AS blocklist-client
 COPY --from=build /code/sbtc/target/debug/blocklist-client /usr/local/bin/blocklist-client
-<<<<<<< HEAD
-CMD ["/usr/local/bin/blocklist-client"]
-=======
 RUN apt-get update && apt-get install -y ca-certificates --no-install-recommends && \
         apt-get clean && rm -rf /var/lib/apt/lists/*
-CMD ["/usr/local/bin/blocklist-client --config /blocklist-client-config.toml --migrate-db"]
->>>>>>> 4f5257ae
+CMD ["/usr/local/bin/blocklist-client"]