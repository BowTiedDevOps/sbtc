//! This module sets up logging for the application using `tracing_subscriber`
//! It provides functions to initialize logging in either JSON format or pretty format

use tracing_subscriber::fmt::time::UtcTime;
use tracing_subscriber::layer::SubscriberExt;
use tracing_subscriber::util::SubscriberInitExt;
use tracing_subscriber::EnvFilter;

/// Sets up logging based on the provided format preference
///
/// # Arguments
///
<<<<<<< HEAD
/// * `pretty` - A boolean that determines if the logging format should be pretty or JSON
=======
/// - `pretty` - A boolean that determines if the logging format should be pretty or JSON
>>>>>>> 12102d65
pub fn setup_logging(directives: &str, pretty: bool) {
    match pretty {
        true => setup_logging_pretty(directives),
        false => setup_logging_json(directives),
    }
}

fn setup_logging_json(directives: &str) {
    let main_layer = tracing_subscriber::fmt::layer()
        .json()
        .flatten_event(true)
        .with_target(false)
        .with_current_span(true)
        .with_span_list(true)
        .with_line_number(true)
        .with_file(true)
        .with_timer(UtcTime::rfc_3339());

    tracing_subscriber::registry()
        .with(EnvFilter::try_from_default_env().unwrap_or_else(|_| EnvFilter::new(directives)))
        .with(main_layer)
        .init()
}

fn setup_logging_pretty(directives: &str) {
    let main_layer = tracing_subscriber::fmt::layer()
        .pretty()
        .with_timer(UtcTime::rfc_3339());

    tracing_subscriber::registry()
        .with(EnvFilter::try_from_default_env().unwrap_or_else(|_| EnvFilter::new(directives)))
        .with(main_layer)
        .init()
}<|MERGE_RESOLUTION|>--- conflicted
+++ resolved
@@ -10,11 +10,7 @@
 ///
 /// # Arguments
 ///
-<<<<<<< HEAD
-/// * `pretty` - A boolean that determines if the logging format should be pretty or JSON
-=======
 /// - `pretty` - A boolean that determines if the logging format should be pretty or JSON
->>>>>>> 12102d65
 pub fn setup_logging(directives: &str, pretty: bool) {
     match pretty {
         true => setup_logging_pretty(directives),
