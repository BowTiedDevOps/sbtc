--- conflicted
+++ resolved
@@ -252,18 +252,7 @@
 
     tracing::debug!(topic = "withdrawal-create", "handled stacks event");
 
-<<<<<<< HEAD
-    Ok(CreateWithdrawalRequestBody {
-        amount: event.amount,
-        parameters: Box::new(WithdrawalParameters { max_fee: event.max_fee }),
-        recipient: event.recipient.to_hex_string(),
-        request_id: event.request_id,
-        stacks_block_hash: event.block_hash.to_hex(),
-        stacks_block_height,
-    })
-=======
     Ok(())
->>>>>>> a9db98c6
 }
 
 /// Processes a withdrawal rejection event by adding the event to the database.
