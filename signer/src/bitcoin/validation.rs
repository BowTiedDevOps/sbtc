//! validation of bitcoin transactions.

use std::collections::HashMap;
use std::collections::HashSet;

use bitcoin::relative::LockTime;
use bitcoin::Amount;
use bitcoin::OutPoint;
use bitcoin::ScriptBuf;
use bitcoin::XOnlyPublicKey;

use crate::bitcoin::utxo::FeeAssessment;
use crate::bitcoin::utxo::SignerBtcState;
use crate::context::Context;
use crate::context::SbtcLimits;
use crate::error::Error;
use crate::keys::PublicKey;
use crate::message::BitcoinPreSignRequest;
use crate::storage::model::BitcoinBlockHash;
use crate::storage::model::BitcoinBlockHeight;
use crate::storage::model::BitcoinTxId;
use crate::storage::model::BitcoinTxRef;
use crate::storage::model::BitcoinTxSigHash;
use crate::storage::model::BitcoinWithdrawalOutput;
use crate::storage::model::DkgSharesStatus;
use crate::storage::model::QualifiedRequestId;
use crate::storage::model::SignerVotes;
use crate::storage::DbRead;
use crate::DEPOSIT_DUST_LIMIT;
use crate::DEPOSIT_LOCKTIME_BLOCK_BUFFER;
use crate::WITHDRAWAL_BLOCKS_EXPIRY;
use crate::WITHDRAWAL_MIN_CONFIRMATIONS;

use super::utxo::DepositRequest;
use super::utxo::RequestRef;
use super::utxo::Requests;
use super::utxo::SignatureHash;
use super::utxo::UnsignedTransaction;
use super::utxo::WithdrawalRequest;

/// Cached validation data to avoid repeated DB queries
#[derive(Default)]
struct ValidationCache<'a> {
    deposit_reports: HashMap<&'a OutPoint, (DepositRequestReport, SignerVotes)>,
    withdrawal_reports: HashMap<&'a QualifiedRequestId, (WithdrawalRequestReport, SignerVotes)>,
}

/// The necessary information for validating a bitcoin transaction.
#[derive(Debug, Clone)]
pub struct BitcoinTxContext {
    /// This signer's current view of the chain tip of the canonical
    /// bitcoin blockchain. It is the block hash of the block on the
    /// bitcoin blockchain with the greatest height. On ties, we sort by
    /// the block hash descending and take the first one.
    pub chain_tip: BitcoinBlockHash,
    /// The block height of the bitcoin chain tip identified by the
    /// `chain_tip` field.
    pub chain_tip_height: BitcoinBlockHeight,
    /// This signer's public key.
    pub signer_public_key: PublicKey,
    /// The current aggregate key that was the output of DKG. The DKG
    /// shares associated with this aggregate key must have passed
    /// verification.
    pub aggregate_key: PublicKey,
}

/// This type is a container for all deposits and withdrawals that are part
/// of a transaction package.
#[derive(Debug, Clone, PartialEq)]
pub struct TxRequestIds {
    /// The deposit requests associated with the inputs in the transaction.
    pub deposits: Vec<OutPoint>,
    /// The withdrawal requests associated with the outputs in the current
    /// transaction.
    pub withdrawals: Vec<QualifiedRequestId>,
}

impl From<&Requests<'_>> for TxRequestIds {
    fn from(requests: &Requests) -> Self {
        let mut deposits = Vec::new();
        let mut withdrawals = Vec::new();
        for request in requests.iter() {
            match request {
                RequestRef::Deposit(deposit) => deposits.push(deposit.outpoint),
                RequestRef::Withdrawal(withdrawal) => withdrawals.push(withdrawal.qualified_id()),
            }
        }
        TxRequestIds { deposits, withdrawals }
    }
}

/// Check that this does not contain duplicate deposits or withdrawals.
pub fn is_unique(package: &[TxRequestIds]) -> bool {
    let mut deposits_set = HashSet::new();
    let mut withdrawal_request_id_set = HashSet::new();

    package.iter().all(|reqs| {
        let deposits = reqs.deposits.iter().all(|out| deposits_set.insert(out));
        let withdrawal_requests = reqs
            .withdrawals
            .iter()
            .all(|id| withdrawal_request_id_set.insert(id.request_id));

        deposits && withdrawal_requests
    })
}

impl BitcoinPreSignRequest {
    /// Check that the request object is valid
    // TODO: Have the type system do these checks. Perhaps TxRequestIds
    // should really be a wrapper around something like a (frozen)
    // NonEmptySet<Either<OutPoint, QualifiedRequestId>> with the
    // `request_package` field being a NonEmptySlice<TxRequestIds>.
    fn pre_validation(&self) -> Result<(), Error> {
        let no_requests = self
            .request_package
            .iter()
            .any(|x| x.deposits.is_empty() && x.withdrawals.is_empty());

        if no_requests || self.request_package.is_empty() {
            return Err(Error::PreSignContainsNoRequests);
        }

        if !is_unique(&self.request_package) {
            return Err(Error::DuplicateRequests);
        }

        if self.fee_rate <= 0.0 {
            return Err(Error::PreSignInvalidFeeRate(self.fee_rate));
        }

        Ok(())
    }

    async fn fetch_all_reports<D>(
        &self,
        db: &D,
        btc_ctx: &BitcoinTxContext,
    ) -> Result<ValidationCache, Error>
    where
        D: DbRead,
    {
        let mut cache = ValidationCache::default();

        let bitcoin_chain_tip = &btc_ctx.chain_tip;
        let maybe_stacks_chain_tip = db.get_stacks_chain_tip(bitcoin_chain_tip).await?;
        let Some(stacks_chain_tip) = maybe_stacks_chain_tip.map(|b| b.block_hash) else {
            return Err(Error::NoStacksChainTip);
        };

        for requests in &self.request_package {
            // Fetch all deposit reports and votes
            for outpoint in &requests.deposits {
                let txid = outpoint.txid.into();
                let output_index = outpoint.vout;

                let report_future = db.get_deposit_request_report(
                    bitcoin_chain_tip,
                    &txid,
                    output_index,
                    &btc_ctx.signer_public_key,
                );
                let Some(report) = report_future.await? else {
                    return Err(InputValidationResult::Unknown.into_error(btc_ctx));
                };

                let votes = db
                    .get_deposit_request_signer_votes(&txid, output_index, &btc_ctx.aggregate_key)
                    .await?;

                cache.deposit_reports.insert(outpoint, (report, votes));
            }

            // Fetch all withdrawal reports and votes
            for qualified_id in &requests.withdrawals {
                let report = db.get_withdrawal_request_report(
                    bitcoin_chain_tip,
                    &stacks_chain_tip,
                    qualified_id,
                    &btc_ctx.signer_public_key,
                );
                let Some(report) = report.await? else {
                    return Err(WithdrawalValidationResult::Unknown.into_error(btc_ctx));
                };

                let votes = db
                    .get_withdrawal_request_signer_votes(qualified_id, &btc_ctx.aggregate_key)
                    .await?;

                cache
                    .withdrawal_reports
                    .insert(qualified_id, (report, votes));
            }
        }
        Ok(cache)
    }

    fn assert_request_amount_limits(
        cache: &ValidationCache<'_>,
        limits: &SbtcLimits,
    ) -> Result<(), Error> {
        let max_mintable = limits.max_mintable_cap().to_sat();

        cache
            .deposit_reports
            .values()
            .try_fold(0u64, |acc, (report, _)| {
                acc.checked_add(report.amount)
                    .ok_or(Error::ExceedsSbtcSupplyCap {
                        total_amount: u64::MAX,
                        max_mintable,
                    })
                    .and_then(|sum| {
                        if sum > max_mintable {
                            Err(Error::ExceedsSbtcSupplyCap {
                                total_amount: sum,
                                max_mintable,
                            })
                        } else {
                            Ok(sum)
                        }
                    })
            })?;

        let rolling_limits = limits.rolling_withdrawal_limits();
        let withdrawn_total = rolling_limits.withdrawn_total;

        cache
            .withdrawal_reports
            .values()
            .try_fold(withdrawn_total, |acc, (report, _)| {
                let sum = acc.saturating_add(report.amount);
                if sum > rolling_limits.cap {
                    return Err(Error::ExceedsWithdrawalCap(WithdrawalCapContext {
                        amounts: sum,
                        cap: rolling_limits.cap,
                        cap_blocks: rolling_limits.blocks,
                        withdrawn_total,
                    }));
                }
                Ok(sum)
            })?;

        Ok(())
    }

    /// Construct the reports for each request that this transaction will
    /// service.
    pub async fn construct_package_sighashes<C>(
        &self,
        ctx: &C,
        btc_ctx: &BitcoinTxContext,
    ) -> Result<Vec<BitcoinTxValidationData>, Error>
    where
        C: Context + Send + Sync,
    {
        // Let's do basic validation of the request object itself.
        self.pre_validation()?;
        let db = ctx.get_storage();
        let cache = self.fetch_all_reports(&db, btc_ctx).await?;

        // We now check that the withdrawal amounts adhere to the rolling
        // limits. We check the individual withdrawal caps later.
        let limits = ctx.state().get_current_limits();
        Self::assert_request_amount_limits(&cache, &limits)?;

        let signer_utxo = db
            .get_signer_utxo(&btc_ctx.chain_tip)
            .await?
            .ok_or(Error::MissingSignerUtxo)?;

        let mut signer_state = SignerBtcState {
            fee_rate: self.fee_rate,
            utxo: signer_utxo,
            public_key: bitcoin::XOnlyPublicKey::from(btc_ctx.aggregate_key),
            last_fees: self.last_fees,
            magic_bytes: [b'T', b'3'], //TODO(#472): Use the correct magic bytes.
        };
        let mut outputs = Vec::new();

        for requests in self.request_package.iter() {
            let (output, new_signer_state) = self
                .construct_tx_sighashes(ctx, btc_ctx, requests, signer_state, &cache)
                .await?;
            signer_state = new_signer_state;
            outputs.push(output);
        }

        Ok(outputs)
    }

    /// Construct the validation for each request that this transaction
    /// will service.
    ///
    /// This function returns the new signer bitcoin state if we were to
    /// sign and confirmed the bitcoin transaction created using the given
    /// inputs and outputs.
    async fn construct_tx_sighashes<'a, C>(
        &self,
        ctx: &C,
        btc_ctx: &BitcoinTxContext,
        requests: &'a TxRequestIds,
        signer_state: SignerBtcState,
        cache: &ValidationCache<'a>,
    ) -> Result<(BitcoinTxValidationData, SignerBtcState), Error>
    where
        C: Context + Send + Sync,
    {
        let mut deposits = Vec::with_capacity(requests.deposits.len());
        let mut withdrawals = Vec::with_capacity(requests.withdrawals.len());

        for outpoint in requests.deposits.iter() {
            let (report, votes) = cache
                .deposit_reports
                .get(outpoint)
                // This should never happen because we have already validated that we have all the reports.
                .ok_or_else(|| InputValidationResult::Unknown.into_error(btc_ctx))?;
            deposits.push((report.to_deposit_request(votes), report.clone()));
        }

        for id in requests.withdrawals.iter() {
            let (report, votes) = cache
                .withdrawal_reports
                .get(id)
                // This should never happen because we have already validated that we have all the reports.
                .ok_or_else(|| WithdrawalValidationResult::Unknown.into_error(btc_ctx))?;
            withdrawals.push((report.to_withdrawal_request(votes), report.clone()));
        }

        deposits.sort_by_key(|(request, _)| request.outpoint);
        withdrawals.sort_by_key(|(_, report)| report.id);
        let reports = SbtcReports {
            deposits,
            withdrawals,
            signer_state,
        };
        let mut signer_state = signer_state;
        let tx = reports.create_transaction()?;
        let sighashes = tx.construct_digests()?;

        signer_state.utxo = tx.new_signer_utxo();
        // The first transaction is the only one whose input UTXOs that
        // have all been confirmed. Moreover, the fees that it sets aside
        // are enough to make up for the remaining transactions in the
        // transaction package. With that in mind, we do not need to bump
        // their fees anymore in order for them to be accepted by the
        // network.
        signer_state.last_fees = None;
        let out = BitcoinTxValidationData {
            signer_sighash: sighashes.signer_sighash(),
            deposit_sighashes: sighashes.deposit_sighashes(),
            chain_tip: btc_ctx.chain_tip,
            tx: tx.tx.clone(),
            tx_fee: Amount::from_sat(tx.tx_fee),
            reports,
            chain_tip_height: btc_ctx.chain_tip_height,
            sbtc_limits: ctx.state().get_current_limits(),
        };

        Ok((out, signer_state))
    }
}

/// An intermediate struct to aid in computing validation of deposits and
/// withdrawals and transforming the computed sighash into a
/// [`BitcoinTxSigHash`].
#[derive(Debug)]
pub struct BitcoinTxValidationData {
    /// The sighash of the signers' prevout
    pub signer_sighash: SignatureHash,
    /// The sighash of each of the deposit request prevout
    pub deposit_sighashes: Vec<SignatureHash>,
    /// The computed deposits and withdrawals reports.
    pub reports: SbtcReports,
    /// The chain tip at the time that this signer received the sign
    /// request.
    pub chain_tip: BitcoinBlockHash,
    /// The transaction that we are (implicitly) requested to help sign.
    pub tx: bitcoin::Transaction,
    /// the transaction fee in sats
    pub tx_fee: Amount,
    /// the chain tip height.
    pub chain_tip_height: BitcoinBlockHeight,
    /// The current sBTC limits.
    pub sbtc_limits: SbtcLimits,
}

impl BitcoinTxValidationData {
    /// Construct the sighashes for the inputs of the associated
    /// transaction.
    ///
    /// This function coalesces the information contained in this struct
    /// into a list of sighashes and a summary of how validation went for
    /// each of them. Signing a sighash depends on
    /// 1. The entire transaction passing an "aggregate" validation. This
    ///    means that each input and output is unfulfilled, and doesn't
    ///    violate protocol rules, such as max fees, lock-time rules, and
    ///    so on.
    /// 2. That the signer has not rejected/blocked any of the deposits or
    ///    withdrawals in the transaction.
    /// 3. That the signer is a party to signing set that controls the
    ///    public key locking the transaction output.
    pub fn to_input_rows(&self) -> Vec<BitcoinTxSigHash> {
        // If any of the inputs or outputs fail validation, then the
        // transaction is invalid, so we won't sign any of the inputs or
        // outputs.
        let is_valid_tx = self.is_valid_tx();

        let validation_results = self.reports.deposits.iter().map(|(_, report)| {
            report.validate(
                self.chain_tip_height,
                &self.tx,
                self.tx_fee,
                &self.sbtc_limits,
            )
        });

        // just a sanity check
        debug_assert_eq!(self.deposit_sighashes.len(), self.reports.deposits.len());

        let deposit_sighashes = self
            .deposit_sighashes
            .iter()
            .copied()
            .zip(validation_results);

        // We know the signers' input is valid. We started by fetching it
        // from our database, so we know it is unspent and valid. Later,
        // each of the signer's inputs were created as part of a
        // transaction chain, so each one is unspent and locked by the
        // signers' "aggregate" private key.
        [(self.signer_sighash, InputValidationResult::Ok)]
            .into_iter()
            .chain(deposit_sighashes)
            .map(|(sighash, validation_result)| BitcoinTxSigHash {
                txid: sighash.txid.into(),
                sighash: sighash.sighash.into(),
                chain_tip: self.chain_tip,
                aggregate_key: sighash.aggregate_key.into(),
                prevout_txid: sighash.outpoint.txid.into(),
                prevout_output_index: sighash.outpoint.vout,
                prevout_type: sighash.prevout_type,
                validation_result,
                is_valid_tx,
                will_sign: is_valid_tx && validation_result == InputValidationResult::Ok,
            })
            .collect()
    }

    /// Construct objects with withdrawal output identifier with the
    /// validation result.
    pub fn to_withdrawal_rows(&self) -> Vec<BitcoinWithdrawalOutput> {
        let bitcoin_txid = self.tx.compute_txid().into();

        let is_valid_tx = self.is_valid_tx();
        // If we ever construct a transaction with more than u32::MAX then
        // we are dealing with a very different Bitcoin and Stacks than we
        // started with, and there are other things that we need to change
        // first.
        self.reports
            .withdrawals
            .iter()
            .enumerate()
            .map(|(output_index, (_, report))| BitcoinWithdrawalOutput {
                bitcoin_txid,
                bitcoin_chain_tip: self.chain_tip,
                output_index: output_index as u32 + 2,
                request_id: report.id.request_id,
                stacks_txid: report.id.txid,
                stacks_block_hash: report.id.block_hash,
                validation_result: report.validate(
                    self.chain_tip_height,
                    output_index + 2,
                    &self.tx,
                    self.tx_fee,
                    &self.sbtc_limits,
                ),
                is_valid_tx,
            })
            .collect()
    }

    /// Check whether the transaction is valid. This determines whether
    /// this signer will sign any of the sighashes for the transaction
    ///
    /// This checks that all deposits and withdrawals pass validation. Note
    /// that the transaction can still pass validation if this signer is
    /// not a part of the signing set locking one or more deposits, or if
    /// the DKG shares locking one of the deposit inputs have not passed
    /// verification for the signer. In such cases, it will just sign for
    /// the deposits that it can.
    pub fn is_valid_tx(&self) -> bool {
        // A transaction is invalid if it is not servicing any deposit or
        // withdrawal requests. Doing so costs fees and the signers do not
        // gain anything by permitting such a transaction.
        if self.reports.deposits.is_empty() && self.reports.withdrawals.is_empty() {
            return false;
        }

        let chain_tip_height = self.chain_tip_height;
        let tx = &self.tx;
        let tx_fee = self.tx_fee;
        let sbtc_limits = &self.sbtc_limits;

        let deposit_validation_results = self.reports.deposits.iter().all(|(_, report)| {
            matches!(
                report.validate(chain_tip_height, tx, tx_fee, sbtc_limits),
                InputValidationResult::Ok
                    | InputValidationResult::CannotSignUtxo
                    | InputValidationResult::DkgSharesUnverified
                    | InputValidationResult::DkgSharesVerifyFailed
            )
        });

        let withdrawal_validation_results =
            self.reports
                .withdrawals
                .iter()
                .enumerate()
                .all(|(index, (_, report))| {
                    let output_index = index + 2;
                    let result =
                        report.validate(chain_tip_height, output_index, tx, tx_fee, sbtc_limits);
                    result == WithdrawalValidationResult::Ok
                });

        deposit_validation_results && withdrawal_validation_results
    }
}

/// The set of sBTC requests with additional relevant
/// information used to construct the next transaction package.
#[derive(Debug)]
pub struct SbtcReports {
    /// Deposit requests with how the signers voted for them.
    pub deposits: Vec<(DepositRequest, DepositRequestReport)>,
    /// Withdrawal requests with how the signers voted for them.
    pub withdrawals: Vec<(WithdrawalRequest, WithdrawalRequestReport)>,
    /// Summary of the Signers' UTXO and information necessary for
    /// constructing their next UTXO.
    pub signer_state: SignerBtcState,
}

impl SbtcReports {
    /// Create the transaction with witness data using the requests.
    pub fn create_transaction(&self) -> Result<UnsignedTransaction, Error> {
        let deposits = self
            .deposits
            .iter()
            .map(|(request, _)| RequestRef::Deposit(request));
        let withdrawals = self
            .withdrawals
            .iter()
            .map(|(request, _)| RequestRef::Withdrawal(request));

        let state = &self.signer_state;
        let requests = Requests::new(deposits.chain(withdrawals).collect());

        UnsignedTransaction::new_stub(requests, state)
    }
}

/// The responses for validation of a sweep transaction on bitcoin.
#[derive(Debug, Clone, Copy, Hash, PartialEq, Eq, PartialOrd, Ord, sqlx::Type)]
#[sqlx(type_name = "TEXT", rename_all = "snake_case")]
#[cfg_attr(feature = "testing", derive(fake::Dummy))]
pub enum InputValidationResult {
    /// The deposit request passed validation
    Ok,
    /// The deposit request amount is below the allowed per-deposit minimum.
    AmountTooLow,
    /// The deposit request amount, less the fees, would be rejected from
    /// the smart contract during the complete-deposit contract call.
    MintAmountBelowDustLimit,
    /// The deposit request amount exceeds the allowed per-deposit cap.
    AmountTooHigh,
    /// The assessed fee exceeds the max-fee in the deposit request.
    FeeTooHigh,
    /// The signer is not part of the signer set that generated the
    /// aggregate public key used to lock the deposit funds.
    ///
    /// TODO: For v1 every signer should be able to sign for all deposits,
    /// but for v2 this will not be the case. So we'll need to decide
    /// whether a particular deposit cannot be signed by a particular
    /// signers means that the entire transaction is rejected from that
    /// signer.
    CannotSignUtxo,
    /// The deposit transaction has been confirmed on a bitcoin block
    /// that is not part of the canonical bitcoin blockchain.
    TxNotOnBestChain,
    /// The deposit UTXO has already been spent.
    DepositUtxoSpent,
    /// The DKG shares associated with the aggregate key locking the
    /// deposit spend path of the deposit UTXO has failed verification.
    DkgSharesVerifyFailed,
    /// The DKG shares associated with the aggregate key locking the
    /// deposit spend path has not been verified. We are not sure whether
    /// the signers can produce a signature for these shares.
    DkgSharesUnverified,
    /// Given the current time and block height, it would be imprudent to
    /// attempt to sweep in a deposit request with the given lock-time.
    LockTimeExpiry,
    /// The signer does not have a record of their vote on the deposit
    /// request in their database.
    NoVote,
    /// The signer has rejected the deposit request.
    RejectedRequest,
    /// The signer does not have a record of the deposit request in their
    /// database.
    Unknown,
    /// The locktime in the reclaim script is in time units and that is not
    /// supported. This shouldn't happen, since we will not put it in our
    /// database is this is the case.
    UnsupportedLockTime,
}

impl InputValidationResult {
    fn into_error(self, ctx: &BitcoinTxContext) -> Error {
        Error::BitcoinValidation(Box::new(BitcoinValidationError {
            error: BitcoinSweepErrorMsg::Deposit(self),
            context: ctx.clone(),
        }))
    }
}

/// The responses for validation of the outputs of a sweep transaction on
/// bitcoin.
#[derive(Debug, Clone, Copy, Hash, PartialEq, Eq, PartialOrd, Ord, sqlx::Type)]
#[sqlx(type_name = "TEXT", rename_all = "snake_case")]
#[cfg_attr(feature = "testing", derive(fake::Dummy))]
pub enum WithdrawalValidationResult {
    /// The withdrawal request passed validation
    Ok,
    /// The withdrawal request amount exceeds the allowed per-withdrawal cap
    AmountTooHigh,
    /// The withdrawal request amount is below the bitcoin dust amount.
    AmountIsDust,
    /// The assessed fee exceeds the max-fee in the withdrawal request.
    FeeTooHigh,
    /// The signer does not have a record of their vote on the withdrawal
    /// request in their database.
    NoVote,
    /// The withdrawal request has expired. This means that too many
    /// bitcoin blocks have been observed since observing the Stacks
    /// block that confirmed the transaction creating the withdrawal
    /// request.
    RequestExpired,
    /// The withdrawal request has already been fulfilled by a sweep
    /// transaction that has been confirmed on the canonical bitcoin
    /// blockchain.
    RequestFulfilled,
    /// The withdrawal request is not deemed final. This means that not
    /// enough bitcoin blocks have been observed since observing the Stacks
    /// block that confirmed the transaction creating the withdrawal
    /// request.
    RequestNotFinal,
    /// The signer has rejected the withdrawal request.
    RequestRejected,
    /// The transaction that created the withdrawal request has been
    /// confirmed by a stacks block that is not part of the canonical
    /// Stacks blockchain.
    TxNotOnBestChain,
    /// The signer does not have a record of the withdrawal request in
    /// their database.
    Unknown,
}

/// A struct containing context information for when a collection of
/// withdrawals exceeds the rolling withdrawal limits.
#[derive(Debug, PartialEq, Eq)]
pub struct WithdrawalCapContext {
    /// The new withdrawal amount, including the currently withdrawn total,
    /// if some of the proposed withdrawals would be swept. This amount is
    /// in sats.
    pub amounts: u64,
    /// The rolling withdrawal maximum in sats.
    pub cap: u64,
    /// The number of bitcoin blocks that are used in the rolling
    /// withdrawal cap.
    pub cap_blocks: u16,
    /// The currently withdrawal total over the last N bitcoin blocks in
    /// sats.
    pub withdrawn_total: u64,
}

impl WithdrawalValidationResult {
    /// Make into a crate error
    pub fn into_error(self, ctx: &BitcoinTxContext) -> Error {
        Error::BitcoinValidation(Box::new(BitcoinValidationError {
            error: BitcoinSweepErrorMsg::Withdrawal(self),
            context: ctx.clone(),
        }))
    }
}

/// The responses for validation of a sweep transaction on bitcoin.
#[derive(Debug, thiserror::Error, PartialEq, Eq, Copy, Clone)]
pub enum BitcoinSweepErrorMsg {
    /// The error has something to do with the inputs.
    #[error("deposit error")]
    Deposit(InputValidationResult),
    /// The error has something to do with the outputs.
    #[error("withdrawal error")]
    Withdrawal(WithdrawalValidationResult),
}

/// A struct for a bitcoin validation error containing all the necessary
/// context.
#[derive(Debug)]
pub struct BitcoinValidationError {
    /// The specific error that happened during validation.
    pub error: BitcoinSweepErrorMsg,
    /// The additional information that was used when trying to validate
    /// the bitcoin transaction. This includes the public key of the signer
    /// that was attempting to generate the transaction.
    pub context: BitcoinTxContext,
}

impl std::fmt::Display for BitcoinValidationError {
    fn fmt(&self, f: &mut std::fmt::Formatter<'_>) -> std::fmt::Result {
        // TODO(191): Add the other variables to the error message.
        self.error.fmt(f)
    }
}

impl std::error::Error for BitcoinValidationError {
    fn source(&self) -> Option<&(dyn std::error::Error + 'static)> {
        Some(&self.error)
    }
}

/// An enum for the confirmation status of a deposit request.
#[derive(Debug, Clone, Copy, PartialEq, Eq)]
pub enum DepositConfirmationStatus {
    /// We have a record of the deposit request transaction, and it has
    /// been confirmed on the canonical bitcoin blockchain. We have not
    /// spent these funds. The integer is the height of the block
    /// confirming the deposit request.
    Confirmed(BitcoinBlockHeight, BitcoinBlockHash),
    /// We have a record of the deposit request being included as an input
    /// in another bitcoin transaction that has been confirmed on the
    /// canonical bitcoin blockchain.
    Spent(BitcoinTxId),
    /// We have a record of the deposit request transaction, and it has not
    /// been confirmed on the canonical bitcoin blockchain.
    ///
    /// Usually we will almost certainly have a record of a deposit
    /// request, and we require that the deposit transaction be confirmed
    /// before we write it to our database. But the deposit transaction can
    /// be affected by a bitcoin reorg, where it is no longer confirmed on
    /// the canonical bitcoin blockchain. If this happens when we query for
    /// the status then it will come back as unconfirmed.
    Unconfirmed,
}

/// A struct for the status report summary of a deposit request for use
/// in validation.
#[derive(Debug, Clone, PartialEq, Eq)]
pub struct DepositRequestReport {
    /// The deposit UTXO outpoint that uniquely identifies the deposit.
    pub outpoint: OutPoint,
    /// The confirmation status of the deposit request transaction.
    pub status: DepositConfirmationStatus,
    /// Whether this signer was part of the signing set associated with the
    /// deposited funds. If the signer is not part of the signing set, then
    /// we do not do a check of whether we will accept it otherwise.
    ///
    /// This will only be `None` if we do not have a record of the deposit
    /// request.
    pub can_sign: Option<bool>,
    /// Whether this signers' blocklist client accepted the deposit request
    /// or not. This should only be `None` if we do not have a record of
    /// the deposit request.
    pub can_accept: Option<bool>,
    /// The deposit amount
    pub amount: u64,
    /// The max fee embedded in the deposit request.
    pub max_fee: u64,
    /// The lock_time in the reclaim script
    pub lock_time: LockTime,
    /// The deposit script used so that the signers' can spend funds.
    pub deposit_script: ScriptBuf,
    /// The reclaim script for the deposit.
    pub reclaim_script: ScriptBuf,
    /// The public key used in the deposit script.
    pub signers_public_key: XOnlyPublicKey,
    /// The status of the DKG shares associated with the above
    /// `signers_public_key`.
    pub dkg_shares_status: Option<DkgSharesStatus>,
}

impl DepositRequestReport {
    /// Validate that the deposit request is okay given the report.
    fn validate<F>(
        &self,
        chain_tip_height: BitcoinBlockHeight,
        tx: &F,
        tx_fee: Amount,
        sbtc_limits: &SbtcLimits,
    ) -> InputValidationResult
    where
        F: FeeAssessment,
    {
        let confirmed_block_height = match self.status {
            // Deposit requests are only written to the database after they
            // have been confirmed, so this means that we have a record of
            // the request, but it has not been confirmed on the canonical
            // bitcoin blockchain.
            DepositConfirmationStatus::Unconfirmed => {
                return InputValidationResult::TxNotOnBestChain;
            }
            // This means that we have a record of the deposit UTXO being
            // spent in a sweep transaction that has been confirmed on the
            // canonical bitcoin blockchain.
            DepositConfirmationStatus::Spent(_) => {
                return InputValidationResult::DepositUtxoSpent;
            }
            // The deposit has been confirmed on the canonical bitcoin
            // blockchain and remains unspent by us.
            DepositConfirmationStatus::Confirmed(block_height, _) => block_height,
        };

        if self.amount < sbtc_limits.per_deposit_minimum().to_sat() {
            return InputValidationResult::AmountTooLow;
        }

        if self.amount > sbtc_limits.per_deposit_cap().to_sat() {
            return InputValidationResult::AmountTooHigh;
        }

        // We only sweep a deposit if the depositor cannot reclaim the
        // deposit within the next DEPOSIT_LOCKTIME_BLOCK_BUFFER blocks.
        let deposit_age = chain_tip_height.saturating_sub(confirmed_block_height);

        match self.lock_time {
            LockTime::Blocks(height) => {
                let max_age = height.value().saturating_sub(DEPOSIT_LOCKTIME_BLOCK_BUFFER) as u64;
                if deposit_age >= max_age.into() {
                    return InputValidationResult::LockTimeExpiry;
                }
            }
            LockTime::Time(_) => {
                return InputValidationResult::UnsupportedLockTime;
            }
        }

        let Some(assessed_fee) = tx.assess_input_fee(&self.outpoint, tx_fee) else {
            return InputValidationResult::Unknown;
        };

        if assessed_fee.to_sat() > self.max_fee.min(self.amount) {
            return InputValidationResult::FeeTooHigh;
        }

        if self.amount.saturating_sub(assessed_fee.to_sat()) < DEPOSIT_DUST_LIMIT {
            return InputValidationResult::MintAmountBelowDustLimit;
        }

        // Let's check whether we rejected this deposit.
        match self.can_accept {
            Some(true) => (),
            // If we are here, we know that we have a record for the
            // deposit request, but we have not voted on it yet, so we do
            // not know if we can sign for it.
            None => return InputValidationResult::NoVote,
            Some(false) => return InputValidationResult::RejectedRequest,
        }

        match self.can_sign {
            Some(true) => (),
            // In this case we know that we cannot sign for the deposit
            // because it is locked with a public key where the current
            // signer is not part of the signing set.
            Some(false) => return InputValidationResult::CannotSignUtxo,
            // We shouldn't ever get None here, since we know that we can
            // accept the request. We do the check for whether we can sign
            // the request at that the same time as the can_accept check.
            None => return InputValidationResult::NoVote,
        }

        // We do not sign for inputs where we have not verified the
        // aggregate key locking the UTXO. If our shares have not been
        // verified then sending signature shares could be harmful overall.
        match self.dkg_shares_status {
            Some(DkgSharesStatus::Verified) => {}
            Some(DkgSharesStatus::Unverified) => return InputValidationResult::DkgSharesUnverified,
            Some(DkgSharesStatus::Failed) => return InputValidationResult::DkgSharesVerifyFailed,
            None => return InputValidationResult::CannotSignUtxo,
        }

        InputValidationResult::Ok
    }

    /// As deposit request.
    fn to_deposit_request(&self, votes: &SignerVotes) -> DepositRequest {
        DepositRequest {
            outpoint: self.outpoint,
            max_fee: self.max_fee,
            amount: self.amount,
            deposit_script: self.deposit_script.clone(),
            reclaim_script: self.reclaim_script.clone(),
            signers_public_key: self.signers_public_key,
            signer_bitmap: votes.into(),
        }
    }
}

/// An enum for the confirmation status of a withdrawal request.
#[derive(Debug, Clone, Copy, PartialEq, Eq, PartialOrd, Ord)]
pub enum WithdrawalRequestStatus {
    /// We have a record of the withdrawal request transaction, and it is
    /// confirmed by a block on the canonical Stacks blockchain. We have
    /// not fulfilled the request.
    Confirmed,
    /// We have a record of the withdrawal request being included as an
    /// output in another bitcoin transaction that has been confirmed on
    /// the canonical bitcoin blockchain.
    Fulfilled(BitcoinTxRef),
    /// We have a record of the transaction that created the withdrawal
    /// request, but it is not confirmed on the canonical Stacks blockchain
    /// and the withdrawal request has not been fulfilled.
    Unconfirmed,
}

/// A struct for the status report summary of a withdrawal request for use
/// in validation.
#[derive(Debug, Clone, PartialEq, Eq, PartialOrd, Ord)]
pub struct WithdrawalRequestReport {
    /// The unique identifier for the request. It includes the ID generated
    /// by the smart contract when the `initiate-withdrawal-request` public
    /// function was called along with the transaction ID and Stacks block
    /// ID.
    pub id: QualifiedRequestId,
    /// The confirmation status of the withdrawal request transaction.
    pub status: WithdrawalRequestStatus,
    /// The amount of BTC, in sats, to withdraw.
    pub amount: u64,
    /// The max fee amount to use for the bitcoin transaction sweeping out
    /// the funds.
    pub max_fee: u64,
    /// The script_pubkey of the output.
    pub recipient: ScriptBuf,
    /// Whether this signers' blocklist client accepted the withdrawal
    /// request or not. This should only be `None` if we do not have a
    /// record of the withdrawal request.
    pub is_accepted: Option<bool>,
    /// The height of the bitcoin chain tip during the execution of the
    /// contract call that generated the withdrawal request.
    pub bitcoin_block_height: BitcoinBlockHeight,
}

impl WithdrawalRequestReport {
    /// Validate that the withdrawal request is okay given the report.
    ///
    /// See https://github.com/stacks-network/sbtc/issues/741 for the
    /// validation rules for withdrawal requests.
    pub fn validate<F>(
        &self,
        bitcoin_chain_tip_height: BitcoinBlockHeight,
        output_index: usize,
        tx: &F,
        tx_fee: Amount,
        sbtc_limits: &SbtcLimits,
    ) -> WithdrawalValidationResult
    where
        F: FeeAssessment,
    {
        match self.status {
            WithdrawalRequestStatus::Confirmed => {}
            WithdrawalRequestStatus::Unconfirmed => {
                return WithdrawalValidationResult::TxNotOnBestChain
            }
            WithdrawalRequestStatus::Fulfilled(_) => {
                return WithdrawalValidationResult::RequestFulfilled
            }
        }

        match self.is_accepted {
            Some(true) => (),
            None => return WithdrawalValidationResult::NoVote,
            Some(false) => return WithdrawalValidationResult::RequestRejected,
        }

        if self.amount > sbtc_limits.per_withdrawal_cap().to_sat() {
            return WithdrawalValidationResult::AmountTooHigh;
        }

        if self.amount < self.recipient.minimal_non_dust().to_sat() {
            return WithdrawalValidationResult::AmountIsDust;
        }

        let block_wait = bitcoin_chain_tip_height.saturating_sub(self.bitcoin_block_height);
        if block_wait < WITHDRAWAL_MIN_CONFIRMATIONS.into() {
            return WithdrawalValidationResult::RequestNotFinal;
        }

        if block_wait > WITHDRAWAL_BLOCKS_EXPIRY.into() {
            return WithdrawalValidationResult::RequestExpired;
        }

        let Some(assessed_fee) = tx.assess_output_fee(output_index, tx_fee) else {
            // If we hit this, then there is a programming error somewhere
            return WithdrawalValidationResult::Unknown;
        };

        if assessed_fee.to_sat() > self.max_fee {
            return WithdrawalValidationResult::FeeTooHigh;
        }

        WithdrawalValidationResult::Ok
    }

    fn to_withdrawal_request(&self, votes: &SignerVotes) -> WithdrawalRequest {
        WithdrawalRequest {
            request_id: self.id.request_id,
            txid: self.id.txid,
            block_hash: self.id.block_hash,
            amount: self.amount,
            max_fee: self.max_fee,
            script_pubkey: self.recipient.clone().into(),
            signer_bitmap: votes.into(),
        }
    }
}

#[cfg(test)]
mod tests {
    use std::sync::LazyLock;

    use bitcoin::hashes::Hash as _;
    use bitcoin::ScriptBuf;
    use bitcoin::Sequence;
    use bitcoin::TxIn;
    use bitcoin::TxOut;
    use bitcoin::Txid;
    use bitcoin::Witness;
    use secp256k1::SECP256K1;
    use test_case::test_case;

    use crate::context::RollingWithdrawalLimits;
    use crate::context::SbtcLimits;
    use crate::storage::model::BitcoinBlockHeight;
    use crate::storage::model::StacksBlockHash;
    use crate::storage::model::StacksTxId;

    use super::*;

    /// A helper struct to aid in testing of deposit validation.
    #[derive(Debug)]
    struct DepositReportErrorMapping {
        report: DepositRequestReport,
        status: InputValidationResult,
        chain_tip_height: BitcoinBlockHeight,
        limits: SbtcLimits,
    }

    const TX_FEE: Amount = Amount::from_sat(10000);

    #[test_case(DepositReportErrorMapping {
        report: DepositRequestReport {
            status: DepositConfirmationStatus::Unconfirmed,
            can_sign: Some(true),
            can_accept: Some(true),
            amount: 100_000_000,
            max_fee: u64::MAX,
            lock_time: LockTime::from_height(u16::MAX),
            outpoint: OutPoint::null(),
            deposit_script: ScriptBuf::new(),
            reclaim_script: ScriptBuf::new(),
            signers_public_key: *sbtc::UNSPENDABLE_TAPROOT_KEY,
            dkg_shares_status: Some(DkgSharesStatus::Verified),
        },
        status: InputValidationResult::TxNotOnBestChain,
        chain_tip_height: 2.into(),
        limits: SbtcLimits::new_per_deposit(0, u64::MAX),
    }; "deposit-reorged")]
    #[test_case(DepositReportErrorMapping {
        report: DepositRequestReport {
            status: DepositConfirmationStatus::Spent(BitcoinTxId::from([1; 32])),
            can_sign: Some(true),
            can_accept: Some(true),
            amount: 100_000_000,
            max_fee: u64::MAX,
            lock_time: LockTime::from_height(u16::MAX),
            outpoint: OutPoint::null(),
            deposit_script: ScriptBuf::new(),
            reclaim_script: ScriptBuf::new(),
            signers_public_key: *sbtc::UNSPENDABLE_TAPROOT_KEY,
            dkg_shares_status: Some(DkgSharesStatus::Verified),
        },
        status: InputValidationResult::DepositUtxoSpent,
        chain_tip_height: 2.into(),
        limits: SbtcLimits::new_per_deposit(0, u64::MAX),
    }; "deposit-spent")]
    #[test_case(DepositReportErrorMapping {
        report: DepositRequestReport {
            status: DepositConfirmationStatus::Confirmed(0.into(), BitcoinBlockHash::from([0; 32])),
            can_sign: None,
            can_accept: None,
            amount: 100_000_000,
            max_fee: u64::MAX,
            lock_time: LockTime::from_height(u16::MAX),
            outpoint: OutPoint::null(),
            deposit_script: ScriptBuf::new(),
            reclaim_script: ScriptBuf::new(),
            signers_public_key: *sbtc::UNSPENDABLE_TAPROOT_KEY,
            dkg_shares_status: Some(DkgSharesStatus::Verified),
        },
        status: InputValidationResult::NoVote,
        chain_tip_height: 2.into(),
        limits: SbtcLimits::new_per_deposit(0, u64::MAX),
    } ; "deposit-no-vote")]
    #[test_case(DepositReportErrorMapping {
        report: DepositRequestReport {
            status: DepositConfirmationStatus::Confirmed(0.into(), BitcoinBlockHash::from([0; 32])),
            can_sign: Some(false),
            can_accept: Some(true),
            amount: 100_000_000,
            max_fee: u64::MAX,
            lock_time: LockTime::from_height(u16::MAX),
            outpoint: OutPoint::null(),
            deposit_script: ScriptBuf::new(),
            reclaim_script: ScriptBuf::new(),
            signers_public_key: *sbtc::UNSPENDABLE_TAPROOT_KEY,
            dkg_shares_status: Some(DkgSharesStatus::Verified),
        },
        status: InputValidationResult::CannotSignUtxo,
        chain_tip_height: 2.into(),
        limits: SbtcLimits::new_per_deposit(0, u64::MAX),
    } ; "cannot-sign-for-deposit")]
    #[test_case(DepositReportErrorMapping {
        report: DepositRequestReport {
            status: DepositConfirmationStatus::Confirmed(0.into(), BitcoinBlockHash::from([0; 32])),
            can_sign: Some(true),
            can_accept: Some(false),
            amount: 100_000_000,
            max_fee: u64::MAX,
            lock_time: LockTime::from_height(u16::MAX),
            outpoint: OutPoint::null(),
            deposit_script: ScriptBuf::new(),
            reclaim_script: ScriptBuf::new(),
            signers_public_key: *sbtc::UNSPENDABLE_TAPROOT_KEY,
            dkg_shares_status: Some(DkgSharesStatus::Verified),
        },
        status: InputValidationResult::RejectedRequest,
        chain_tip_height: 2.into(),
        limits: SbtcLimits::new_per_deposit(0, u64::MAX),
    } ; "rejected-deposit")]
    #[test_case(DepositReportErrorMapping {
        report: DepositRequestReport {
            status: DepositConfirmationStatus::Confirmed(0.into(), BitcoinBlockHash::from([0; 32])),
            can_sign: Some(true),
            can_accept: Some(true),
            amount: 100_000_000,
            max_fee: u64::MAX,
            lock_time: LockTime::from_height(DEPOSIT_LOCKTIME_BLOCK_BUFFER + 1),
            outpoint: OutPoint::null(),
            deposit_script: ScriptBuf::new(),
            reclaim_script: ScriptBuf::new(),
            signers_public_key: *sbtc::UNSPENDABLE_TAPROOT_KEY,
            dkg_shares_status: Some(DkgSharesStatus::Verified),
        },
        status: InputValidationResult::LockTimeExpiry,
        chain_tip_height: 2.into(),
        limits: SbtcLimits::new_per_deposit(0, u64::MAX),
    } ; "lock-time-expires-soon-1")]
    #[test_case(DepositReportErrorMapping {
        report: DepositRequestReport {
            status: DepositConfirmationStatus::Confirmed(0.into(), BitcoinBlockHash::from([0; 32])),
            can_sign: Some(true),
            can_accept: Some(true),
            amount: 100_000_000,
            max_fee: u64::MAX,
            lock_time: LockTime::from_height(DEPOSIT_LOCKTIME_BLOCK_BUFFER + 2),
            outpoint: OutPoint::null(),
            deposit_script: ScriptBuf::new(),
            reclaim_script: ScriptBuf::new(),
            signers_public_key: *sbtc::UNSPENDABLE_TAPROOT_KEY,
            dkg_shares_status: Some(DkgSharesStatus::Verified),
        },
        status: InputValidationResult::LockTimeExpiry,
        chain_tip_height: 2.into(),
        limits: SbtcLimits::new_per_deposit(0, u64::MAX),
    } ; "lock-time-expires-soon-2")]
    #[test_case(DepositReportErrorMapping {
        report: DepositRequestReport {
            status: DepositConfirmationStatus::Confirmed(0.into(), BitcoinBlockHash::from([0; 32])),
            can_sign: Some(true),
            can_accept: Some(true),
            amount: 100_000_000,
            max_fee: u64::MAX,
            lock_time: LockTime::from_512_second_intervals(u16::MAX),
            outpoint: OutPoint::null(),
            deposit_script: ScriptBuf::new(),
            reclaim_script: ScriptBuf::new(),
            signers_public_key: *sbtc::UNSPENDABLE_TAPROOT_KEY,
            dkg_shares_status: Some(DkgSharesStatus::Verified),
        },
        status: InputValidationResult::UnsupportedLockTime,
        chain_tip_height: 2.into(),
        limits: SbtcLimits::new_per_deposit(0, u64::MAX),
    } ; "lock-time-in-time-units-2")]
    #[test_case(DepositReportErrorMapping {
        report: DepositRequestReport {
            status: DepositConfirmationStatus::Confirmed(0.into(), BitcoinBlockHash::from([0; 32])),
            can_sign: Some(true),
            can_accept: Some(true),
            amount: 100_000_000,
            max_fee: u64::MAX,
            lock_time: LockTime::from_height(DEPOSIT_LOCKTIME_BLOCK_BUFFER + 3),
            outpoint: OutPoint::null(),
            deposit_script: ScriptBuf::new(),
            reclaim_script: ScriptBuf::new(),
            signers_public_key: *sbtc::UNSPENDABLE_TAPROOT_KEY,
            dkg_shares_status: Some(DkgSharesStatus::Verified),
        },
        status: InputValidationResult::Ok,
        chain_tip_height: 2.into(),
        limits: SbtcLimits::new_per_deposit(0, u64::MAX),
    } ; "happy-path")]
    #[test_case(DepositReportErrorMapping {
        report: DepositRequestReport {
            status: DepositConfirmationStatus::Confirmed(0.into(), BitcoinBlockHash::from([0; 32])),
            can_sign: Some(true),
            can_accept: Some(true),
            amount: 100_000_000,
            max_fee: TX_FEE.to_sat(),
            lock_time: LockTime::from_height(DEPOSIT_LOCKTIME_BLOCK_BUFFER + 3),
            outpoint: OutPoint::new(bitcoin::Txid::from_byte_array([1; 32]), 0),
            deposit_script: ScriptBuf::new(),
            reclaim_script: ScriptBuf::new(),
            signers_public_key: *sbtc::UNSPENDABLE_TAPROOT_KEY,
            dkg_shares_status: Some(DkgSharesStatus::Verified),
        },
        status: InputValidationResult::Unknown,
        chain_tip_height: 2.into(),
        limits: SbtcLimits::new_per_deposit(0, u64::MAX),
    } ; "unknown-prevout")]
    #[test_case(DepositReportErrorMapping {
        report: DepositRequestReport {
            status: DepositConfirmationStatus::Confirmed(0.into(), BitcoinBlockHash::from([0; 32])),
            can_sign: Some(true),
            can_accept: Some(true),
            amount: 100_000_000,
            max_fee: TX_FEE.to_sat(),
            lock_time: LockTime::from_height(DEPOSIT_LOCKTIME_BLOCK_BUFFER + 3),
            outpoint: OutPoint::null(),
            deposit_script: ScriptBuf::new(),
            reclaim_script: ScriptBuf::new(),
            signers_public_key: *sbtc::UNSPENDABLE_TAPROOT_KEY,
            dkg_shares_status: Some(DkgSharesStatus::Verified),
        },
        status: InputValidationResult::Ok,
        chain_tip_height: 2.into(),
        limits: SbtcLimits::new_per_deposit(0, u64::MAX),
    } ; "at-the-border")]
    #[test_case(DepositReportErrorMapping {
        report: DepositRequestReport {
            status: DepositConfirmationStatus::Confirmed(0.into(), BitcoinBlockHash::from([0; 32])),
            can_sign: Some(true),
            can_accept: Some(true),
            amount: TX_FEE.to_sat() - 1,
            max_fee: TX_FEE.to_sat(),
            lock_time: LockTime::from_height(DEPOSIT_LOCKTIME_BLOCK_BUFFER + 3),
            outpoint: OutPoint::null(),
            deposit_script: ScriptBuf::new(),
            reclaim_script: ScriptBuf::new(),
            signers_public_key: *sbtc::UNSPENDABLE_TAPROOT_KEY,
            dkg_shares_status: Some(DkgSharesStatus::Verified),
        },
        status: InputValidationResult::FeeTooHigh,
        chain_tip_height: 2.into(),
        limits: SbtcLimits::new_per_deposit(0, u64::MAX),
    } ; "one-sat-too-high-fee-amount")]
    #[test_case(DepositReportErrorMapping {
        report: DepositRequestReport {
            status: DepositConfirmationStatus::Confirmed(0.into(), BitcoinBlockHash::from([0; 32])),
            can_sign: Some(true),
            can_accept: Some(true),
            amount: TX_FEE.to_sat() + DEPOSIT_DUST_LIMIT - 1,
            max_fee: TX_FEE.to_sat(),
            lock_time: LockTime::from_height(DEPOSIT_LOCKTIME_BLOCK_BUFFER + 3),
            outpoint: OutPoint::null(),
            deposit_script: ScriptBuf::new(),
            reclaim_script: ScriptBuf::new(),
            signers_public_key: *sbtc::UNSPENDABLE_TAPROOT_KEY,
            dkg_shares_status: Some(DkgSharesStatus::Verified),
        },
        status: InputValidationResult::MintAmountBelowDustLimit,
        chain_tip_height: 2.into(),
        limits: SbtcLimits::new_per_deposit(0, u64::MAX),
    } ; "one-sat-under-dust-amount")]
    #[test_case(DepositReportErrorMapping {
        report: DepositRequestReport {
            status: DepositConfirmationStatus::Confirmed(0.into(), BitcoinBlockHash::from([0; 32])),
            can_sign: Some(true),
            can_accept: Some(true),
            amount: TX_FEE.to_sat() + DEPOSIT_DUST_LIMIT,
            max_fee: TX_FEE.to_sat(),
            lock_time: LockTime::from_height(DEPOSIT_LOCKTIME_BLOCK_BUFFER + 3),
            outpoint: OutPoint::null(),
            deposit_script: ScriptBuf::new(),
            reclaim_script: ScriptBuf::new(),
            signers_public_key: *sbtc::UNSPENDABLE_TAPROOT_KEY,
            dkg_shares_status: Some(DkgSharesStatus::Verified),
        },
        status: InputValidationResult::Ok,
        chain_tip_height: 2.into(),
        limits: SbtcLimits::new_per_deposit(0, u64::MAX),
    } ; "at-dust-amount")]
    #[test_case(DepositReportErrorMapping {
        report: DepositRequestReport {
            status: DepositConfirmationStatus::Confirmed(0.into(), BitcoinBlockHash::from([0; 32])),
            can_sign: Some(true),
            can_accept: Some(true),
            amount: 100_000_000,
            max_fee: TX_FEE.to_sat() - 1,
            lock_time: LockTime::from_height(DEPOSIT_LOCKTIME_BLOCK_BUFFER + 3),
            outpoint: OutPoint::null(),
            deposit_script: ScriptBuf::new(),
            reclaim_script: ScriptBuf::new(),
            signers_public_key: *sbtc::UNSPENDABLE_TAPROOT_KEY,
            dkg_shares_status: Some(DkgSharesStatus::Verified),
        },
        status: InputValidationResult::FeeTooHigh,
        chain_tip_height: 2.into(),
        limits: SbtcLimits::new_per_deposit(0, u64::MAX),
    } ; "one-sat-too-high-fee")]
    #[test_case(DepositReportErrorMapping {
        report: DepositRequestReport {
            status: DepositConfirmationStatus::Confirmed(0.into(), BitcoinBlockHash::from([0; 32])),
            can_sign: Some(true),
            can_accept: Some(true),
            amount: 100_000_000,
            max_fee: u64::MAX,
            lock_time: LockTime::from_height(DEPOSIT_LOCKTIME_BLOCK_BUFFER + 3),
            outpoint: OutPoint::null(),
            deposit_script: ScriptBuf::new(),
            reclaim_script: ScriptBuf::new(),
            signers_public_key: *sbtc::UNSPENDABLE_TAPROOT_KEY,
            dkg_shares_status: Some(DkgSharesStatus::Verified),
        },
        status: InputValidationResult::AmountTooHigh,
        chain_tip_height: 2.into(),
        limits: SbtcLimits::new_per_deposit(0, 99_999_999),
    } ; "amount-too-high")]
    #[test_case(DepositReportErrorMapping {
        report: DepositRequestReport {
            status: DepositConfirmationStatus::Confirmed(0.into(), BitcoinBlockHash::from([0; 32])),
            can_sign: Some(true),
            can_accept: Some(true),
            amount: 99_999_999,
            max_fee: u64::MAX,
            lock_time: LockTime::from_height(DEPOSIT_LOCKTIME_BLOCK_BUFFER + 3),
            outpoint: OutPoint::null(),
            deposit_script: ScriptBuf::new(),
            reclaim_script: ScriptBuf::new(),
            signers_public_key: *sbtc::UNSPENDABLE_TAPROOT_KEY,
            dkg_shares_status: Some(DkgSharesStatus::Verified),
        },
        status: InputValidationResult::AmountTooLow,
        chain_tip_height: 2.into(),
        limits: SbtcLimits::new_per_deposit(100_000_000, u64::MAX),
    } ; "amount-too-low")]
    #[test_case(DepositReportErrorMapping {
        report: DepositRequestReport {
            status: DepositConfirmationStatus::Confirmed(0.into(), BitcoinBlockHash::from([0; 32])),
            can_sign: Some(true),
            can_accept: Some(true),
            amount: 100_000_000,
            max_fee: u64::MAX,
            lock_time: LockTime::from_height(DEPOSIT_LOCKTIME_BLOCK_BUFFER + 3),
            outpoint: OutPoint::null(),
            deposit_script: ScriptBuf::new(),
            reclaim_script: ScriptBuf::new(),
            signers_public_key: *sbtc::UNSPENDABLE_TAPROOT_KEY,
            dkg_shares_status: Some(DkgSharesStatus::Unverified),
        },
        status: InputValidationResult::DkgSharesUnverified,
        chain_tip_height: 2.into(),
        limits: SbtcLimits::new_per_deposit(0, u64::MAX),
    } ; "unverified-dkg-shares")]
    #[test_case(DepositReportErrorMapping {
        report: DepositRequestReport {
            status: DepositConfirmationStatus::Confirmed(0.into(), BitcoinBlockHash::from([0; 32])),
            can_sign: Some(true),
            can_accept: Some(true),
            amount: 100_000_000,
            max_fee: u64::MAX,
            lock_time: LockTime::from_height(DEPOSIT_LOCKTIME_BLOCK_BUFFER + 3),
            outpoint: OutPoint::null(),
            deposit_script: ScriptBuf::new(),
            reclaim_script: ScriptBuf::new(),
            signers_public_key: *sbtc::UNSPENDABLE_TAPROOT_KEY,
            dkg_shares_status: Some(DkgSharesStatus::Failed),
        },
        status: InputValidationResult::DkgSharesVerifyFailed,
        chain_tip_height: 2.into(),
        limits: SbtcLimits::new_per_deposit(0, u64::MAX),
    } ; "dkg-shares-failed-verification")]
    #[test_case(DepositReportErrorMapping {
        report: DepositRequestReport {
            status: DepositConfirmationStatus::Confirmed(0.into(), BitcoinBlockHash::from([0; 32])),
            can_sign: Some(true),
            can_accept: Some(true),
            amount: 100_000_000,
            max_fee: u64::MAX,
            lock_time: LockTime::from_height(DEPOSIT_LOCKTIME_BLOCK_BUFFER + 3),
            outpoint: OutPoint::null(),
            deposit_script: ScriptBuf::new(),
            reclaim_script: ScriptBuf::new(),
            signers_public_key: *sbtc::UNSPENDABLE_TAPROOT_KEY,
            dkg_shares_status: None,
        },
        status: InputValidationResult::CannotSignUtxo,
        chain_tip_height: 2.into(),
        limits: SbtcLimits::new_per_deposit(0, u64::MAX),
    } ; "no-dkg-shares-status")]
    fn deposit_report_validation(mapping: DepositReportErrorMapping) {
        let mut tx = crate::testing::btc::base_signer_transaction();
        tx.input.push(TxIn {
            previous_output: OutPoint::null(),
            script_sig: ScriptBuf::new(),
            sequence: Sequence::ZERO,
            witness: Witness::new(),
        });

        let status =
            mapping
                .report
                .validate(mapping.chain_tip_height, &tx, TX_FEE, &mapping.limits);

        assert_eq!(status, mapping.status);
    }

    /// A helper struct to aid in testing of deposit validation.
    #[derive(Debug)]
    struct WithdrawalReportErrorMapping {
        report: WithdrawalRequestReport,
        status: WithdrawalValidationResult,
        chain_tip_height: BitcoinBlockHeight,
        limits: SbtcLimits,
    }

    pub static TEST_RECIPIENT: LazyLock<ScriptBuf> =
        LazyLock::new(|| ScriptBuf::new_p2tr(SECP256K1, *sbtc::UNSPENDABLE_TAPROOT_KEY, None));

    #[test_case(WithdrawalReportErrorMapping {
        report: WithdrawalRequestReport {
            // This is the only acceptable status.
            status: WithdrawalRequestStatus::Confirmed,
            // This does not matter during validation.
            id: QualifiedRequestId {
                request_id: 0,
                txid: StacksTxId::from([0; 32]),
                block_hash: StacksBlockHash::from([0; 32]),
            },
            // This is the only acceptable value.
            is_accepted: Some(true),
            // This just needs to be under the sBTC withdrawal maximum in
            // the SbtcLimits.
            amount: Amount::ONE_BTC.to_sat(),
            // The max fee just needs to be greater than or equal to the
            // assessed fee.
            max_fee: TX_FEE.to_sat(),
            // This is used for computing the dust amount during validation.
            recipient: TEST_RECIPIENT.clone(),
            // This needs to be WITHDRAWAL_MIN_CONFIRMATIONS less than the
            // chain_tip_height.
            bitcoin_block_height: 0.into(),
        },
        // This is part of sBTC consensus.
        chain_tip_height: WITHDRAWAL_MIN_CONFIRMATIONS.into(),
        // This is set by Emily.
        limits: SbtcLimits::new_per_withdrawal(Amount::ONE_BTC.to_sat()),
        status: WithdrawalValidationResult::Ok,
    } ; "happy-path-ok")]
    #[test_case(WithdrawalReportErrorMapping {
        report: WithdrawalRequestReport {
            status: WithdrawalRequestStatus::Confirmed,
            id: QualifiedRequestId {
                request_id: 0,
                txid: StacksTxId::from([0; 32]),
                block_hash: StacksBlockHash::from([0; 32]),
            },
            is_accepted: Some(true),
            amount: Amount::ONE_BTC.to_sat() + 1,
            max_fee: TX_FEE.to_sat(),
<<<<<<< HEAD
            recipient: ScriptBuf::new(),
            bitcoin_block_height: 0.into(),
=======
            recipient: TEST_RECIPIENT.clone(),
            bitcoin_block_height: 0,
>>>>>>> e882ffe9
        },
        status: WithdrawalValidationResult::AmountTooHigh,
        chain_tip_height: WITHDRAWAL_MIN_CONFIRMATIONS.into(),
        limits: SbtcLimits::new_per_withdrawal(Amount::ONE_BTC.to_sat()),
    } ; "amount-too-high")]
    #[test_case(WithdrawalReportErrorMapping {
        report: WithdrawalRequestReport {
            status: WithdrawalRequestStatus::Confirmed,
            id: QualifiedRequestId {
                request_id: 0,
                txid: StacksTxId::from([0; 32]),
                block_hash: StacksBlockHash::from([0; 32]),
            },
            is_accepted: Some(true),
            amount: TEST_RECIPIENT.minimal_non_dust().to_sat() - 1,
            max_fee: TX_FEE.to_sat(),
<<<<<<< HEAD
            recipient: ScriptBuf::new(),
            bitcoin_block_height: 0.into(),
=======
            recipient: TEST_RECIPIENT.clone(),
            bitcoin_block_height: 0,
>>>>>>> e882ffe9
        },
        chain_tip_height: WITHDRAWAL_MIN_CONFIRMATIONS.into(),
        limits: SbtcLimits::new_per_withdrawal(Amount::ONE_BTC.to_sat()),
        status: WithdrawalValidationResult::AmountIsDust,
    } ; "amount-is-dust")]
    #[test_case(WithdrawalReportErrorMapping {
        report: WithdrawalRequestReport {
            status: WithdrawalRequestStatus::Confirmed,
            id: QualifiedRequestId {
                request_id: 0,
                txid: StacksTxId::from([0; 32]),
                block_hash: StacksBlockHash::from([0; 32]),
            },
            is_accepted: Some(true),
            amount: TX_FEE.to_sat() - 1,
            max_fee: TX_FEE.to_sat(),
<<<<<<< HEAD
            recipient: ScriptBuf::new(),
            bitcoin_block_height: 0.into(),
=======
            recipient: TEST_RECIPIENT.clone(),
            bitcoin_block_height: 0,
>>>>>>> e882ffe9
        },
        chain_tip_height: WITHDRAWAL_MIN_CONFIRMATIONS.into(),
        limits: SbtcLimits::new_per_withdrawal(Amount::ONE_BTC.to_sat()),
        status: WithdrawalValidationResult::Ok,
    } ; "amount-and-fee-divorced")]
    #[test_case(WithdrawalReportErrorMapping {
        report: WithdrawalRequestReport {
            status: WithdrawalRequestStatus::Confirmed,
            id: QualifiedRequestId {
                request_id: 0,
                txid: StacksTxId::from([0; 32]),
                block_hash: StacksBlockHash::from([0; 32]),
            },
            is_accepted: Some(true),
            amount: Amount::ONE_BTC.to_sat(),
            max_fee: TX_FEE.to_sat() - 1,
<<<<<<< HEAD
            recipient: ScriptBuf::new(),
            bitcoin_block_height: 0.into(),
=======
            recipient: TEST_RECIPIENT.clone(),
            bitcoin_block_height: 0,
>>>>>>> e882ffe9
        },
        chain_tip_height: WITHDRAWAL_MIN_CONFIRMATIONS.into(),
        limits: SbtcLimits::new_per_withdrawal(Amount::ONE_BTC.to_sat()),
        status: WithdrawalValidationResult::FeeTooHigh,
    } ; "fee-too-high")]
    #[test_case(WithdrawalReportErrorMapping {
        report: WithdrawalRequestReport {
            status: WithdrawalRequestStatus::Confirmed,
            id: QualifiedRequestId {
                request_id: 0,
                txid: StacksTxId::from([0; 32]),
                block_hash: StacksBlockHash::from([0; 32]),
            },
            is_accepted: None,
            amount: Amount::ONE_BTC.to_sat(),
            max_fee: TX_FEE.to_sat(),
<<<<<<< HEAD
            recipient: ScriptBuf::new(),
            bitcoin_block_height: 0.into(),
=======
            recipient: TEST_RECIPIENT.clone(),
            bitcoin_block_height: 0,
>>>>>>> e882ffe9
        },
        chain_tip_height: WITHDRAWAL_MIN_CONFIRMATIONS.into(),
        limits: SbtcLimits::new_per_withdrawal(Amount::ONE_BTC.to_sat()),
        status: WithdrawalValidationResult::NoVote,
    } ; "no-vote")]
    #[test_case(WithdrawalReportErrorMapping {
        report: WithdrawalRequestReport {
            status: WithdrawalRequestStatus::Confirmed,
            id: QualifiedRequestId {
                request_id: 0,
                txid: StacksTxId::from([0; 32]),
                block_hash: StacksBlockHash::from([0; 32]),
            },
            is_accepted: Some(true),
            amount: Amount::ONE_BTC.to_sat(),
            max_fee: TX_FEE.to_sat(),
<<<<<<< HEAD
            recipient: ScriptBuf::new(),
            bitcoin_block_height: 0.into(),
=======
            recipient: TEST_RECIPIENT.clone(),
            bitcoin_block_height: 0,
>>>>>>> e882ffe9
        },
        chain_tip_height: (WITHDRAWAL_BLOCKS_EXPIRY + 1).into(),
        limits: SbtcLimits::new_per_withdrawal(Amount::ONE_BTC.to_sat()),
        status: WithdrawalValidationResult::RequestExpired,
    } ; "request-expired")]
    #[test_case(WithdrawalReportErrorMapping {
        report: WithdrawalRequestReport {
            status: WithdrawalRequestStatus::Fulfilled(BitcoinTxRef {
                txid: BitcoinTxId::from([0; 32]),
                block_hash: BitcoinBlockHash::from([0; 32]),
            }),
            id: QualifiedRequestId {
                request_id: 0,
                txid: StacksTxId::from([0; 32]),
                block_hash: StacksBlockHash::from([0; 32]),
            },
            is_accepted: Some(true),
            amount: Amount::ONE_BTC.to_sat(),
            max_fee: TX_FEE.to_sat(),
<<<<<<< HEAD
            recipient: ScriptBuf::new(),
            bitcoin_block_height: 0.into(),
=======
            recipient: TEST_RECIPIENT.clone(),
            bitcoin_block_height: 0,
>>>>>>> e882ffe9
        },
        chain_tip_height: WITHDRAWAL_MIN_CONFIRMATIONS.into(),
        limits: SbtcLimits::new_per_withdrawal(Amount::ONE_BTC.to_sat()),
        status: WithdrawalValidationResult::RequestFulfilled,
    } ; "request-fulfilled")]
    #[test_case(WithdrawalReportErrorMapping {
        report: WithdrawalRequestReport {
            status: WithdrawalRequestStatus::Confirmed,
            id: QualifiedRequestId {
                request_id: 0,
                txid: StacksTxId::from([0; 32]),
                block_hash: StacksBlockHash::from([0; 32]),
            },
            is_accepted: Some(true),
            amount: Amount::ONE_BTC.to_sat(),
            max_fee: TX_FEE.to_sat(),
<<<<<<< HEAD
            recipient: ScriptBuf::new(),
            bitcoin_block_height: 0.into(),
=======
            recipient: TEST_RECIPIENT.clone(),
            bitcoin_block_height: 0,
>>>>>>> e882ffe9
        },
        chain_tip_height: (WITHDRAWAL_MIN_CONFIRMATIONS - 1).into(),
        limits: SbtcLimits::new_per_withdrawal(Amount::ONE_BTC.to_sat()),
        status: WithdrawalValidationResult::RequestNotFinal,
    } ; "request-not-final")]
    #[test_case(WithdrawalReportErrorMapping {
        report: WithdrawalRequestReport {
            status: WithdrawalRequestStatus::Confirmed,
            id: QualifiedRequestId {
                request_id: 0,
                txid: StacksTxId::from([0; 32]),
                block_hash: StacksBlockHash::from([0; 32]),
            },
            is_accepted: Some(false),
            amount: Amount::ONE_BTC.to_sat(),
            max_fee: TX_FEE.to_sat(),
<<<<<<< HEAD
            recipient: ScriptBuf::new(),
            bitcoin_block_height: 0.into(),
=======
            recipient: TEST_RECIPIENT.clone(),
            bitcoin_block_height: 0,
>>>>>>> e882ffe9
        },
        chain_tip_height: WITHDRAWAL_MIN_CONFIRMATIONS.into(),
        limits: SbtcLimits::new_per_withdrawal(Amount::ONE_BTC.to_sat()),
        status: WithdrawalValidationResult::RequestRejected,
    } ; "request-rejected")]
    #[test_case(WithdrawalReportErrorMapping {
        report: WithdrawalRequestReport {
            status: WithdrawalRequestStatus::Unconfirmed,
            id: QualifiedRequestId {
                request_id: 0,
                txid: StacksTxId::from([0; 32]),
                block_hash: StacksBlockHash::from([0; 32]),
            },
            is_accepted: Some(true),
            amount: Amount::ONE_BTC.to_sat(),
            max_fee: TX_FEE.to_sat(),
<<<<<<< HEAD
            recipient: ScriptBuf::new(),
            bitcoin_block_height: 0.into(),
=======
            recipient: TEST_RECIPIENT.clone(),
            bitcoin_block_height: 0,
>>>>>>> e882ffe9
        },
        chain_tip_height: WITHDRAWAL_MIN_CONFIRMATIONS.into(),
        limits: SbtcLimits::new_per_withdrawal(Amount::ONE_BTC.to_sat()),
        status: WithdrawalValidationResult::TxNotOnBestChain,
    } ; "tx-not-on-best-chain")]
    fn withdrawal_report_validation(mapping: WithdrawalReportErrorMapping) {
        let mut tx = crate::testing::btc::base_signer_transaction();
        tx.output.push(TxOut {
            value: Amount::from_sat(mapping.report.amount),
            script_pubkey: mapping.report.recipient.clone(),
        });

        let output_index = tx.output.len() - 1;
        let chain_tip_height = mapping.chain_tip_height;
        let limits = &mapping.limits;

        let status = mapping
            .report
            .validate(chain_tip_height, output_index, &tx, TX_FEE, limits);

        assert_eq!(status, mapping.status);
    }

    #[test]
    fn withdrawal_report_validation_unknown() {
        let report = WithdrawalRequestReport {
            status: WithdrawalRequestStatus::Confirmed,
            id: QualifiedRequestId {
                request_id: 0,
                txid: StacksTxId::from([0; 32]),
                block_hash: StacksBlockHash::from([0; 32]),
            },
            is_accepted: Some(true),
            amount: Amount::ONE_BTC.to_sat(),
            max_fee: u64::MAX,
            recipient: ScriptBuf::new(),
            bitcoin_block_height: 0.into(),
        };
        let mut tx = crate::testing::btc::base_signer_transaction();
        tx.output.push(TxOut {
            value: Amount::from_sat(report.amount),
            script_pubkey: report.recipient.clone(),
        });

        // This output_index is out of bounds, and is not the index for the
        // withdrawal output, so we won't know the assessed fee. This
        // should never happen, and is a programming error whenever we
        // observe it.
        let output_index = tx.output.len();
        let bitcoin_chain_tip_height = WITHDRAWAL_MIN_CONFIRMATIONS.into();
        let limits = &SbtcLimits::unlimited();

        let status = report.validate(bitcoin_chain_tip_height, output_index, &tx, TX_FEE, limits);

        assert_eq!(status, WithdrawalValidationResult::Unknown);
    }

    #[test_case(
        BitcoinPreSignRequest {
            request_package: vec![TxRequestIds {
                deposits: vec![
                    OutPoint {
                        txid: Txid::from_byte_array([1; 32]),
                        vout: 0,
                    },
                    OutPoint {
                        txid: Txid::from_byte_array([1; 32]),
                        vout: 1,
                    },
                ],
                withdrawals: vec![
                    QualifiedRequestId {
                        request_id: 0,
                        txid: StacksTxId::from([1; 32]),
                        block_hash: StacksBlockHash::from([1; 32]),
                    },
                    QualifiedRequestId {
                        request_id: 1,
                        txid: StacksTxId::from([1; 32]),
                        block_hash: StacksBlockHash::from([2; 32]),
                    },
                ],
            }],
            fee_rate: 1.0,
            last_fees: None,
        }, true; "unique-requests")]
    #[test_case(
        BitcoinPreSignRequest {
            request_package: vec![TxRequestIds {
                deposits: vec![
                    OutPoint {
                        txid: Txid::from_byte_array([1; 32]),
                        vout: 0,
                    },
                    OutPoint {
                        txid: Txid::from_byte_array([1; 32]),
                        vout: 1,
                    },
                ],
                withdrawals: vec![
                    QualifiedRequestId {
                        request_id: 0,
                        txid: StacksTxId::from([1; 32]),
                        block_hash: StacksBlockHash::from([1; 32]),
                    },
                    QualifiedRequestId {
                        request_id: 1,
                        txid: StacksTxId::from([1; 32]),
                        block_hash: StacksBlockHash::from([2; 32]),
                    },
                ],
            }],
            fee_rate: 0.0,
            last_fees: None,
        }, false; "unique-requests-zero-fee-rate")]
    #[test_case(
        BitcoinPreSignRequest {
            request_package: vec![TxRequestIds {
                deposits: vec![
                    OutPoint {
                        txid: Txid::from_byte_array([1; 32]),
                        vout: 0,
                    },
                    OutPoint {
                        txid: Txid::from_byte_array([1; 32]),
                        vout: 1,
                    },
                ],
                withdrawals: vec![
                    QualifiedRequestId {
                        request_id: 0,
                        txid: StacksTxId::from([1; 32]),
                        block_hash: StacksBlockHash::from([1; 32]),
                    },
                    QualifiedRequestId {
                        request_id: 1,
                        txid: StacksTxId::from([1; 32]),
                        block_hash: StacksBlockHash::from([2; 32]),
                    },
                ],
            }],
            fee_rate: -1.0,
            last_fees: None,
        }, false; "unique-requests-negative-fee-rate")]
    #[test_case(
        BitcoinPreSignRequest {
            request_package: vec![TxRequestIds {
                deposits: vec![
                    OutPoint {
                        txid: Txid::from_byte_array([1; 32]),
                        vout: 0,
                    },
                    OutPoint {
                        txid: Txid::from_byte_array([1; 32]),
                        vout: 0,
                    },
                ],
                withdrawals: vec![
                    QualifiedRequestId {
                        request_id: 0,
                        txid: StacksTxId::from([1; 32]),
                        block_hash: StacksBlockHash::from([1; 32]),
                    },
                    QualifiedRequestId {
                        request_id: 1,
                        txid: StacksTxId::from([1; 32]),
                        block_hash: StacksBlockHash::from([2; 32]),
                    },
                ],
            }],
            fee_rate: 1.0,
            last_fees: None,
        }, false; "duplicate-deposits-in-same-tx")]
    #[test_case(
        BitcoinPreSignRequest {
            request_package: vec![TxRequestIds {
                deposits: vec![
                    OutPoint {
                        txid: Txid::from_byte_array([1; 32]),
                        vout: 0,
                    },
                    OutPoint {
                        txid: Txid::from_byte_array([1; 32]),
                        vout: 1,
                    },
                ],
                withdrawals: vec![
                    QualifiedRequestId {
                        request_id: 0,
                        txid: StacksTxId::from([1; 32]),
                        block_hash: StacksBlockHash::from([1; 32]),
                    },
                    QualifiedRequestId {
                        request_id: 0,
                        txid: StacksTxId::from([1; 32]),
                        block_hash: StacksBlockHash::from([1; 32]),
                    },
                ],
            }],
            fee_rate: 1.0,
            last_fees: None,
        }, false; "duplicate-withdrawals-in-same-tx")]
    #[test_case(
        BitcoinPreSignRequest {
            request_package: vec![
                TxRequestIds {
                    deposits: vec![
                        OutPoint {
                            txid: Txid::from_byte_array([1; 32]),
                            vout: 0,
                        },
                        OutPoint {
                            txid: Txid::from_byte_array([1; 32]),
                            vout: 1,
                        },
                    ],
                    withdrawals: vec![
                        QualifiedRequestId {
                            request_id: 0,
                            txid: StacksTxId::from([1; 32]),
                            block_hash: StacksBlockHash::from([1; 32]),
                        },
                        QualifiedRequestId {
                            request_id: 0,
                            txid: StacksTxId::from([1; 32]),
                            block_hash: StacksBlockHash::from([2; 32]),
                        },
                    ],
                },
            ],
            fee_rate: 1.0,
            last_fees: None,
        }, false; "duplicate-withdrawal-request-ids-in-same-tx")]
    #[test_case(
        BitcoinPreSignRequest {
            request_package: vec![
                TxRequestIds {
                    deposits: vec![
                        OutPoint {
                            txid: Txid::from_byte_array([1; 32]),
                            vout: 0,
                        },
                        OutPoint {
                            txid: Txid::from_byte_array([1; 32]),
                            vout: 1,
                        },
                    ],
                    withdrawals: vec![
                        QualifiedRequestId {
                            request_id: 0,
                            txid: StacksTxId::from([1; 32]),
                            block_hash: StacksBlockHash::from([1; 32]),
                        },
                        QualifiedRequestId {
                            request_id: 1,
                            txid: StacksTxId::from([1; 32]),
                            block_hash: StacksBlockHash::from([2; 32]),
                        },
                    ],
                },
                TxRequestIds {
                    deposits: vec![OutPoint {
                        txid: Txid::from_byte_array([1; 32]),
                        vout: 0,
                    }],
                    withdrawals: vec![],
                },
            ],
            fee_rate: 1.0,
            last_fees: None,
        }, false; "duplicate-requests-in-different-txs")]
    #[test_case(
        BitcoinPreSignRequest {
            request_package: Vec::new(),
            fee_rate: 1.0,
            last_fees: None,
        }, false; "empty-package_requests")]
    #[test_case(
        BitcoinPreSignRequest {
            request_package: vec![
                TxRequestIds {
                    deposits: Vec::new(),
                    withdrawals: Vec::new(),
                },
                TxRequestIds {
                    deposits: Vec::new(),
                    withdrawals: Vec::new(),
                },
            ],
            fee_rate: 1.0,
            last_fees: None,
        }, false; "basically-empty-package_requests")]
    #[test_case(
        BitcoinPreSignRequest {
            request_package: vec![
                TxRequestIds {
                    deposits: vec![
                        OutPoint {
                            txid: Txid::from_byte_array([1; 32]),
                            vout: 0,
                        },
                        OutPoint {
                            txid: Txid::from_byte_array([1; 32]),
                            vout: 1,
                        },
                    ],
                    withdrawals: vec![
                        QualifiedRequestId {
                            request_id: 0,
                            txid: StacksTxId::from([1; 32]),
                            block_hash: StacksBlockHash::from([1; 32]),
                        },
                        QualifiedRequestId {
                            request_id: 0,
                            txid: StacksTxId::from([1; 32]),
                            block_hash: StacksBlockHash::from([2; 32]),
                        },
                    ],
                },
                TxRequestIds {
                    deposits: Vec::new(),
                    withdrawals: Vec::new(),
                },
            ],
            fee_rate: 1.0,
            last_fees: None,
        }, false; "contains-empty-tx-requests")]
    fn test_pre_validation(requests: BitcoinPreSignRequest, result: bool) {
        assert_eq!(requests.pre_validation().is_ok(), result);
    }

    fn create_deposit_report(idx: u8, amount: u64) -> (DepositRequestReport, SignerVotes) {
        (
            DepositRequestReport {
                outpoint: OutPoint::new(Txid::from_byte_array([idx; 32]), 0),
                status: DepositConfirmationStatus::Confirmed(
                    0.into(),
                    BitcoinBlockHash::from([idx; 32]),
                ),
                can_sign: Some(true),
                can_accept: Some(true),
                amount,
                max_fee: 1000,
                lock_time: LockTime::from_height(100),
                deposit_script: ScriptBuf::new(),
                reclaim_script: ScriptBuf::new(),
                signers_public_key: *sbtc::UNSPENDABLE_TAPROOT_KEY,
                dkg_shares_status: Some(DkgSharesStatus::Verified),
            },
            SignerVotes::from(Vec::new()),
        )
    }

    fn create_withdrawal_report(idx: u8, amount: u64) -> (WithdrawalRequestReport, SignerVotes) {
        let report = WithdrawalRequestReport {
            id: QualifiedRequestId {
                txid: StacksTxId::from([0; 32]),
                request_id: idx as u64,
                block_hash: StacksBlockHash::from([0; 32]),
            },
            status: WithdrawalRequestStatus::Confirmed,
            is_accepted: Some(true),
            amount,
            max_fee: 1000,
            recipient: ScriptBuf::new(),
            bitcoin_block_height: 0,
        };

        (report, SignerVotes::from(Vec::new()))
    }

    #[test_case(
        vec![1000, 2000, 3000],
        Amount::from_sat(10_000),
        Amount::from_sat(1_000),
        Ok(());
        "should_accept_deposits_under_max_mintable"
    )]
    #[test_case(
        vec![],
        Amount::from_sat(10_000),
        Amount::from_sat(0),
        Ok(());
        "should_accept_empty_deposits"
    )]
    #[test_case(
        vec![10_000],
        Amount::from_sat(10_000),
        Amount::from_sat(0),
        Ok(());
        "should_accept_deposit_equal_to_max_mintable"
    )]
    #[test_case(
        vec![5000, 5001],
        Amount::from_sat(10_000),
        Amount::from_sat(0),
        Err(Error::ExceedsSbtcSupplyCap {
            total_amount: 10_001,
            max_mintable: 10_000
        });
        "should_reject_deposits_over_max_mintable"
    )]
    #[test_case(
        vec![1, 1, Amount::MAX_MONEY.to_sat() - 2],
        Amount::MAX_MONEY,
        Amount::from_sat(1),
        Err(Error::ExceedsSbtcSupplyCap {
            total_amount: Amount::MAX_MONEY.to_sat(),
            max_mintable: Amount::MAX_MONEY.to_sat() - 1
        });
        "filter_out_deposits_over_max_mintable"
    )]
    fn test_validate_max_mintable(
        deposit_amounts: Vec<u64>,
        total_cap: Amount,
        sbtc_supply: Amount,
        expected: Result<(), Error>,
    ) {
        let limits = SbtcLimits::new(
            Some(total_cap),
            None,
            None,
            None,
            None,
            None,
            None,
            Some(total_cap - sbtc_supply),
        );
        // Create cache with test data
        let mut cache = ValidationCache::default();

        let deposit_reports: Vec<(DepositRequestReport, SignerVotes)> = deposit_amounts
            .into_iter()
            .enumerate()
            .map(|(idx, amount)| create_deposit_report(idx as u8, amount))
            .collect();

        cache.deposit_reports = deposit_reports
            .iter()
            .map(|(report, votes)| (&report.outpoint, (report.clone(), votes.clone())))
            .collect();

        // Create request and validate
        let result = BitcoinPreSignRequest::assert_request_amount_limits(&cache, &limits);

        match (result, expected) {
            (Ok(()), Ok(())) => {}
            (
                Err(Error::ExceedsSbtcSupplyCap {
                    total_amount: a1,
                    max_mintable: m1,
                }),
                Err(Error::ExceedsSbtcSupplyCap {
                    total_amount: a2,
                    max_mintable: m2,
                }),
            ) => {
                assert_eq!(a1, a2);
                assert_eq!(m1, m2);
            }
            (result, expected) => panic!("Expected {:?} but got {:?}", expected, result),
        };
    }

    /// A helper struct for testing how the code handles withdrawals with
    /// specific limits.
    struct WithdrawalLimitsTestCase {
        /// The withdrawal amounts that are being considered.
        withdrawal_amounts: Vec<u64>,
        /// The rolling withdrawal limits to test.
        rolling_limits: RollingWithdrawalLimits,
        /// The expected outcome after running validation on the withdrawal
        /// requests.
        expected: Result<(), Error>,
    }

    #[test_case(WithdrawalLimitsTestCase {
        withdrawal_amounts: vec![1000, 2000, 3000],
        rolling_limits: RollingWithdrawalLimits {
            cap: 10_000,
            blocks: 150,
            withdrawn_total: 1_000,
        },
        expected: Ok(()),
    }; "should accept withdrawals under rolling cap")]
    #[test_case(WithdrawalLimitsTestCase {
        withdrawal_amounts: vec![],
        rolling_limits: RollingWithdrawalLimits {
            cap: 10_000,
            blocks: 150,
            withdrawn_total: 0,
        },
        expected: Ok(()),
    }; "should accept empty withdrawals")]
    #[test_case(WithdrawalLimitsTestCase {
        withdrawal_amounts: vec![10_000],
        rolling_limits: RollingWithdrawalLimits {
            cap: 10_000,
            blocks: 150,
            withdrawn_total: 0,
        },
        expected: Ok(()),
    }; "should accept withdrawals equal to rolling cap")]
    #[test_case(WithdrawalLimitsTestCase {
        withdrawal_amounts: vec![5000, 5001],
        rolling_limits: RollingWithdrawalLimits {
            cap: 10_000,
            blocks: 150,
            withdrawn_total: 0,
        },
        expected: Err(Error::ExceedsWithdrawalCap(WithdrawalCapContext {
            amounts: 10_001,
            cap: 10_000,
            cap_blocks: 150,
            withdrawn_total: 0,
        })),
    }; "should reject withdrawals over rolling cap")]
    #[test_case(WithdrawalLimitsTestCase {
        withdrawal_amounts: vec![1, 1, Amount::MAX_MONEY.to_sat() - 2],
        rolling_limits: RollingWithdrawalLimits {
            cap: Amount::MAX_MONEY.to_sat(),
            blocks: 150,
            withdrawn_total: 1,
        },
        expected: Err(Error::ExceedsWithdrawalCap(WithdrawalCapContext {
            amounts: Amount::MAX_MONEY.to_sat() + 1,
            cap: Amount::MAX_MONEY.to_sat(),
            cap_blocks: 150,
            withdrawn_total: 1,
        })),
    }; "filter out withdrawals over rolling cap")]
    #[test_case(WithdrawalLimitsTestCase {
        withdrawal_amounts: vec![Amount::MAX_MONEY.to_sat() / 4; 3],
        rolling_limits: RollingWithdrawalLimits::unlimited(Amount::MAX_MONEY.to_sat() / 4),
        expected: Ok(()),
    }; "unlimited filters no withdrawals")]
    #[test_case(WithdrawalLimitsTestCase {
        withdrawal_amounts: vec![1, Amount::MAX_MONEY.to_sat()],
        rolling_limits: RollingWithdrawalLimits::unlimited(0),
        expected: Ok(()),
    }; "unlimited allows more then max money")]
    #[test_case(WithdrawalLimitsTestCase {
        withdrawal_amounts: vec![],
        rolling_limits: RollingWithdrawalLimits::fully_constrained(u64::MAX),
        expected: Ok(()),
    }; "no withdrawals when withdrawals are locked down okay")]
    #[test_case(WithdrawalLimitsTestCase {
        withdrawal_amounts: vec![1],
        rolling_limits: RollingWithdrawalLimits::fully_constrained(0),
        expected: Err(Error::ExceedsWithdrawalCap(WithdrawalCapContext {
            amounts:  1,
            cap: 0,
            cap_blocks: 0,
            withdrawn_total: 0,
        })),
    }; "limits of zero filters all withdrawals")]
    fn test_validate_withdrawal_limits(case: WithdrawalLimitsTestCase) {
        let limits = SbtcLimits::from_withdrawal_limits(u64::MAX, case.rolling_limits);
        // Create cache with test data
        let mut cache = ValidationCache::default();

        let withdrawal_reports: Vec<(WithdrawalRequestReport, SignerVotes)> = case
            .withdrawal_amounts
            .into_iter()
            .enumerate()
            .map(|(idx, amount)| create_withdrawal_report(idx as u8, amount))
            .collect();

        cache.withdrawal_reports = withdrawal_reports
            .iter()
            .map(|(report, votes)| (&report.id, (report.clone(), votes.clone())))
            .collect();

        // Create request and validate
        let result = BitcoinPreSignRequest::assert_request_amount_limits(&cache, &limits);

        match (result, case.expected) {
            (Ok(()), Ok(())) => {}
            (
                Err(Error::ExceedsWithdrawalCap(actual_context)),
                Err(Error::ExceedsWithdrawalCap(expected_context)),
            ) => {
                assert_eq!(actual_context, expected_context);
            }
            (result, expected) => panic!("Expected {expected:?}, got {result:?}"),
        };
    }
}<|MERGE_RESOLUTION|>--- conflicted
+++ resolved
@@ -1469,7 +1469,7 @@
             // chain_tip_height.
             bitcoin_block_height: 0.into(),
         },
-        // This is part of sBTC consensus.
+        // This is partScriptBuf::new() of sBTC consensus.
         chain_tip_height: WITHDRAWAL_MIN_CONFIRMATIONS.into(),
         // This is set by Emily.
         limits: SbtcLimits::new_per_withdrawal(Amount::ONE_BTC.to_sat()),
@@ -1486,13 +1486,8 @@
             is_accepted: Some(true),
             amount: Amount::ONE_BTC.to_sat() + 1,
             max_fee: TX_FEE.to_sat(),
-<<<<<<< HEAD
-            recipient: ScriptBuf::new(),
+            recipient: TEST_RECIPIENT.clone(),
             bitcoin_block_height: 0.into(),
-=======
-            recipient: TEST_RECIPIENT.clone(),
-            bitcoin_block_height: 0,
->>>>>>> e882ffe9
         },
         status: WithdrawalValidationResult::AmountTooHigh,
         chain_tip_height: WITHDRAWAL_MIN_CONFIRMATIONS.into(),
@@ -1509,13 +1504,8 @@
             is_accepted: Some(true),
             amount: TEST_RECIPIENT.minimal_non_dust().to_sat() - 1,
             max_fee: TX_FEE.to_sat(),
-<<<<<<< HEAD
-            recipient: ScriptBuf::new(),
+            recipient: TEST_RECIPIENT.clone(),
             bitcoin_block_height: 0.into(),
-=======
-            recipient: TEST_RECIPIENT.clone(),
-            bitcoin_block_height: 0,
->>>>>>> e882ffe9
         },
         chain_tip_height: WITHDRAWAL_MIN_CONFIRMATIONS.into(),
         limits: SbtcLimits::new_per_withdrawal(Amount::ONE_BTC.to_sat()),
@@ -1532,13 +1522,8 @@
             is_accepted: Some(true),
             amount: TX_FEE.to_sat() - 1,
             max_fee: TX_FEE.to_sat(),
-<<<<<<< HEAD
-            recipient: ScriptBuf::new(),
+            recipient: TEST_RECIPIENT.clone(),
             bitcoin_block_height: 0.into(),
-=======
-            recipient: TEST_RECIPIENT.clone(),
-            bitcoin_block_height: 0,
->>>>>>> e882ffe9
         },
         chain_tip_height: WITHDRAWAL_MIN_CONFIRMATIONS.into(),
         limits: SbtcLimits::new_per_withdrawal(Amount::ONE_BTC.to_sat()),
@@ -1555,13 +1540,8 @@
             is_accepted: Some(true),
             amount: Amount::ONE_BTC.to_sat(),
             max_fee: TX_FEE.to_sat() - 1,
-<<<<<<< HEAD
-            recipient: ScriptBuf::new(),
+            recipient: TEST_RECIPIENT.clone(),
             bitcoin_block_height: 0.into(),
-=======
-            recipient: TEST_RECIPIENT.clone(),
-            bitcoin_block_height: 0,
->>>>>>> e882ffe9
         },
         chain_tip_height: WITHDRAWAL_MIN_CONFIRMATIONS.into(),
         limits: SbtcLimits::new_per_withdrawal(Amount::ONE_BTC.to_sat()),
@@ -1578,13 +1558,8 @@
             is_accepted: None,
             amount: Amount::ONE_BTC.to_sat(),
             max_fee: TX_FEE.to_sat(),
-<<<<<<< HEAD
-            recipient: ScriptBuf::new(),
+            recipient: TEST_RECIPIENT.clone(),
             bitcoin_block_height: 0.into(),
-=======
-            recipient: TEST_RECIPIENT.clone(),
-            bitcoin_block_height: 0,
->>>>>>> e882ffe9
         },
         chain_tip_height: WITHDRAWAL_MIN_CONFIRMATIONS.into(),
         limits: SbtcLimits::new_per_withdrawal(Amount::ONE_BTC.to_sat()),
@@ -1601,13 +1576,8 @@
             is_accepted: Some(true),
             amount: Amount::ONE_BTC.to_sat(),
             max_fee: TX_FEE.to_sat(),
-<<<<<<< HEAD
-            recipient: ScriptBuf::new(),
+            recipient: TEST_RECIPIENT.clone(),
             bitcoin_block_height: 0.into(),
-=======
-            recipient: TEST_RECIPIENT.clone(),
-            bitcoin_block_height: 0,
->>>>>>> e882ffe9
         },
         chain_tip_height: (WITHDRAWAL_BLOCKS_EXPIRY + 1).into(),
         limits: SbtcLimits::new_per_withdrawal(Amount::ONE_BTC.to_sat()),
@@ -1627,13 +1597,8 @@
             is_accepted: Some(true),
             amount: Amount::ONE_BTC.to_sat(),
             max_fee: TX_FEE.to_sat(),
-<<<<<<< HEAD
-            recipient: ScriptBuf::new(),
+            recipient: TEST_RECIPIENT.clone(),
             bitcoin_block_height: 0.into(),
-=======
-            recipient: TEST_RECIPIENT.clone(),
-            bitcoin_block_height: 0,
->>>>>>> e882ffe9
         },
         chain_tip_height: WITHDRAWAL_MIN_CONFIRMATIONS.into(),
         limits: SbtcLimits::new_per_withdrawal(Amount::ONE_BTC.to_sat()),
@@ -1650,13 +1615,8 @@
             is_accepted: Some(true),
             amount: Amount::ONE_BTC.to_sat(),
             max_fee: TX_FEE.to_sat(),
-<<<<<<< HEAD
-            recipient: ScriptBuf::new(),
+            recipient: TEST_RECIPIENT.clone(),
             bitcoin_block_height: 0.into(),
-=======
-            recipient: TEST_RECIPIENT.clone(),
-            bitcoin_block_height: 0,
->>>>>>> e882ffe9
         },
         chain_tip_height: (WITHDRAWAL_MIN_CONFIRMATIONS - 1).into(),
         limits: SbtcLimits::new_per_withdrawal(Amount::ONE_BTC.to_sat()),
@@ -1673,13 +1633,8 @@
             is_accepted: Some(false),
             amount: Amount::ONE_BTC.to_sat(),
             max_fee: TX_FEE.to_sat(),
-<<<<<<< HEAD
-            recipient: ScriptBuf::new(),
+            recipient: TEST_RECIPIENT.clone(),
             bitcoin_block_height: 0.into(),
-=======
-            recipient: TEST_RECIPIENT.clone(),
-            bitcoin_block_height: 0,
->>>>>>> e882ffe9
         },
         chain_tip_height: WITHDRAWAL_MIN_CONFIRMATIONS.into(),
         limits: SbtcLimits::new_per_withdrawal(Amount::ONE_BTC.to_sat()),
@@ -1696,13 +1651,8 @@
             is_accepted: Some(true),
             amount: Amount::ONE_BTC.to_sat(),
             max_fee: TX_FEE.to_sat(),
-<<<<<<< HEAD
-            recipient: ScriptBuf::new(),
+            recipient: TEST_RECIPIENT.clone(),
             bitcoin_block_height: 0.into(),
-=======
-            recipient: TEST_RECIPIENT.clone(),
-            bitcoin_block_height: 0,
->>>>>>> e882ffe9
         },
         chain_tip_height: WITHDRAWAL_MIN_CONFIRMATIONS.into(),
         limits: SbtcLimits::new_per_withdrawal(Amount::ONE_BTC.to_sat()),
