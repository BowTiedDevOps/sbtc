--- conflicted
+++ resolved
@@ -395,52 +395,6 @@
         Ok(())
     }
 
-<<<<<<< HEAD
-=======
-    /// For each of the deposit requests, persist the corresponding
-    /// transaction and the parsed deposit info into the database.
-    ///
-    /// This function does three things:
-    /// 1. For all deposit requests, check to see if there are bitcoin
-    ///    blocks that we do not have in our database.
-    /// 2. If we do not have a record of the bitcoin block then write it
-    ///    to the database.
-    /// 3. Write the deposit transaction and the extracted deposit info
-    ///    into the database.
-    async fn store_deposit_requests(&self, requests: Vec<Deposit>) -> Result<(), Error> {
-        // We need to check to see if we have a record of the bitcoin block
-        // that contains the deposit request in our database. If we don't
-        // then write them to our database.
-        for deposit in requests.iter() {
-            self.process_bitcoin_blocks_until(deposit.tx_info.block_hash)
-                .await?;
-        }
-
-        // Okay now we write the deposit requests and the transactions to
-        // the database.
-        let (deposit_requests, deposit_request_txs) = requests
-            .into_iter()
-            .map(|deposit| {
-                let tx = model::Transaction {
-                    txid: deposit.tx_info.txid.to_byte_array(),
-                    tx_type: model::TransactionType::DepositRequest,
-                    block_hash: deposit.tx_info.block_hash.to_byte_array(),
-                };
-
-                (model::DepositRequest::from(deposit), tx)
-            })
-            .collect::<Vec<_>>()
-            .into_iter()
-            .unzip();
-
-        let db = self.context.get_storage_mut();
-        db.write_bitcoin_transactions(deposit_request_txs).await?;
-        db.write_deposit_requests(deposit_requests).await?;
-
-        Ok(())
-    }
-
->>>>>>> 8e8de62c
     /// Extract all BTC transactions from the block where one of the UTXOs
     /// can be spent by the signers.
     ///
