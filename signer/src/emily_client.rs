//! Emily API client module

use std::str::FromStr;
use std::time::Duration;
use std::time::Instant;

use bitcoin::Amount;
use bitcoin::OutPoint;
use bitcoin::ScriptBuf;
use bitcoin::Txid;
use emily_client::apis::configuration::ApiKey;
use emily_client::apis::configuration::Configuration as EmilyApiConfig;
use emily_client::apis::deposit_api;
use emily_client::apis::limits_api;
use emily_client::apis::withdrawal_api;
use emily_client::apis::Error as EmilyError;
use emily_client::apis::ResponseContent;
use emily_client::models::DepositInfo;
use emily_client::models::DepositUpdate;
use emily_client::models::Status;
use emily_client::models::UpdateDepositsRequestBody;
use emily_client::models::UpdateDepositsResponse;
use emily_client::models::UpdateWithdrawalsRequestBody;
use emily_client::models::UpdateWithdrawalsResponse;
use emily_client::models::WithdrawalUpdate;
use sbtc::deposits::CreateDepositRequest;
use url::Url;

use crate::bitcoin::utxo::RequestRef;
use crate::bitcoin::utxo::UnsignedTransaction;
use crate::config::EmilyClientConfig;
use crate::context::SbtcLimits;
use crate::error::Error;
use crate::storage::model::BitcoinTxId;
use crate::storage::model::StacksBlock;
use crate::util::ApiFallbackClient;

/// Emily client error variants.
#[derive(Debug, thiserror::Error)]
pub enum EmilyClientError {
    /// Scheme must be HTTP or HTTPS
    #[error("invalid URL scheme: {0}")]
    InvalidUrlScheme(String),

    /// Host is required
    #[error("invalid URL: host is required: {0}")]
    InvalidUrlHostRequired(String),

    /// An error occurred while getting a deposit request
    #[error("error getting a deposit: {0}")]
    GetDeposit(EmilyError<deposit_api::GetDepositError>),

    /// An error occurred while getting deposits
    #[error("error getting deposits: {0}")]
    GetDeposits(EmilyError<deposit_api::GetDepositsError>),

    /// An error occurred while updating deposits
    #[error("error updating deposits: {0}")]
    UpdateDeposits(EmilyError<deposit_api::UpdateDepositsError>),

    /// An error occurred while updating withdrawals
    #[error("error updating withdrawals: {0}")]
    UpdateWithdrawals(EmilyError<withdrawal_api::UpdateWithdrawalsError>),

    /// An error occurred while getting limits
    #[error("error getting limits: {0}")]
    GetLimits(EmilyError<limits_api::GetLimitsError>),
}

/// Trait describing the interactions with Emily API.
#[cfg_attr(any(test, feature = "testing"), mockall::automock())]
pub trait EmilyInteract: Sync + Send {
    /// Get a deposit from Emily.
    fn get_deposit(
        &self,
        txid: &BitcoinTxId,
        output_index: u32,
    ) -> impl std::future::Future<Output = Result<Option<CreateDepositRequest>, Error>> + Send;

    /// Get pending and accepted deposits to process from Emily.
    fn get_deposits(
        &self,
    ) -> impl std::future::Future<Output = Result<Vec<CreateDepositRequest>, Error>> + Send;

    /// Get pending deposits with a specific status from Emily.
    fn get_deposits_with_status(
        &self,
        status: Status,
    ) -> impl std::future::Future<Output = Result<Vec<CreateDepositRequest>, Error>> + Send;

    /// Update accepted deposits after their sweep bitcoin transaction has been
    /// confirmed (but before being finalized -- the stacks transaction minting
    /// sBTC has not been confirmed yet).
    fn accept_deposits<'a>(
        &'a self,
        transaction: &'a UnsignedTransaction<'a>,
        stacks_chain_tip: &'a StacksBlock,
    ) -> impl std::future::Future<Output = Result<UpdateDepositsResponse, Error>> + Send;

    /// Update accepted withdrawals after their sweep bitcoin transaction has
    /// been submitted (but before being finalized -- the stacks transaction
    /// accepting the withdrawal has not been submitted yet).
    fn accept_withdrawals<'a>(
        &'a self,
        transaction: &'a UnsignedTransaction<'a>,
        stacks_chain_tip: &'a StacksBlock,
    ) -> impl std::future::Future<Output = Result<UpdateWithdrawalsResponse, Error>> + Send;

    /// Update the status of deposits in Emily.
    fn update_deposits(
        &self,
        update_deposits: Vec<DepositUpdate>,
    ) -> impl std::future::Future<Output = Result<UpdateDepositsResponse, Error>> + Send;

    /// Update the status of withdrawals in Emily.
    fn update_withdrawals(
        &self,
        update_withdrawals: Vec<WithdrawalUpdate>,
    ) -> impl std::future::Future<Output = Result<UpdateWithdrawalsResponse, Error>> + Send;

    /// Gets the current sBTC-cap limits from Emily.
    fn get_limits(&self) -> impl std::future::Future<Output = Result<SbtcLimits, Error>> + Send;
}

/// Emily API client.
#[derive(Clone)]
pub struct EmilyClient {
    config: EmilyApiConfig,
    pagination_timeout: Duration,
    /// Maximum items returned per page. When set, responses will be limited to this many items.
    /// Regardless of the page_size setting, responses are always capped at 1 MB total size.
    /// If None, only the 1 MB cap applies.
    page_size: Option<u32>,
}

impl EmilyClient {
    /// Get the client config
    pub fn config(&self) -> &EmilyApiConfig {
        &self.config
    }

    /// Initialize a new Emily client and validate the url.
    pub fn try_new(
        url: &Url,
        pagination_timeout: Duration,
        page_size: Option<u16>,
    ) -> Result<Self, Error> {
        let mut url = url.clone();
        let api_key = if url.username().is_empty() {
            None
        } else {
            Some(ApiKey {
                prefix: None,
                key: url.username().to_string(),
            })
        };

        // Must be HTTP or HTTPS
        if !["http", "https"].contains(&url.scheme()) {
            return Err(EmilyClientError::InvalidUrlScheme(url.to_string()).into());
        }

        // Host cannot be empty
        if url.host_str().is_none() {
            return Err(EmilyClientError::InvalidUrlHostRequired(url.to_string()).into());
        }

        // We don't really care if this fails, the failure modes are handled by
        // the above checks. We just don't want the base_path below to contain
        // the api key.
        let _ = url.set_username("");

        let mut config = EmilyApiConfig::new();
        // Url::parse defaults `path` to `/` even if the parsed url was without the trailing `/`
        // causing the api calls to have two leading slashes in the path (getting a 404)
        config.base_path = url.to_string().trim_end_matches("/").to_string();
        config.api_key = api_key;

        Ok(Self {
            config,
            pagination_timeout,
            // Page size must be u16 despite autogenerated client using u32.
            // This limitation exists because Emily needs to pass the parameter
            // to DynamoDB's as a i32.
            page_size: page_size.map(|size| size as u32),
        })
    }

    fn parse_deposit(deposit: &DepositInfo) -> Result<CreateDepositRequest, Error> {
        Ok(CreateDepositRequest {
            outpoint: OutPoint {
                txid: Txid::from_str(&deposit.bitcoin_txid).map_err(Error::DecodeHexTxid)?,
                vout: deposit.bitcoin_tx_output_index,
            },
            reclaim_script: ScriptBuf::from_hex(&deposit.reclaim_script)
                .map_err(Error::DecodeHexScript)?,
            deposit_script: ScriptBuf::from_hex(&deposit.deposit_script)
                .map_err(Error::DecodeHexScript)?,
        })
    }
}

impl EmilyInteract for EmilyClient {
    async fn get_deposit(
        &self,
        txid: &BitcoinTxId,
        output_index: u32,
    ) -> Result<Option<CreateDepositRequest>, Error> {
        let txid_str = txid.to_string();
        let index = output_index.to_string();

        let resp = deposit_api::get_deposit(&self.config, &txid_str, &index).await;

        let deposit = match resp {
            Ok(deposit) => deposit,
            Err(EmilyError::ResponseError(ResponseContent { status, .. }))
                if status.as_u16() == 404 =>
            {
                return Ok(None)
            }
            error => error.map_err(EmilyClientError::GetDeposit)?,
        };

        Ok(Some(CreateDepositRequest {
            outpoint: OutPoint {
                txid: Txid::from_str(&deposit.bitcoin_txid).map_err(Error::DecodeHexTxid)?,
                vout: deposit.bitcoin_tx_output_index,
            },
            reclaim_script: ScriptBuf::from_hex(&deposit.reclaim_script)
                .map_err(Error::DecodeHexScript)?,
            deposit_script: ScriptBuf::from_hex(&deposit.deposit_script)
                .map_err(Error::DecodeHexScript)?,
        }))
    }

    async fn get_deposits(&self) -> Result<Vec<CreateDepositRequest>, Error> {
        let pending_deposits = self.get_deposits_with_status(Status::Pending).await;
        let accepted_deposits = self.get_deposits_with_status(Status::Accepted).await;

        match (pending_deposits, accepted_deposits) {
            (Err(pending_err), Err(_accepted_err)) => {
                // If both calls fail, return the error from the first call
                Err(pending_err)
            }
            (Ok(pending), Err(accepted_err)) => {
                // If the pending call succeeds, return the pending deposits
                tracing::warn!("failed to fetch accepted deposits: {:?}", accepted_err);
                Ok(pending)
            }
            (Err(pending_err), Ok(accepted)) => {
                // If the pending call fails, return the accepted deposits
                tracing::warn!("failed to fetch pending deposits: {:?}", pending_err);
                Ok(accepted)
            }
            (Ok(mut pending), Ok(mut accepted)) => {
                // Combine the results
                pending.append(&mut accepted);
                Ok(pending)
            }
        }
    }

    async fn get_deposits_with_status(
        &self,
        status: Status,
    ) -> Result<Vec<CreateDepositRequest>, Error> {
        let mut all_deposits = Vec::new();
        let mut next_token: Option<String> = None;
        let start_time = Instant::now();
        loop {
            let resp = match deposit_api::get_deposits(
                &self.config,
                status,
                next_token.as_deref(),
                self.page_size,
            )
            .await
            {
                Ok(resp) => resp,
                Err(e) => {
                    if all_deposits.is_empty() {
                        return Err(Error::EmilyApi(EmilyClientError::GetDeposits(e)));
                    }
                    tracing::warn!("failed to fetch page of deposits: {:?}", e);
                    break;
                }
            };
            // Convert each DepositInfo to our CreateDepositRequest
            for deposit in resp.deposits.iter() {
                match Self::parse_deposit(deposit) {
                    Ok(req) => all_deposits.push(req),
                    Err(e) => tracing::warn!(
                        "Skipping corrupted deposit (txid: {}): {:?}",
                        deposit.bitcoin_txid,
                        e
                    ),
                }
            }

            // If more pages exist, loop again; otherwise stop
            match resp.next_token.flatten() {
                Some(token) => next_token = Some(token),
                None => break,
            }

            if start_time.elapsed() > self.pagination_timeout {
                tracing::warn!(
                    "timeout fetching deposits, breaking at page {:?}, fetched {} deposits",
                    next_token,
                    all_deposits.len()
                );
                break;
            }
        }

        Ok(all_deposits)
    }

    async fn update_deposits(
        &self,
        update_deposits: Vec<DepositUpdate>,
    ) -> Result<UpdateDepositsResponse, Error> {
        if update_deposits.is_empty() {
            return Ok(UpdateDepositsResponse { deposits: vec![] });
        }

        let update_request = UpdateDepositsRequestBody { deposits: update_deposits };
        deposit_api::update_deposits(&self.config, update_request)
            .await
            .map_err(EmilyClientError::UpdateDeposits)
            .map_err(Error::EmilyApi)
    }

    async fn accept_withdrawals<'a>(
        &'a self,
        transaction: &'a UnsignedTransaction<'a>,
        stacks_chain_tip: &'a StacksBlock,
    ) -> Result<UpdateWithdrawalsResponse, Error> {
        let withdrawals = transaction
            .requests
            .iter()
            .filter_map(RequestRef::as_withdrawal);

        let update_request: Vec<_> = withdrawals
            .map(|withdrawal| WithdrawalUpdate {
                request_id: withdrawal.request_id,
                fulfillment: None,
                status: Status::Accepted,
                status_message: "".to_string(),
                last_update_block_hash: stacks_chain_tip.block_hash.to_string(),
                last_update_height: stacks_chain_tip.block_height,
            })
            .collect();

        self.update_withdrawals(update_request).await
    }

    async fn accept_deposits<'a>(
        &'a self,
        transaction: &'a UnsignedTransaction<'a>,
        stacks_chain_tip: &'a StacksBlock,
    ) -> Result<UpdateDepositsResponse, Error> {
        let deposits = transaction
            .requests
            .iter()
            .filter_map(RequestRef::as_deposit);

        let update_request: Vec<_> = deposits
            .map(|deposit| DepositUpdate {
                bitcoin_tx_output_index: deposit.outpoint.vout,
                bitcoin_txid: deposit.outpoint.txid.to_string(),
                status: Status::Accepted,
                fulfillment: None,
                status_message: "".to_string(),
                last_update_block_hash: stacks_chain_tip.block_hash.to_string(),
                last_update_height: stacks_chain_tip.block_height,
            })
            .collect();

        self.update_deposits(update_request).await
    }

    async fn update_withdrawals(
        &self,
        update_withdrawals: Vec<WithdrawalUpdate>,
    ) -> Result<UpdateWithdrawalsResponse, Error> {
        if update_withdrawals.is_empty() {
            return Ok(UpdateWithdrawalsResponse { withdrawals: vec![] });
        }

        let update_request = UpdateWithdrawalsRequestBody {
            withdrawals: update_withdrawals,
        };
        withdrawal_api::update_withdrawals(&self.config, update_request)
            .await
            .map_err(EmilyClientError::UpdateWithdrawals)
            .map_err(Error::EmilyApi)
    }

    async fn get_limits(&self) -> Result<SbtcLimits, Error> {
        let limits = limits_api::get_limits(&self.config)
            .await
            .map_err(EmilyClientError::GetLimits)
            .map_err(Error::EmilyApi)?;

        let total_cap = limits.peg_cap.flatten().map(Amount::from_sat);
        let per_deposit_minimum = limits.per_deposit_minimum.flatten().map(Amount::from_sat);
        let per_deposit_cap = limits.per_deposit_cap.flatten().map(Amount::from_sat);
        let per_withdrawal_cap = limits.per_withdrawal_cap.flatten().map(Amount::from_sat);
<<<<<<< HEAD
        let rolling_withdrawal_blocks = limits
            .rolling_withdrawal_blocks
            .flatten()
            .map(|x| x.min(u16::MAX as u64) as u16);
=======
        let rolling_withdrawal_blocks = limits.rolling_withdrawal_blocks.flatten();
>>>>>>> 52dff647
        let rolling_withdrawal_cap = limits.rolling_withdrawal_cap.flatten();

        Ok(SbtcLimits::new(
            total_cap,
            per_deposit_minimum,
            per_deposit_cap,
            per_withdrawal_cap,
            rolling_withdrawal_blocks,
            rolling_withdrawal_cap,
            None,
            None,
        ))
    }
}

impl EmilyInteract for ApiFallbackClient<EmilyClient> {
    async fn get_deposit(
        &self,
        txid: &BitcoinTxId,
        output_index: u32,
    ) -> Result<Option<CreateDepositRequest>, Error> {
        self.exec(|client, _| client.get_deposit(txid, output_index))
            .await
    }

    async fn get_deposits(&self) -> Result<Vec<CreateDepositRequest>, Error> {
        self.exec(|client, _| client.get_deposits()).await
    }

    async fn get_deposits_with_status(
        &self,
        status: Status,
    ) -> Result<Vec<CreateDepositRequest>, Error> {
        self.exec(|client, _| client.get_deposits_with_status(status))
            .await
    }

    async fn update_deposits(
        &self,
        update_deposits: Vec<DepositUpdate>,
    ) -> Result<UpdateDepositsResponse, Error> {
        self.exec(|client, _| client.update_deposits(update_deposits.clone()))
            .await
    }

    async fn accept_deposits<'a>(
        &'a self,
        transaction: &'a UnsignedTransaction<'a>,
        stacks_chain_tip: &'a StacksBlock,
    ) -> Result<UpdateDepositsResponse, Error> {
        self.exec(|client, _| client.accept_deposits(transaction, stacks_chain_tip))
            .await
    }

    async fn accept_withdrawals<'a>(
        &'a self,
        transaction: &'a UnsignedTransaction<'a>,
        stacks_chain_tip: &'a StacksBlock,
    ) -> Result<UpdateWithdrawalsResponse, Error> {
        self.exec(|client, _| client.accept_withdrawals(transaction, stacks_chain_tip))
            .await
    }

    async fn update_withdrawals(
        &self,
        update_withdrawals: Vec<WithdrawalUpdate>,
    ) -> Result<UpdateWithdrawalsResponse, Error> {
        self.exec(|client, _| client.update_withdrawals(update_withdrawals.clone()))
            .await
    }

    async fn get_limits(&self) -> Result<SbtcLimits, Error> {
        self.exec(|client, _| client.get_limits()).await
    }
}

impl TryFrom<&EmilyClientConfig> for ApiFallbackClient<EmilyClient> {
    type Error = Error;

    fn try_from(config: &EmilyClientConfig) -> Result<Self, Self::Error> {
        let clients = config
            .endpoints
            .iter()
            .map(|url| EmilyClient::try_new(url, config.pagination_timeout, None))
            .collect::<Result<Vec<_>, _>>()?;

        Self::new(clients).map_err(Into::into)
    }
}

#[cfg(test)]
mod tests {
    use super::*;

    #[test]
    fn try_from_url_with_key() {
        // Arrange.
        let url = Url::parse("http://test_key@localhost:8080").unwrap();
        // Act.
        let client = EmilyClient::try_new(&url, Duration::from_secs(1), None).unwrap();
        // Assert.
        assert_eq!(client.config.base_path, "http://localhost:8080");
        assert_eq!(client.config.api_key.unwrap().key, "test_key");
    }

    #[test]
    fn try_from_url_without_key() {
        // Arrange.
        let url = Url::parse("http://localhost:8080").unwrap();
        // Act.
        let client = EmilyClient::try_new(&url, Duration::from_secs(1), None).unwrap();
        // Assert.
        assert_eq!(client.config.base_path, "http://localhost:8080");
        assert!(client.config.api_key.is_none());
    }
}<|MERGE_RESOLUTION|>--- conflicted
+++ resolved
@@ -407,14 +407,10 @@
         let per_deposit_minimum = limits.per_deposit_minimum.flatten().map(Amount::from_sat);
         let per_deposit_cap = limits.per_deposit_cap.flatten().map(Amount::from_sat);
         let per_withdrawal_cap = limits.per_withdrawal_cap.flatten().map(Amount::from_sat);
-<<<<<<< HEAD
         let rolling_withdrawal_blocks = limits
             .rolling_withdrawal_blocks
             .flatten()
             .map(|x| x.min(u16::MAX as u64) as u16);
-=======
-        let rolling_withdrawal_blocks = limits.rolling_withdrawal_blocks.flatten();
->>>>>>> 52dff647
         let rolling_withdrawal_cap = limits.rolling_withdrawal_cap.flatten();
 
         Ok(SbtcLimits::new(
