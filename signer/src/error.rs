--- conflicted
+++ resolved
@@ -21,8 +21,6 @@
 /// Top-level signer error
 #[derive(Debug, thiserror::Error)]
 pub enum Error {
-<<<<<<< HEAD
-=======
     /// The length of bytes to write to an OP_RETURN output exceeds the maximum allowed size.
     #[error("OP_RETURN output size limit exceeded: {size} bytes, max allowed: {max_size} bytes")]
     OpReturnSizeLimitExceeded {
@@ -32,7 +30,6 @@
         max_size: usize,
     },
 
->>>>>>> 5a7f27f4
     /// An error occurred while attempting to perform withdrawal ID segmentation.
     #[error("idpack segmenter error: {0}")]
     IdPackSegmenter(#[from] sbtc::idpack::SegmenterError),
