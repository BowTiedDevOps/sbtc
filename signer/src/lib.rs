#![doc = include_str!("../README.md")]
#![deny(missing_docs)]
#![deny(
    clippy::unwrap_in_result,
    // clippy::unwrap_used, // TODO: There's one unwrap left
    // clippy::expect_used, // TODO: There's 14 expects left
)]

pub mod api;
pub mod bitcoin;
pub mod block_observer;
pub mod blocklist_client;
pub mod codec;
pub mod config;
pub mod context;
pub mod dkg;
pub mod ecdsa;
pub mod emily_client;
pub mod error;
pub mod keys;
pub mod logging;
pub mod message;
pub mod metrics;
pub mod network;
pub mod proto;
pub mod request_decider;
pub mod signature;
pub mod stacks;
pub mod storage;
#[cfg(any(test, feature = "testing"))]
pub mod testing;
pub mod transaction_coordinator;
pub mod transaction_signer;
pub mod util;
pub mod wsts_state_machine;

/// Package version
pub const VERSION: &str = env!("CARGO_PKG_VERSION");

/// The maximum number of keys in the signers multi-sig wallet on Stacks.
///
/// There are a few practical limits on the maximum number of distinct
/// public keys:
/// 1. The maximum number of signatures allowed in a stacks transaction is
///    capped at u16::MAX, which is 65535.
/// 2. The maximum amount of data that can be sent as input into a clarity
///    contract call is capped at 1 MB. That limits the maximum number of
///    keys to ~31K.
/// 3. The signer bitmap in the clarity contract can take only 128 signers.
/// 4. The rotate-keys-wrapper public function in one of the clarity
///    contracts takes a maximum of 128 keys.
const MAX_KEYS: u16 = 128;

/// Each deposit has a reclaim script spend path that can be executed after
/// some "time". Right now this "time", the locktime, can only be
/// denominated in bitcoin blocks. Once locktime number of blocks have been
/// added to the blockchain after the deposit has been confirmed, the
/// depositor can reclaim the deposit transaction. Signers will not attempt
/// to sweep in the deposited funds if the number of blocks left is less
/// than or equal to this value.
///
/// If the current chain tip is at height 1000, the reclaim script on a
/// deposit can be spent on or after block 1001, and this constant value is
/// set to 1, then the signers WOULD NOT attempt to sweep the deposit. If
/// it were spendable on block 1002, then the signers WOULD attempt to sweep
/// the deposit.
pub const DEPOSIT_LOCKTIME_BLOCK_BUFFER: u16 = 3;

/// This is the capacity of the channel used for messages sent within the
/// signer.
pub const SIGNER_CHANNEL_CAPACITY: usize = 1024;

/// The maximum number of blocks that can be affected by a reorg on the
/// bitcoin blockchain. This is used when adding a buffer when searching
/// for the signers UTXO.
pub const MAX_REORG_BLOCK_COUNT: i64 = 10;

/// The maximum number of sweep transactions that the signers can confirm
/// per block.
///
/// This is the default maximum number of transactions in a transaction
/// package in the bitcoin mempool. This value is configurable in bitcoin
/// core as the `limitancestorcount` and/or `limitdescendantcount` limits.
///
/// <https://github.com/bitcoin/bitcoin/blob/228aba2c4d9ac0b2ca3edd3c2cdf0a92e55f669b/doc/policy/mempool-limits.md>
/// <https://bitcoincore.reviews/21800>
/// <https://github.com/bitcoin/bitcoin/blob/v25.0/src/policy/policy.h#L58-L59>
pub const MAX_MEMPOOL_PACKAGE_TX_COUNT: u64 = 25;

/// The default maximum number of deposit inputs per bitcoin transaction.
///
/// The default here is chosen so that there is a ~50% chance that the
/// signers finish signing all bitcoin inputs, before the arrival of the
/// next bitcoin block. This assumes signing rounds take ~16 seconds.
pub const DEFAULT_MAX_DEPOSITS_PER_BITCOIN_TX: u16 = 25;

/// This is the dust limit for deposits in the sBTC smart contracts.
/// Deposit amounts that is less than this amount will be rejected by the
/// smart contract.
pub const DEPOSIT_DUST_LIMIT: u64 = 546;

<<<<<<< HEAD
/// This is the least amount that can be withdrawn from Stacks onto
/// bitcoin. The smart contract has a dust limit, but we have our own to
/// make sure that we respect bitcoin's dust limits even if the smart
/// contracts changed are updated and this check is removed.
=======
/// This is the max dust amount for a standard transaction using the
/// default `dustrelayfee` config setting from bitcoin core. The smart
/// contract has this dust limit as well, but we have our own to make sure
/// that we respect bitcoin's default dust limits even if the smart
/// contracts are updated and the check is removed.
///
/// See the following for more on the dustrelatfee:
/// https://github.com/bitcoin/bitcoin/blob/c242fa5be358150d83c2446896b6f4c45c6365e9/src/policy/policy.cpp#L26-L41
>>>>>>> fae0d17d
pub const WITHDRAWAL_DUST_LIMIT: u64 = 546;

/// This is the number of bitcoin blocks that the signers will wait before
/// acting on a withdrawal request. We do this to ensure that the
/// withdrawal request is deemed final on the Stacks blockchain.
<<<<<<< HEAD
pub const WITHDRAWAL_BLOCKS_WAIT: u64 = 6;

/// This is the number of bitcoin blocks that a withdrawal request will
/// stay live for before it expires and is considered rejected.
=======
///
/// The value here was taken from the last paragraph of the opening comment
/// of https://github.com/stacks-network/sbtc/discussions/12 and in the
/// comments of https://github.com/stacks-network/sbtc/issues/16.
pub const WITHDRAWAL_MIN_CONFIRMATIONS: u64 = 6;

/// This is the number of bitcoin blocks that a withdrawal request will
/// remain live before it expires and is considered rejected.
///
/// This is the value suggested in
/// https://github.com/stacks-network/sbtc/issues/620.
>>>>>>> fae0d17d
pub const WITHDRAWAL_BLOCKS_EXPIRY: u64 = 24;

/// This is the default maximum virtual size of a bitcoin transaction
/// package. This value is the default limit set in bitcoin core, and
/// corresponds to the `limitancestorsize` and/or `limitdescendantsize`
/// configurable limits.
///
/// <https://github.com/bitcoin/bitcoin/blob/228aba2c4d9ac0b2ca3edd3c2cdf0a92e55f669b/doc/policy/mempool-limits.md>
/// <https://bitcoincore.reviews/21800>
/// <https://github.com/bitcoin/bitcoin/blob/v25.0/src/policy/policy.h#L60-L61>
pub const MAX_MEMPOOL_PACKAGE_SIZE: u64 = 101000;

/// This is an upper bound on the number of signer state machines that we
/// "could" need if we wanted to sign all inputs in parallel and running
/// DKG.
///
/// If the entire transaction package was nothing but donation inputs then
/// we would need this many state machines to sign the transaction in
/// parallel. We need to add one for DKG, hence plus 1. We then add a
/// little buff by going to the next power of 2.
pub const MAX_SIGNER_STATE_MACHINES: u64 = MAX_MEMPOOL_PACKAGE_SIZE
    .div_ceil(MIN_BITCOIN_INPUT_VSIZE)
    .saturating_add(1)
    .next_power_of_two();

/// This is the vsize of a signed key-spend taproot input on bitcoin, which
/// should be the smallest vsize that a signed taproot input could have on
/// bitcoin.
pub const MIN_BITCOIN_INPUT_VSIZE: u64 = 58;

// These are all build info variables. Many of them are set in build.rs.

/// The name of the binary that is being run,
pub const PACKAGE_NAME: &str = env!("CARGO_PKG_NAME");
/// The target environment ABI of the signer binary build.
pub const TARGET_ENV_ABI: &str = env!("CARGO_CFG_TARGET_ENV");
/// The CPU target architecture of the signer binary build.
pub const TARGET_ARCH: &str = env!("CARGO_CFG_TARGET_ARCH");
/// The version of rustc used to build the signer binary.
pub const RUSTC_VERSION: &str = env!("RUSTC_VERSION");
/// The git sha that the binary was built from.
pub const GIT_COMMIT: &str = env!("GIT_COMMIT");<|MERGE_RESOLUTION|>--- conflicted
+++ resolved
@@ -99,12 +99,6 @@
 /// smart contract.
 pub const DEPOSIT_DUST_LIMIT: u64 = 546;
 
-<<<<<<< HEAD
-/// This is the least amount that can be withdrawn from Stacks onto
-/// bitcoin. The smart contract has a dust limit, but we have our own to
-/// make sure that we respect bitcoin's dust limits even if the smart
-/// contracts changed are updated and this check is removed.
-=======
 /// This is the max dust amount for a standard transaction using the
 /// default `dustrelayfee` config setting from bitcoin core. The smart
 /// contract has this dust limit as well, but we have our own to make sure
@@ -113,18 +107,11 @@
 ///
 /// See the following for more on the dustrelatfee:
 /// https://github.com/bitcoin/bitcoin/blob/c242fa5be358150d83c2446896b6f4c45c6365e9/src/policy/policy.cpp#L26-L41
->>>>>>> fae0d17d
 pub const WITHDRAWAL_DUST_LIMIT: u64 = 546;
 
 /// This is the number of bitcoin blocks that the signers will wait before
 /// acting on a withdrawal request. We do this to ensure that the
 /// withdrawal request is deemed final on the Stacks blockchain.
-<<<<<<< HEAD
-pub const WITHDRAWAL_BLOCKS_WAIT: u64 = 6;
-
-/// This is the number of bitcoin blocks that a withdrawal request will
-/// stay live for before it expires and is considered rejected.
-=======
 ///
 /// The value here was taken from the last paragraph of the opening comment
 /// of https://github.com/stacks-network/sbtc/discussions/12 and in the
@@ -136,7 +123,6 @@
 ///
 /// This is the value suggested in
 /// https://github.com/stacks-network/sbtc/issues/620.
->>>>>>> fae0d17d
 pub const WITHDRAWAL_BLOCKS_EXPIRY: u64 = 24;
 
 /// This is the default maximum virtual size of a bitcoin transaction
