--- conflicted
+++ resolved
@@ -260,12 +260,8 @@
                 %tested_addr,
                 %data_amount,
                 %error,
-<<<<<<< HEAD
                 "AutoNAT (server) test failed"
             );
-=======
-                "AutoNAT (server) test failed");
->>>>>>> 932c18db
         }
     }
 }
