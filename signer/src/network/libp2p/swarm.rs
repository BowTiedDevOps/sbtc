--- conflicted
+++ resolved
@@ -220,26 +220,10 @@
     /// Build the [`SignerSwarm`], consuming the builder.
     pub fn build(self) -> Result<SignerSwarm, SignerSwarmError> {
         let keypair: Keypair = (*self.private_key).into();
-<<<<<<< HEAD
-        let mut behavior = SignerBehavior::new(keypair.clone(), self.use_mdns)?;
+        let mut behavior = SignerBehavior::new(keypair.clone(), self.enable_mdns)?;
         behavior
             .bootstrap
             .add_seed_addresses(self.seed_addrs.clone());
-
-        let swarm = SwarmBuilder::with_existing_identity(keypair.clone())
-            .with_tokio()
-            .with_tcp(
-                tcp::Config::default(),
-                noise::Config::new,
-                yamux::Config::default,
-            )
-            .map_err(|e| SignerSwarmError::LibP2P(Box::new(e)))?
-            .with_quic()
-            .with_dns()
-            .map_err(|e| SignerSwarmError::LibP2P(Box::new(e)))?
-            .with_behaviour(|_| behavior)
-=======
-        let behavior = SignerBehavior::new(keypair.clone(), self.enable_mdns)?;
         let noise =
             noise::Config::new(&keypair).map_err(|e| SignerSwarmError::LibP2P(Box::new(e)))?;
         let yamux = yamux::Config::default();
@@ -289,7 +273,6 @@
 
         // Add the DNS transport to the transport.
         transport = libp2p::dns::tokio::Transport::system(transport)
->>>>>>> 528236a7
             .map_err(|e| SignerSwarmError::LibP2P(Box::new(e)))?
             .boxed();
 
