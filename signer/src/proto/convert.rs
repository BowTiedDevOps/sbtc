--- conflicted
+++ resolved
@@ -69,9 +69,6 @@
 use crate::storage::model::StacksBlockHash;
 use crate::storage::model::StacksPrincipal;
 use crate::storage::model::StacksTxId;
-use crate::storage::model::ToLittleEndianOrder;
-
-use super::wsts_message;
 
 use super::wsts_message;
 
@@ -1102,29 +1099,17 @@
                 WstsMessageId::BitcoinTxid(txid) => {
                     Some(proto::BitcoinTxid::from(BitcoinTxId::from(txid)))
                 }
-<<<<<<< HEAD
-                WstsMessageId::RotateKey(_) | WstsMessageId::Arbitrary(_) => None,
-=======
                 WstsMessageId::Dkg(_) => None,
                 WstsMessageId::RotateKey(_) => None,
->>>>>>> df5111fd
             },
             id: Some(match value.id {
                 WstsMessageId::BitcoinTxid(txid) => {
                     wsts_message::Id::IdBitcoinTxid(proto::BitcoinTxid {
-<<<<<<< HEAD
-                        txid: Some(proto::Uint256::from(txid.to_le_bytes())),
-                    })
-                }
-                WstsMessageId::RotateKey(pubkey) => wsts_message::Id::IdRotateKey(pubkey.into()),
-                WstsMessageId::Arbitrary(key) => wsts_message::Id::IdArbitrary(key.into()),
-=======
                         txid: Some(proto::Uint256::from(BitcoinTxId::from(txid).into_bytes())),
                     })
                 }
                 WstsMessageId::RotateKey(pubkey) => wsts_message::Id::IdRotateKey(pubkey.into()),
                 WstsMessageId::Dkg(id) => wsts_message::Id::IdDkg(id.into()),
->>>>>>> df5111fd
             }),
             inner: Some(inner),
         }
@@ -1178,13 +1163,7 @@
                     wsts_message::Id::IdRotateKey(pubkey) => {
                         WstsMessageId::RotateKey(PublicKey::try_from(pubkey)?)
                     }
-<<<<<<< HEAD
-                    wsts_message::Id::IdArbitrary(key) => {
-                        WstsMessageId::Arbitrary(key.try_into().map_err(|_| Error::TypeConversion)?)
-                    }
-=======
                     wsts_message::Id::IdDkg(id) => WstsMessageId::Dkg(id.into()),
->>>>>>> df5111fd
                 },
                 None => WstsMessageId::BitcoinTxid(
                     BitcoinTxId::try_from(value.txid.required()?)?.into(),
