--- conflicted
+++ resolved
@@ -1020,15 +1020,9 @@
     while let Some(tenure) = blocks.last() {
         // We won't get anymore Nakamoto blocks before this point, so
         // time to stop.
-<<<<<<< HEAD
         if tenure.anchor_block_height <= until_bitcoin_height {
             tracing::info!(
                 %until_bitcoin_height,
-=======
-        if tenure.anchor_block_height <= nakamoto_start_height {
-            tracing::debug!(
-                %nakamoto_start_height,
->>>>>>> 7998f4da
                 last_chain_length = %tenure.anchor_block_height,
                 "all Nakamoto blocks fetched; stopping"
             );
