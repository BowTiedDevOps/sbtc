//! In-memory store implementation - useful for tests

use bitcoin::OutPoint;
use blockstack_lib::types::chainstate::StacksBlockId;
use std::collections::BTreeMap;
use std::collections::BTreeSet;
use std::collections::HashMap;
use std::collections::HashSet;
use std::sync::Arc;
use time::OffsetDateTime;
use tokio::sync::Mutex;

use crate::DEPOSIT_LOCKTIME_BLOCK_BUFFER;
use crate::bitcoin::utxo::SignerUtxo;
use crate::bitcoin::validation::DepositRequestReport;
use crate::bitcoin::validation::WithdrawalRequestReport;
use crate::error::Error;
use crate::keys::PublicKey;
use crate::keys::PublicKeyXOnly;
use crate::keys::SignerScriptPubKey as _;
use crate::storage::model;
use crate::storage::model::CompletedDepositEvent;
use crate::storage::model::WithdrawalAcceptEvent;
use crate::storage::model::WithdrawalRejectEvent;

use super::model::DkgSharesStatus;
use super::util::get_utxo;

/// A store wrapped in an Arc<Mutex<...>> for interior mutability
pub type SharedStore = Arc<Mutex<Store>>;

type DepositRequestPk = (model::BitcoinTxId, u32);
type WithdrawalRequestPk = (u64, model::StacksBlockHash);

/// In-memory store
#[derive(Debug, Default)]
pub struct Store {
    /// Bitcoin blocks
    pub bitcoin_blocks: HashMap<model::BitcoinBlockHash, model::BitcoinBlock>,

    /// Stacks blocks
    pub stacks_blocks: HashMap<model::StacksBlockHash, model::StacksBlock>,

    /// Deposit requests
    pub deposit_requests: HashMap<DepositRequestPk, model::DepositRequest>,

    /// A mapping between (request_ids, block_hash) and withdrawal-create events.
    /// Note that a single request_id may be associated with
    /// more than one withdrawal-create event because of reorgs.
    pub withdrawal_requests: HashMap<WithdrawalRequestPk, model::WithdrawalRequest>,

    /// Deposit request to signers
    pub deposit_request_to_signers: HashMap<DepositRequestPk, Vec<model::DepositSigner>>,

    /// Deposit signer to request
    pub signer_to_deposit_request: HashMap<PublicKey, Vec<DepositRequestPk>>,

    /// Withdraw signers
    pub withdrawal_request_to_signers: HashMap<WithdrawalRequestPk, Vec<model::WithdrawalSigner>>,

    /// Raw transaction data
    pub raw_transactions: HashMap<[u8; 32], model::Transaction>,

    /// Bitcoin blocks to transactions
    pub bitcoin_block_to_transactions: HashMap<model::BitcoinBlockHash, Vec<model::BitcoinTxId>>,

    /// Bitcoin transactions to blocks
    pub bitcoin_transactions_to_blocks: HashMap<model::BitcoinTxId, Vec<model::BitcoinBlockHash>>,

    /// Stacks blocks to transactions
    pub stacks_block_to_transactions: HashMap<model::StacksBlockHash, Vec<model::StacksTxId>>,

    /// Stacks transactions to blocks
    pub stacks_transactions_to_blocks: HashMap<model::StacksTxId, Vec<model::StacksBlockHash>>,

    /// Stacks blocks to withdraw requests
    pub stacks_block_to_withdrawal_requests:
        HashMap<model::StacksBlockHash, Vec<WithdrawalRequestPk>>,

    /// Bitcoin anchor to stacks blocks
    pub bitcoin_anchor_to_stacks_blocks:
        HashMap<model::BitcoinBlockHash, Vec<model::StacksBlockHash>>,

    /// Encrypted DKG shares
    pub encrypted_dkg_shares: BTreeMap<PublicKeyXOnly, (OffsetDateTime, model::EncryptedDkgShares)>,

    /// Rotate keys transactions
    pub rotate_keys_transactions: HashMap<model::StacksTxId, model::RotateKeysTransaction>,

    /// A mapping between request_ids and withdrawal-accept events. Note
    /// that in prod we can have a single request_id be associated with
    /// more than one withdrawal-accept event because of reorgs.
    pub withdrawal_accept_events: HashMap<u64, WithdrawalAcceptEvent>,

    /// A mapping between request_ids and withdrawal-reject events. Note
    /// that in prod we can have a single request_id be associated with
    /// more than one withdrawal-reject event because of reorgs.
    pub withdrawal_reject_events: HashMap<u64, WithdrawalRejectEvent>,

    /// A mapping between request_ids and completed-deposit events. Note
    /// that in prod we can have a single outpoint be associated with
    /// more than one completed-deposit event because of reorgs.
    pub completed_deposit_events: HashMap<OutPoint, CompletedDepositEvent>,

    /// Bitcoin transaction outputs
    pub bitcoin_outputs: HashMap<model::BitcoinTxId, Vec<model::TxOutput>>,

    /// Bitcoin transaction inputs
    pub bitcoin_prevouts: HashMap<model::BitcoinTxId, Vec<model::TxPrevout>>,

    /// Bitcoin signhashes
    pub bitcoin_sighashes: HashMap<model::SigHash, model::BitcoinTxSigHash>,

    /// Bitcoin withdrawal outputs
    pub bitcoin_withdrawal_outputs:
        HashMap<(u64, model::StacksBlockHash), model::BitcoinWithdrawalOutput>,
}

impl Store {
    /// Create an empty store
    pub fn new() -> Self {
        Self::default()
    }

    /// Create an empty store wrapped in an Arc<Mutex<...>>
    pub fn new_shared() -> SharedStore {
        Arc::new(Mutex::new(Self::new()))
    }

    /// Create the bitcoin transaction from the stored Prevouts and outputs
    /// for the given transaction ID.
    fn reconstruct_transaction(&self, txid: &model::BitcoinTxId) -> Option<bitcoin::Transaction> {
        let outputs = self
            .bitcoin_outputs
            .get(txid)
            .cloned()
            .unwrap_or_else(Vec::new);
        let prevouts = self
            .bitcoin_prevouts
            .get(txid)
            .cloned()
            .unwrap_or_else(Vec::new);

        if outputs.is_empty() && prevouts.is_empty() {
            return None;
        }

        // This is most likely an sBTC sweep transaction, so we match the
        // version of locktime used in our actual sweep transactions.
        Some(bitcoin::Transaction {
            version: bitcoin::transaction::Version::TWO,
            lock_time: bitcoin::locktime::absolute::LockTime::ZERO,
            input: prevouts
                .into_iter()
                .map(|prevout| bitcoin::TxIn {
                    previous_output: bitcoin::OutPoint {
                        txid: prevout.txid.into(),
                        vout: prevout.prevout_output_index,
                    },
                    script_sig: bitcoin::ScriptBuf::new(),
                    sequence: bitcoin::Sequence::ZERO,
                    witness: bitcoin::Witness::new(),
                })
                .collect(),
            output: outputs
                .into_iter()
                .map(|outpout| bitcoin::TxOut {
                    value: bitcoin::Amount::from_sat(outpout.amount),
                    script_pubkey: outpout.script_pubkey.into(),
                })
                .collect(),
        })
    }

    async fn get_utxo_from_donation(
        &self,
        chain_tip: &model::BitcoinBlockHash,
        aggregate_key: &PublicKey,
        context_window: u16,
    ) -> Result<Option<SignerUtxo>, Error> {
        let script_pubkey = aggregate_key.signers_script_pubkey();
        let bitcoin_blocks = &self.bitcoin_blocks;
        let first = bitcoin_blocks.get(chain_tip);

        // Traverse the canonical chain backwards and find the first block containing relevant tx(s)
        let sbtc_txs = std::iter::successors(first, |block| bitcoin_blocks.get(&block.parent_hash))
            .take(context_window as usize)
            .filter_map(|block| {
                let txs = self.bitcoin_block_to_transactions.get(&block.block_hash)?;

                let mut sbtc_txs = txs
                    .iter()
                    .filter_map(|tx| self.raw_transactions.get(&tx.into_bytes()))
                    .filter(|sbtc_tx| sbtc_tx.tx_type == model::TransactionType::Donation)
                    .filter_map(|tx| {
                        let txid = model::BitcoinTxId::from(tx.txid);
<<<<<<< HEAD
                        let outputs = self.bitcoin_outputs.get(&txid)?;
                        let prevouts = self.bitcoin_prevouts.get(&txid)?;
                        Some(bitcoin::Transaction {
                            version: bitcoin::transaction::Version::TWO,
                            lock_time: bitcoin::locktime::absolute::LockTime::ZERO,
                            input: prevouts
                                .iter()
                                .map(|prevout| bitcoin::TxIn {
                                    previous_output: bitcoin::OutPoint {
                                        txid: prevout.txid.into(),
                                        vout: prevout.prevout_output_index,
                                    },
                                    script_sig: bitcoin::ScriptBuf::new(),
                                    sequence: bitcoin::Sequence::ZERO,
                                    witness: bitcoin::Witness::new(),
                                })
                                .collect(),
                            output: outputs
                                .iter()
                                .map(|outpout| bitcoin::TxOut {
                                    value: bitcoin::Amount::from_sat(outpout.amount),
                                    script_pubkey: outpout.script_pubkey.clone().into(),
                                })
                                .collect(),
                        })
=======
                        self.reconstruct_transaction(&txid)
>>>>>>> 8e8de62c
                    })
                    .filter(|tx| {
                        tx.output
                            .first()
                            .is_some_and(|out| out.script_pubkey == script_pubkey)
                    })
                    .peekable();

                if sbtc_txs.peek().is_some() {
                    Some(sbtc_txs.collect::<Vec<_>>())
                } else {
                    None
                }
            })
            .next();

        // `sbtc_txs` contains all the txs in the highest canonical block where the first
        // output is spendable by script_pubkey
        let Some(sbtc_txs) = sbtc_txs else {
            return Ok(None);
        };

        get_utxo(aggregate_key, sbtc_txs)
    }

    /// Get all deposit requests that are on the blockchain identified by
    /// the chain tip within the context window.
    pub fn get_deposit_requests(
        &self,
        chain_tip: &model::BitcoinBlockHash,
        context_window: u16,
    ) -> Vec<model::DepositRequest> {
        (0..context_window)
            // Find all tracked transaction IDs in the context window
            .scan(chain_tip, |block_hash, _| {
                let transaction_ids = self
                    .bitcoin_block_to_transactions
                    .get(*block_hash)
                    .cloned()
                    .unwrap_or_else(Vec::new);

                let block = self.bitcoin_blocks.get(*block_hash)?;
                *block_hash = &block.parent_hash;

                Some(transaction_ids)
            })
            .flatten()
            // Return all deposit requests associated with any of these transaction IDs
            .flat_map(|txid| {
                self.deposit_requests
                    .values()
                    .filter(move |req| req.txid == txid)
                    .cloned()
            })
            .collect()
    }

    fn get_stacks_chain_tip(
        &self,
        bitcoin_chain_tip: &model::BitcoinBlockHash,
    ) -> Option<model::StacksBlock> {
        let bitcoin_chain_tip = self.bitcoin_blocks.get(bitcoin_chain_tip)?;

        std::iter::successors(Some(bitcoin_chain_tip), |block| {
            self.bitcoin_blocks.get(&block.parent_hash)
        })
        .filter_map(|block| self.bitcoin_anchor_to_stacks_blocks.get(&block.block_hash))
        .flatten()
        .filter_map(|stacks_block_hash| self.stacks_blocks.get(stacks_block_hash))
        .max_by_key(|block| (block.block_height, block.block_hash.to_bytes()))
        .cloned()
    }

    fn get_withdrawal_requests(
        &self,
        chain_tip: &model::BitcoinBlockHash,
        context_window: u16,
    ) -> Vec<model::WithdrawalRequest> {
        let first_block = self.bitcoin_blocks.get(chain_tip);

        let context_window_end_block = std::iter::successors(first_block, |block| {
            Some(self.bitcoin_blocks.get(&block.parent_hash).unwrap_or(block))
        })
        .nth(context_window as usize - 1);

        let Some(context_window_end_block) = context_window_end_block else {
            return Vec::new();
        };

        let Some(stacks_chain_tip) = self.get_stacks_chain_tip(chain_tip) else {
            return Vec::new();
        };

        std::iter::successors(Some(&stacks_chain_tip), |stacks_block| {
            self.stacks_blocks.get(&stacks_block.parent_hash)
        })
        .take_while(|stacks_block| {
            self.bitcoin_blocks
                .get(&stacks_block.bitcoin_anchor)
                .is_some_and(|anchor| anchor.block_height >= context_window_end_block.block_height)
        })
        .flat_map(|stacks_block| {
            self.stacks_block_to_withdrawal_requests
                .get(&stacks_block.block_hash)
                .cloned()
                .unwrap_or_default()
                .into_iter()
                .map(|pk| {
                    self.withdrawal_requests
                        .get(&pk)
                        .expect("missing withdraw request")
                        .clone()
                })
        })
        .collect()
    }
}

impl super::DbRead for SharedStore {
    async fn get_bitcoin_block(
        &self,
        block_hash: &model::BitcoinBlockHash,
    ) -> Result<Option<model::BitcoinBlock>, Error> {
        Ok(self.lock().await.bitcoin_blocks.get(block_hash).cloned())
    }

    async fn get_stacks_block(
        &self,
        block_hash: &model::StacksBlockHash,
    ) -> Result<Option<model::StacksBlock>, Error> {
        Ok(self.lock().await.stacks_blocks.get(block_hash).cloned())
    }

    async fn get_bitcoin_canonical_chain_tip(
        &self,
    ) -> Result<Option<model::BitcoinBlockHash>, Error> {
        Ok(self
            .lock()
            .await
            .bitcoin_blocks
            .values()
            .max_by_key(|block| (block.block_height, block.block_hash))
            .map(|block| block.block_hash))
    }

    async fn get_bitcoin_canonical_chain_tip_ref(
        &self,
    ) -> Result<Option<model::BitcoinBlockRef>, Error> {
        Ok(self
            .lock()
            .await
            .bitcoin_blocks
            .values()
            .max_by_key(|block| (block.block_height, block.block_hash))
            .map(model::BitcoinBlockRef::from))
    }

    async fn get_stacks_chain_tip(
        &self,
        bitcoin_chain_tip: &model::BitcoinBlockHash,
    ) -> Result<Option<model::StacksBlock>, Error> {
        Ok(self.lock().await.get_stacks_chain_tip(bitcoin_chain_tip))
    }

    async fn get_pending_deposit_requests(
        &self,
        chain_tip: &model::BitcoinBlockHash,
        context_window: u16,
        signer_public_key: &PublicKey,
    ) -> Result<Vec<model::DepositRequest>, Error> {
        let store = self.lock().await;

        let deposits_requests = store.get_deposit_requests(chain_tip, context_window);
        let voted: HashSet<(model::BitcoinTxId, u32)> = store
            .signer_to_deposit_request
            .get(signer_public_key)
            .cloned()
            .unwrap_or(Vec::new())
            .into_iter()
            .collect();

        let result = deposits_requests
            .into_iter()
            .filter(|x| !voted.contains(&(x.txid, x.output_index)))
            .collect();

        Ok(result)
    }

    async fn get_pending_accepted_deposit_requests(
        &self,
        chain_tip: &model::BitcoinBlockHash,
        context_window: u16,
        threshold: u16,
    ) -> Result<Vec<model::DepositRequest>, Error> {
        let store = self.lock().await;
        let deposit_requests = store.get_deposit_requests(chain_tip, context_window);

        let threshold = threshold as usize;

        // Add one to the acceptable unlock height because the chain tip is at height one less
        // than the height of the next block, which is the block for which we are assessing
        // the threshold.
        let minimum_acceptable_unlock_height =
            store.bitcoin_blocks.get(chain_tip).unwrap().block_height as u32
                + DEPOSIT_LOCKTIME_BLOCK_BUFFER as u32
                + 1;

        // Get all canonical blocks in the context window.
        let canonical_bitcoin_blocks = std::iter::successors(Some(chain_tip), |block_hash| {
            store
                .bitcoin_blocks
                .get(block_hash)
                .map(|block| &block.parent_hash)
        })
        .take(context_window as usize)
        .collect::<HashSet<_>>();

        Ok(deposit_requests
            .into_iter()
            .filter(|deposit_request| {
                store
                    .bitcoin_transactions_to_blocks
                    .get(&deposit_request.txid)
                    .unwrap_or(&Vec::new())
                    .iter()
                    .filter(|block_hash| canonical_bitcoin_blocks.contains(block_hash))
                    .filter_map(|block_hash| store.bitcoin_blocks.get(block_hash))
                    .map(|block_included: &model::BitcoinBlock| {
                        let unlock_height =
                            block_included.block_height as u32 + deposit_request.lock_time;
                        unlock_height >= minimum_acceptable_unlock_height
                    })
                    .next()
                    .unwrap_or(false)
            })
            .filter(|deposit_request| {
                store
                    .deposit_request_to_signers
                    .get(&(deposit_request.txid, deposit_request.output_index))
                    .map(|signers| {
                        signers
                            .iter()
                            .filter(|signer| signer.can_accept && signer.can_sign)
                            .count()
                            >= threshold
                    })
                    .unwrap_or_default()
            })
            .collect())
    }

    async fn get_deposit_request_report(
        &self,
        _chain_tip: &model::BitcoinBlockHash,
        _txid: &model::BitcoinTxId,
        _output_index: u32,
        _signer_public_key: &PublicKey,
    ) -> Result<Option<DepositRequestReport>, Error> {
        // You can find an implementation in git commit
        // 717381ebcae4f399c80b9fd8f4506836ff4974ec that handles most of
        // the logic but doesn't handle swept deposits.
        unimplemented!()
    }

    async fn get_deposit_signers(
        &self,
        txid: &model::BitcoinTxId,
        output_index: u32,
    ) -> Result<Vec<model::DepositSigner>, Error> {
        Ok(self
            .lock()
            .await
            .deposit_request_to_signers
            .get(&(*txid, output_index))
            .cloned()
            .unwrap_or_default())
    }

    async fn can_sign_deposit_tx(
        &self,
        txid: &model::BitcoinTxId,
        output_index: u32,
        signer_public_key: &PublicKey,
    ) -> Result<Option<bool>, Error> {
        let store = self.lock().await;
        let deposit_request = store.deposit_requests.get(&(*txid, output_index)).cloned();
        let Some(deposit_request) = deposit_request else {
            return Ok(None);
        };

        let can_sign = store
            .encrypted_dkg_shares
            .values()
            .filter(|(_, shares)| shares.signer_set_public_keys.contains(signer_public_key))
            .map(|(_, shares)| PublicKeyXOnly::from(shares.aggregate_key))
            .any(|x_only_key| x_only_key == deposit_request.signers_public_key);

        Ok(Some(can_sign))
    }

    async fn deposit_request_exists(
        &self,
        txid: &model::BitcoinTxId,
        output_index: u32,
    ) -> Result<bool, Error> {
        let store = self.lock().await;
        Ok(store.deposit_requests.contains_key(&(*txid, output_index)))
    }

    async fn get_withdrawal_signers(
        &self,
        request_id: u64,
        block_hash: &model::StacksBlockHash,
    ) -> Result<Vec<model::WithdrawalSigner>, Error> {
        Ok(self
            .lock()
            .await
            .withdrawal_request_to_signers
            .get(&(request_id, *block_hash))
            .cloned()
            .unwrap_or_default())
    }

    async fn get_pending_withdrawal_requests(
        &self,
        chain_tip: &model::BitcoinBlockHash,
        context_window: u16,
        signer_public_key: &PublicKey,
    ) -> Result<Vec<model::WithdrawalRequest>, Error> {
        let store = self.lock().await;
        let withdrawal_requests = store.get_withdrawal_requests(chain_tip, context_window);

        // These are the withdrawal requests that this signer has voted on.
        let voted: HashSet<(u64, model::StacksBlockHash)> = store
            .withdrawal_request_to_signers
            .iter()
            .filter_map(|(pk, decisions)| {
                decisions
                    .iter()
                    .find(|decision| &decision.signer_pub_key == signer_public_key)
                    .map(|_| *pk)
            })
            .collect();

        let result = withdrawal_requests
            .into_iter()
            .filter(|x| !voted.contains(&(x.request_id, x.block_hash)))
            .collect();

        Ok(result)
    }

    async fn get_pending_accepted_withdrawal_requests(
        &self,
        _bitcoin_chain_tip: &model::BitcoinBlockHash,
        _stacks_chain_tip: &model::StacksBlockHash,
        _min_bitcoin_height: u64,
        _threshold: u16,
    ) -> Result<Vec<model::WithdrawalRequest>, Error> {
        unimplemented!();
    }

    async fn get_pending_rejected_withdrawal_requests(
        &self,
        _chain_tip: &model::BitcoinBlockRef,
        _context_window: u16,
    ) -> Result<Vec<model::WithdrawalRequest>, Error> {
        unimplemented!()
    }

    async fn get_withdrawal_request_report(
        &self,
        _bitcoin_chain_tip: &model::BitcoinBlockHash,
        _stacks_chain_tip: &model::StacksBlockHash,
        _id: &model::QualifiedRequestId,
        _signer_public_key: &PublicKey,
    ) -> Result<Option<WithdrawalRequestReport>, Error> {
        unimplemented!()
    }

    async fn get_bitcoin_blocks_with_transaction(
        &self,
        txid: &model::BitcoinTxId,
    ) -> Result<Vec<model::BitcoinBlockHash>, Error> {
        Ok(self
            .lock()
            .await
            .bitcoin_transactions_to_blocks
            .get(txid)
            .cloned()
            .unwrap_or_else(Vec::new))
    }

    async fn stacks_block_exists(&self, block_id: StacksBlockId) -> Result<bool, Error> {
        Ok(self
            .lock()
            .await
            .stacks_blocks
            .contains_key(&block_id.into()))
    }

    async fn get_encrypted_dkg_shares<X>(
        &self,
        aggregate_key: X,
    ) -> Result<Option<model::EncryptedDkgShares>, Error>
    where
        X: Into<PublicKeyXOnly> + Send,
    {
        Ok(self
            .lock()
            .await
            .encrypted_dkg_shares
            .get(&aggregate_key.into())
            .map(|(_, shares)| shares.clone()))
    }

    async fn get_latest_encrypted_dkg_shares(
        &self,
    ) -> Result<Option<model::EncryptedDkgShares>, Error> {
        Ok(self
            .lock()
            .await
            .encrypted_dkg_shares
            .values()
            .max_by_key(|(time, _)| time)
            .map(|(_, shares)| shares.clone()))
    }

    async fn get_latest_verified_dkg_shares(
        &self,
    ) -> Result<Option<model::EncryptedDkgShares>, Error> {
        Ok(self
            .lock()
            .await
            .encrypted_dkg_shares
            .values()
            .filter(|(_, shares)| shares.dkg_shares_status == DkgSharesStatus::Verified)
            .max_by_key(|(time, _)| time)
            .map(|(_, shares)| shares.clone()))
    }

    async fn get_encrypted_dkg_shares_count(&self) -> Result<u32, Error> {
        Ok(self
            .lock()
            .await
            .encrypted_dkg_shares
            .values()
            .filter(|(_, shares)| shares.dkg_shares_status != DkgSharesStatus::Failed)
            .count() as u32)
    }

    async fn get_last_key_rotation(
        &self,
        chain_tip: &model::BitcoinBlockHash,
    ) -> Result<Option<model::RotateKeysTransaction>, Error> {
        let Some(stacks_chain_tip) = self.get_stacks_chain_tip(chain_tip).await? else {
            return Ok(None);
        };

        let store = self.lock().await;

        Ok(
            std::iter::successors(Some(&stacks_chain_tip), |stacks_block| {
                store.stacks_blocks.get(&stacks_block.parent_hash)
            })
            .find_map(|block| {
                store
                    .stacks_block_to_transactions
                    .get(&block.block_hash)
                    .into_iter()
                    .flatten()
                    .find_map(|txid| store.rotate_keys_transactions.get(txid))
            })
            .cloned(),
        )
    }

    async fn key_rotation_exists(
        &self,
        _chain_tip: &model::BitcoinBlockHash,
        _signer_set: &BTreeSet<PublicKey>,
        _aggregate_key: &PublicKey,
        _signatures_required: u16,
    ) -> Result<bool, Error> {
        unimplemented!()
    }

    async fn get_signers_script_pubkeys(&self) -> Result<Vec<model::Bytes>, Error> {
        Ok(self
            .lock()
            .await
            .encrypted_dkg_shares
            .values()
            .map(|(_, share)| share.script_pubkey.to_bytes())
            .collect())
    }

    async fn get_signer_utxo(
        &self,
        chain_tip: &model::BitcoinBlockHash,
    ) -> Result<Option<SignerUtxo>, Error> {
        let Some(dkg_shares) = self.get_latest_encrypted_dkg_shares().await? else {
            return Ok(None);
        };
        let aggregate_key = dkg_shares.aggregate_key;
        let script_pubkey = aggregate_key.signers_script_pubkey();
        let store = self.lock().await;
        let bitcoin_blocks = &store.bitcoin_blocks;
        let first = bitcoin_blocks.get(chain_tip);

        let context_window = 1000;
        // Traverse the canonical chain backwards and find the first block containing relevant sbtc tx(s)
        let sbtc_txs = std::iter::successors(first, |block| bitcoin_blocks.get(&block.parent_hash))
            .take(context_window as usize)
            .filter_map(|block| {
                let txs = store.bitcoin_block_to_transactions.get(&block.block_hash)?;

                let mut sbtc_txs = txs
                    .iter()
                    .filter_map(|tx| store.raw_transactions.get(&tx.into_bytes()))
                    .filter(|sbtc_tx| sbtc_tx.tx_type == model::TransactionType::SbtcTransaction)
                    .filter_map(|tx| {
                        let txid = model::BitcoinTxId::from(tx.txid);
<<<<<<< HEAD
                        let outputs = store.bitcoin_outputs.get(&txid)?;
                        let prevouts = store.bitcoin_prevouts.get(&txid)?;
                        Some(bitcoin::Transaction {
                            version: bitcoin::transaction::Version::TWO,
                            lock_time: bitcoin::locktime::absolute::LockTime::ZERO,
                            input: prevouts
                                .iter()
                                .map(|prevout| bitcoin::TxIn {
                                    previous_output: bitcoin::OutPoint {
                                        txid: prevout.txid.into(),
                                        vout: prevout.prevout_output_index,
                                    },
                                    script_sig: bitcoin::ScriptBuf::new(),
                                    sequence: bitcoin::Sequence::ZERO,
                                    witness: bitcoin::Witness::new(),
                                })
                                .collect(),
                            output: outputs
                                .iter()
                                .map(|outpout| bitcoin::TxOut {
                                    value: bitcoin::Amount::from_sat(outpout.amount),
                                    script_pubkey: outpout.script_pubkey.clone().into(),
                                })
                                .collect(),
                        })
=======
                        store.reconstruct_transaction(&txid)
>>>>>>> 8e8de62c
                    })
                    .filter(|tx| {
                        tx.output
                            .first()
                            .is_some_and(|out| out.script_pubkey == script_pubkey)
                    })
                    .peekable();

                if sbtc_txs.peek().is_some() {
                    Some(sbtc_txs.collect::<Vec<_>>())
                } else {
                    None
                }
            })
            .next();

        // `sbtc_txs` contains all the txs in the highest canonical block where the first
        // output is spendable by script_pubkey
        let Some(sbtc_txs) = sbtc_txs else {
            // if no sbtc tx exists, consider donations
            return store
                .get_utxo_from_donation(chain_tip, &aggregate_key, context_window)
                .await;
        };

        get_utxo(&aggregate_key, sbtc_txs)
    }

    async fn get_deposit_request_signer_votes(
        &self,
        txid: &model::BitcoinTxId,
        output_index: u32,
        aggregate_key: &PublicKey,
    ) -> Result<model::SignerVotes, Error> {
        // Let's fetch the votes for the outpoint
        let signers = self.get_deposit_signers(txid, output_index).await?;
        let mut signer_votes: HashMap<PublicKey, bool> = signers
            .iter()
            .map(|vote| (vote.signer_pub_key, vote.can_accept))
            .collect();

        // Now we might not have votes from every signer, so lets get the
        // full signer set.
        let store = self.lock().await;
        let ans = store
            .rotate_keys_transactions
            .iter()
            .find(|(_, tx)| &tx.aggregate_key == aggregate_key);

        // Let's merge the signer set with the actual votes.
        if let Some((_, rotate_keys_tx)) = ans {
            let votes: Vec<model::SignerVote> = rotate_keys_tx
                .signer_set
                .iter()
                .map(|public_key| model::SignerVote {
                    signer_public_key: *public_key,
                    is_accepted: signer_votes.remove(public_key),
                })
                .collect();
            Ok(model::SignerVotes::from(votes))
        } else {
            Ok(model::SignerVotes::from(Vec::new()))
        }
    }

    async fn get_withdrawal_request_signer_votes(
        &self,
        id: &model::QualifiedRequestId,
        aggregate_key: &PublicKey,
    ) -> Result<model::SignerVotes, Error> {
        // Let's fetch the votes for the outpoint
        let signers = self
            .get_withdrawal_signers(id.request_id, &id.block_hash)
            .await?;
        let signer_votes: HashMap<PublicKey, bool> = signers
            .iter()
            .map(|vote| (vote.signer_pub_key, vote.is_accepted))
            .collect();

        // Now we might not have votes from every signer, so lets get the
        // full signer set.
        let store = self.lock().await;
        let ans = store
            .rotate_keys_transactions
            .iter()
            .find(|(_, tx)| &tx.aggregate_key == aggregate_key);

        // Let's merge the signer set with the actual votes.
        if let Some((_, rotate_keys_tx)) = ans {
            let votes: Vec<model::SignerVote> = rotate_keys_tx
                .signer_set
                .iter()
                .map(|public_key| model::SignerVote {
                    signer_public_key: *public_key,
                    is_accepted: signer_votes.get(public_key).copied(),
                })
                .collect();
            Ok(model::SignerVotes::from(votes))
        } else {
            Ok(model::SignerVotes::from(Vec::new()))
        }
    }

    async fn is_known_bitcoin_block_hash(
        &self,
        block_hash: &model::BitcoinBlockHash,
    ) -> Result<bool, Error> {
        Ok(self.lock().await.bitcoin_blocks.contains_key(block_hash))
    }

    async fn in_canonical_bitcoin_blockchain(
        &self,
        chain_tip: &model::BitcoinBlockRef,
        block_ref: &model::BitcoinBlockRef,
    ) -> Result<bool, Error> {
        let store = self.lock().await;
        let bitcoin_blocks = &store.bitcoin_blocks;
        let first = bitcoin_blocks.get(&chain_tip.block_hash);

        let num_matches =
            std::iter::successors(first, |block| bitcoin_blocks.get(&block.parent_hash))
                .map(model::BitcoinBlockRef::from)
                .skip_while(|block| block != block_ref)
                .count();

        Ok(num_matches > 0)
    }

    async fn is_signer_script_pub_key(&self, script: &model::ScriptPubKey) -> Result<bool, Error> {
        Ok(self
            .lock()
            .await
            .encrypted_dkg_shares
            .values()
            .any(|(_, share)| &share.script_pubkey == script))
    }

    async fn is_withdrawal_inflight(
        &self,
        _: &model::QualifiedRequestId,
        _: &model::BitcoinBlockHash,
    ) -> Result<bool, Error> {
        unimplemented!()
    }

    async fn is_withdrawal_active(
        &self,
        _: &model::QualifiedRequestId,
        _: &model::BitcoinBlockRef,
        _: u64,
    ) -> Result<bool, Error> {
        unimplemented!()
    }

    async fn compute_withdrawn_total(
        &self,
        chain_tip: &model::BitcoinBlockHash,
        context_window: u16,
    ) -> Result<u64, Error> {
        let db = self.lock().await;
        // Get the blockchain
        let bitcoin_blocks = std::iter::successors(Some(chain_tip), |block_hash| {
            db.bitcoin_blocks
                .get(block_hash)
                .map(|block| &block.parent_hash)
        })
        .take(context_window.max(1) as usize)
        .collect::<HashSet<_>>();

        // Get all transactions in the blockchain
        let txs = bitcoin_blocks
            .iter()
            .flat_map(|block_hash| db.bitcoin_block_to_transactions.get(block_hash))
            .flatten()
            .collect::<HashSet<_>>();

        // Get withdrawal IDs related to the above transactions.
        let swept_withdrawals = db
            .bitcoin_withdrawal_outputs
            .values()
            .filter(|x| txs.contains(&x.bitcoin_txid))
            .map(|x| (x.request_id, x.stacks_block_hash))
            .collect::<HashSet<_>>();

        // Compute the total amount from all of these swept withdrawal
        // requests.
        let total_withdrawn = swept_withdrawals
            .iter()
            .filter_map(|id| db.withdrawal_requests.get(id))
            .map(|req| req.amount)
            .sum();

        Ok(total_withdrawn)
    }

    async fn get_swept_deposit_requests(
        &self,
        _chain_tip: &model::BitcoinBlockHash,
        _context_window: u16,
    ) -> Result<Vec<model::SweptDepositRequest>, Error> {
        unimplemented!("can only be tested using integration tests for now.");
    }

    async fn get_swept_withdrawal_requests(
        &self,
        _chain_tip: &model::BitcoinBlockHash,
        _context_window: u16,
    ) -> Result<Vec<model::SweptWithdrawalRequest>, Error> {
        unimplemented!("can only be tested using integration tests for now.");
    }

    async fn get_deposit_request(
        &self,
        txid: &model::BitcoinTxId,
        output_index: u32,
    ) -> Result<Option<model::DepositRequest>, Error> {
        Ok(self
            .lock()
            .await
            .deposit_requests
            .get(&(*txid, output_index))
            .cloned())
    }

    async fn will_sign_bitcoin_tx_sighash(
        &self,
        sighash: &model::SigHash,
    ) -> Result<Option<(bool, PublicKeyXOnly)>, Error> {
        Ok(self
            .lock()
            .await
            .bitcoin_sighashes
            .get(sighash)
            .map(|s| (s.will_sign, s.aggregate_key)))
    }

    // The postgres implementation uses a timestamp to figure out when a
    // decision was inserted into the database. The in memory database
    // does not have such a timestamp, so we use the Stacks block's
    // bitcoin anchor block as a proxy for when the decision was made.
    // Discussion about this can be found here:
    // https://github.com/stacks-network/sbtc/pull/1243#discussion_r1922483913
    async fn get_withdrawal_signer_decisions(
        &self,
        chain_tip: &model::BitcoinBlockHash,
        context_window: u16,
        signer_public_key: &PublicKey,
    ) -> Result<Vec<model::WithdrawalSigner>, Error> {
        let store = self.lock().await;

        let first_block = store.bitcoin_blocks.get(chain_tip);

        let context_window_end_block = std::iter::successors(first_block, |block| {
            Some(
                store
                    .bitcoin_blocks
                    .get(&block.parent_hash)
                    .unwrap_or(block),
            )
        })
        .nth(context_window as usize);

        let Some(context_window_end_block) = context_window_end_block else {
            return Ok(Vec::new());
        };

        let Some(stacks_chain_tip) = store.get_stacks_chain_tip(chain_tip) else {
            return Ok(Vec::new());
        };

        let stacks_blocks_in_context: HashSet<_> =
            std::iter::successors(Some(&stacks_chain_tip), |stacks_block| {
                store.stacks_blocks.get(&stacks_block.parent_hash)
            })
            .take_while(|stacks_block| {
                store
                    .bitcoin_blocks
                    .get(&stacks_block.bitcoin_anchor)
                    .is_some_and(|anchor| {
                        anchor.block_height >= context_window_end_block.block_height
                    })
            })
            .map(|stacks_block| stacks_block.block_hash)
            .collect();

        let withdrawal_signers: Vec<_> = store
            .withdrawal_request_to_signers
            .iter()
            .map(|(_, signers)| signers)
            .flatten()
            .filter(|signer| {
                stacks_blocks_in_context.contains(&signer.block_hash)
                    && signer.signer_pub_key == *signer_public_key
            })
            .cloned()
            .collect();

        Ok(withdrawal_signers)
    }

    async fn get_deposit_signer_decisions(
        &self,
        chain_tip: &model::BitcoinBlockHash,
        context_window: u16,
        signer_public_key: &PublicKey,
    ) -> Result<Vec<model::DepositSigner>, Error> {
        let store = self.lock().await;
        let deposit_requests = store.get_deposit_requests(chain_tip, context_window);
        let voted: HashSet<(model::BitcoinTxId, u32)> = store
            .signer_to_deposit_request
            .get(signer_public_key)
            .cloned()
            .unwrap_or(Vec::new())
            .into_iter()
            .collect();

        let result = deposit_requests
            .into_iter()
            .filter_map(|request| {
                if !voted.contains(&(request.txid, request.output_index)) {
                    return None;
                }
                store
                    .deposit_request_to_signers
                    .get(&(request.txid, request.output_index))
                    .and_then(|signers| {
                        signers
                            .iter()
                            .find(|signer| signer.signer_pub_key == *signer_public_key)
                            .cloned()
                    })
            })
            .collect();

        Ok(result)
    }
}

impl super::DbWrite for SharedStore {
    async fn write_bitcoin_block(&self, block: &model::BitcoinBlock) -> Result<(), Error> {
        self.lock()
            .await
            .bitcoin_blocks
            .insert(block.block_hash, block.clone());

        Ok(())
    }

    async fn write_bitcoin_transactions(&self, txs: Vec<model::Transaction>) -> Result<(), Error> {
        for tx in txs {
            self.write_transaction(&tx).await?;
            let bitcoin_transaction = model::BitcoinTxRef {
                txid: tx.txid.into(),
                block_hash: tx.block_hash.into(),
            };
            self.write_bitcoin_transaction(&bitcoin_transaction).await?;
        }

        Ok(())
    }

    async fn write_stacks_block(&self, block: &model::StacksBlock) -> Result<(), Error> {
        let mut store = self.lock().await;
        store.stacks_blocks.insert(block.block_hash, block.clone());
        store
            .bitcoin_anchor_to_stacks_blocks
            .entry(block.bitcoin_anchor)
            .or_default()
            .push(block.block_hash);
        Ok(())
    }

    async fn write_deposit_request(
        &self,
        deposit_request: &model::DepositRequest,
    ) -> Result<(), Error> {
        self.lock().await.deposit_requests.insert(
            (deposit_request.txid, deposit_request.output_index),
            deposit_request.clone(),
        );

        Ok(())
    }

    async fn write_deposit_requests(
        &self,
        deposit_requests: Vec<model::DepositRequest>,
    ) -> Result<(), Error> {
        let mut store = self.lock().await;
        for req in deposit_requests.into_iter() {
            store
                .deposit_requests
                .insert((req.txid, req.output_index), req);
        }
        Ok(())
    }

    async fn write_withdrawal_request(
        &self,
        withdraw_request: &model::WithdrawalRequest,
    ) -> Result<(), Error> {
        let mut store = self.lock().await;

        let pk = (withdraw_request.request_id, withdraw_request.block_hash);

        store
            .stacks_block_to_withdrawal_requests
            .entry(pk.1)
            .or_default()
            .push(pk);

        store
            .withdrawal_requests
            .insert(pk, withdraw_request.clone());

        Ok(())
    }

    async fn write_deposit_signer_decision(
        &self,
        decision: &model::DepositSigner,
    ) -> Result<(), Error> {
        let mut store = self.lock().await;

        let deposit_request_pk = (decision.txid, decision.output_index);

        store
            .deposit_request_to_signers
            .entry(deposit_request_pk)
            .or_default()
            .push(decision.clone());

        store
            .signer_to_deposit_request
            .entry(decision.signer_pub_key)
            .or_default()
            .push(deposit_request_pk);

        Ok(())
    }

    async fn write_withdrawal_signer_decision(
        &self,
        decision: &model::WithdrawalSigner,
    ) -> Result<(), Error> {
        self.lock()
            .await
            .withdrawal_request_to_signers
            .entry((decision.request_id, decision.block_hash))
            .or_default()
            .push(decision.clone());

        Ok(())
    }

    async fn write_transaction(&self, transaction: &model::Transaction) -> Result<(), Error> {
        self.lock()
            .await
            .raw_transactions
            .insert(transaction.txid, transaction.clone());

        Ok(())
    }

    async fn write_bitcoin_transaction(
        &self,
        bitcoin_transaction: &model::BitcoinTxRef,
    ) -> Result<(), Error> {
        let mut store = self.lock().await;

        store
            .bitcoin_block_to_transactions
            .entry(bitcoin_transaction.block_hash)
            .or_default()
            .push(bitcoin_transaction.txid);

        store
            .bitcoin_transactions_to_blocks
            .entry(bitcoin_transaction.txid)
            .or_default()
            .push(bitcoin_transaction.block_hash);

        Ok(())
    }

    async fn write_stacks_transaction(
        &self,
        stacks_transaction: &model::StacksTransaction,
    ) -> Result<(), Error> {
        let mut store = self.lock().await;

        store
            .stacks_block_to_transactions
            .entry(stacks_transaction.block_hash)
            .or_default()
            .push(stacks_transaction.txid);

        store
            .stacks_transactions_to_blocks
            .entry(stacks_transaction.txid)
            .or_default()
            .push(stacks_transaction.block_hash);

        Ok(())
    }

    async fn write_stacks_transactions(
        &self,
        stacks_transactions: Vec<model::Transaction>,
    ) -> Result<(), Error> {
        for tx in stacks_transactions {
            self.write_transaction(&tx).await?;
            let stacks_transaction = model::StacksTransaction {
                txid: tx.txid.into(),
                block_hash: tx.block_hash.into(),
            };
            self.write_stacks_transaction(&stacks_transaction).await?;
        }

        Ok(())
    }

    async fn write_stacks_block_headers(
        &self,
        blocks: Vec<model::StacksBlock>,
    ) -> Result<(), Error> {
        let mut store = self.lock().await;
        blocks.iter().for_each(|block| {
            store.stacks_blocks.insert(block.block_hash, block.clone());
            store
                .bitcoin_anchor_to_stacks_blocks
                .entry(block.bitcoin_anchor)
                .or_default()
                .push(block.block_hash);
        });

        Ok(())
    }

    async fn write_encrypted_dkg_shares(
        &self,
        shares: &model::EncryptedDkgShares,
    ) -> Result<(), Error> {
        self.lock().await.encrypted_dkg_shares.insert(
            shares.aggregate_key.into(),
            (time::OffsetDateTime::now_utc(), shares.clone()),
        );

        Ok(())
    }

    async fn write_rotate_keys_transaction(
        &self,
        key_rotation: &model::RotateKeysTransaction,
    ) -> Result<(), Error> {
        self.lock()
            .await
            .rotate_keys_transactions
            .insert(key_rotation.txid, key_rotation.clone());

        Ok(())
    }

    async fn write_withdrawal_accept_event(
        &self,
        event: &WithdrawalAcceptEvent,
    ) -> Result<(), Error> {
        self.lock()
            .await
            .withdrawal_accept_events
            .insert(event.request_id, event.clone());

        Ok(())
    }

    async fn write_withdrawal_reject_event(
        &self,
        event: &WithdrawalRejectEvent,
    ) -> Result<(), Error> {
        self.lock()
            .await
            .withdrawal_reject_events
            .insert(event.request_id, event.clone());

        Ok(())
    }

    async fn write_completed_deposit_event(
        &self,
        event: &CompletedDepositEvent,
    ) -> Result<(), Error> {
        self.lock()
            .await
            .completed_deposit_events
            .insert(event.outpoint, event.clone());

        Ok(())
    }

    async fn write_tx_output(&self, output: &model::TxOutput) -> Result<(), Error> {
        self.lock()
            .await
            .bitcoin_outputs
            .entry(output.txid)
            .or_default()
            .push(output.clone());

        Ok(())
    }

    async fn write_withdrawal_tx_output(
        &self,
        _output: &model::WithdrawalTxOutput,
    ) -> Result<(), Error> {
        unimplemented!()
    }

    async fn write_tx_prevout(&self, prevout: &model::TxPrevout) -> Result<(), Error> {
        self.lock()
            .await
            .bitcoin_prevouts
            .entry(prevout.txid)
            .or_default()
            .push(prevout.clone());

        Ok(())
    }

    async fn write_bitcoin_withdrawals_outputs(
        &self,
        withdrawal_outputs: &[model::BitcoinWithdrawalOutput],
    ) -> Result<(), Error> {
        let mut store = self.lock().await;
        withdrawal_outputs.iter().for_each(|output| {
            store.bitcoin_withdrawal_outputs.insert(
                (output.request_id, output.stacks_block_hash),
                output.clone(),
            );
        });
        Ok(())
    }

    async fn write_bitcoin_txs_sighashes(
        &self,
        sighashes: &[model::BitcoinTxSigHash],
    ) -> Result<(), Error> {
        let mut store = self.lock().await;
        sighashes.iter().for_each(|sighash| {
            store
                .bitcoin_sighashes
                .insert(sighash.sighash, sighash.clone());
        });
        Ok(())
    }

    async fn revoke_dkg_shares<X>(&self, aggregate_key: X) -> Result<bool, Error>
    where
        X: Into<PublicKeyXOnly> + Send,
    {
        let mut store = self.lock().await;
        if let Some((_, shares)) = store.encrypted_dkg_shares.get_mut(&aggregate_key.into()) {
            if shares.dkg_shares_status == DkgSharesStatus::Unverified {
                shares.dkg_shares_status = DkgSharesStatus::Failed;
                return Ok(true);
            }
        }
        Ok(false)
    }

    async fn verify_dkg_shares<X>(&self, aggregate_key: X) -> Result<bool, Error>
    where
        X: Into<PublicKeyXOnly> + Send,
    {
        let mut store = self.lock().await;
        if let Some((_, shares)) = store.encrypted_dkg_shares.get_mut(&aggregate_key.into()) {
            if shares.dkg_shares_status == DkgSharesStatus::Unverified {
                shares.dkg_shares_status = DkgSharesStatus::Verified;
                return Ok(true);
            }
        }
        Ok(false)
    }
}<|MERGE_RESOLUTION|>--- conflicted
+++ resolved
@@ -194,35 +194,7 @@
                     .filter(|sbtc_tx| sbtc_tx.tx_type == model::TransactionType::Donation)
                     .filter_map(|tx| {
                         let txid = model::BitcoinTxId::from(tx.txid);
-<<<<<<< HEAD
-                        let outputs = self.bitcoin_outputs.get(&txid)?;
-                        let prevouts = self.bitcoin_prevouts.get(&txid)?;
-                        Some(bitcoin::Transaction {
-                            version: bitcoin::transaction::Version::TWO,
-                            lock_time: bitcoin::locktime::absolute::LockTime::ZERO,
-                            input: prevouts
-                                .iter()
-                                .map(|prevout| bitcoin::TxIn {
-                                    previous_output: bitcoin::OutPoint {
-                                        txid: prevout.txid.into(),
-                                        vout: prevout.prevout_output_index,
-                                    },
-                                    script_sig: bitcoin::ScriptBuf::new(),
-                                    sequence: bitcoin::Sequence::ZERO,
-                                    witness: bitcoin::Witness::new(),
-                                })
-                                .collect(),
-                            output: outputs
-                                .iter()
-                                .map(|outpout| bitcoin::TxOut {
-                                    value: bitcoin::Amount::from_sat(outpout.amount),
-                                    script_pubkey: outpout.script_pubkey.clone().into(),
-                                })
-                                .collect(),
-                        })
-=======
                         self.reconstruct_transaction(&txid)
->>>>>>> 8e8de62c
                     })
                     .filter(|tx| {
                         tx.output
@@ -747,35 +719,7 @@
                     .filter(|sbtc_tx| sbtc_tx.tx_type == model::TransactionType::SbtcTransaction)
                     .filter_map(|tx| {
                         let txid = model::BitcoinTxId::from(tx.txid);
-<<<<<<< HEAD
-                        let outputs = store.bitcoin_outputs.get(&txid)?;
-                        let prevouts = store.bitcoin_prevouts.get(&txid)?;
-                        Some(bitcoin::Transaction {
-                            version: bitcoin::transaction::Version::TWO,
-                            lock_time: bitcoin::locktime::absolute::LockTime::ZERO,
-                            input: prevouts
-                                .iter()
-                                .map(|prevout| bitcoin::TxIn {
-                                    previous_output: bitcoin::OutPoint {
-                                        txid: prevout.txid.into(),
-                                        vout: prevout.prevout_output_index,
-                                    },
-                                    script_sig: bitcoin::ScriptBuf::new(),
-                                    sequence: bitcoin::Sequence::ZERO,
-                                    witness: bitcoin::Witness::new(),
-                                })
-                                .collect(),
-                            output: outputs
-                                .iter()
-                                .map(|outpout| bitcoin::TxOut {
-                                    value: bitcoin::Amount::from_sat(outpout.amount),
-                                    script_pubkey: outpout.script_pubkey.clone().into(),
-                                })
-                                .collect(),
-                        })
-=======
                         store.reconstruct_transaction(&txid)
->>>>>>> 8e8de62c
                     })
                     .filter(|tx| {
                         tx.output
