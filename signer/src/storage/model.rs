//! Database models for the signer.

use std::collections::BTreeSet;
use std::ops::Deref;

use bitcoin::hashes::Hash as _;
use bitcoin::OutPoint;
use bitvec::array::BitArray;
use blockstack_lib::chainstate::nakamoto::NakamotoBlock;
use clarity::vm::types::PrincipalData;
use serde::Serialize;
use stacks_common::types::chainstate::BurnchainHeaderHash;
use stacks_common::types::chainstate::StacksBlockId;

use crate::bitcoin::rpc::BitcoinBlockHeader;
use crate::bitcoin::validation::InputValidationResult;
use crate::bitcoin::validation::WithdrawalValidationResult;
use crate::block_observer::Deposit;
use crate::error::Error;
use crate::keys::PublicKey;
use crate::keys::PublicKeyXOnly;

/// A bitcoin transaction output (TXO) relevant for the sBTC signers.
///
/// This object can have a few different meanings, all of them identified
/// by the output_type:
/// 1. Whether a TXO was created by someone other than the signers as a
///    donation.
/// 2. Whether this is the signers' TXO with all of the swept in funds.
/// 3. Whether it is an `OP_RETURN` output.
/// 4. Whether this is a withdrawal output.
#[derive(Debug, Clone, Hash, PartialEq, Eq, PartialOrd, Ord, sqlx::FromRow)]
#[cfg_attr(feature = "testing", derive(fake::Dummy))]
pub struct TxOutput {
    /// The Bitcoin transaction id.
    pub txid: BitcoinTxId,
    /// The index of the output in the sBTC sweep transaction.
    #[sqlx(try_from = "i32")]
    #[cfg_attr(feature = "testing", dummy(faker = "0..i32::MAX as u32"))]
    pub output_index: u32,
    /// The scriptPubKey locking the output.
    pub script_pubkey: ScriptPubKey,
    /// The amount created in the output.
    #[sqlx(try_from = "i64")]
    #[cfg_attr(feature = "testing", dummy(faker = "1_000_000..1_000_000_000"))]
    pub amount: u64,
    /// The scriptPubKey locking the output.
    pub output_type: TxOutputType,
}

/// A bitcoin transaction output being spent as an input in a transaction.
///
/// This object can have two different meanings: whether or not this is a
/// deposit output being swept in.
#[derive(Debug, Clone, Hash, PartialEq, Eq, PartialOrd, Ord, sqlx::FromRow)]
#[cfg_attr(feature = "testing", derive(fake::Dummy))]
pub struct TxPrevout {
    /// The ID of the transaction spending the output.
    pub txid: BitcoinTxId,
    /// The ID of the bitcoin transaction that created the output being
    /// spent.
    pub prevout_txid: BitcoinTxId,
    /// The output index in the transaction that created the output that is
    /// being spent.
    #[sqlx(try_from = "i32")]
    #[cfg_attr(feature = "testing", dummy(faker = "0..i32::MAX as u32"))]
    pub prevout_output_index: u32,
    /// The scriptPubKey locking the output.
    pub script_pubkey: ScriptPubKey,
    /// The amount locked in the output.
    #[sqlx(try_from = "i64")]
    #[cfg_attr(feature = "testing", dummy(faker = "1_000_000..1_000_000_000"))]
    pub amount: u64,
    /// The type prevout we are referring to.
    pub prevout_type: TxPrevoutType,
}

/// Bitcoin block.
#[derive(Debug, Clone, Hash, PartialEq, Eq, PartialOrd, Ord, sqlx::FromRow)]
#[cfg_attr(feature = "testing", derive(fake::Dummy))]
pub struct BitcoinBlock {
    /// Block hash.
    pub block_hash: BitcoinBlockHash,
    /// Block height.
    #[sqlx(try_from = "i64")]
    #[cfg_attr(feature = "testing", dummy(faker = "0..i64::MAX as u64"))]
    pub block_height: u64,
    /// Hash of the parent block.
    pub parent_hash: BitcoinBlockHash,
}

impl From<&bitcoin::Block> for BitcoinBlock {
    fn from(block: &bitcoin::Block) -> Self {
        BitcoinBlock {
            block_hash: block.block_hash().into(),
            block_height: block
                .bip34_block_height()
                .expect("Failed to get block height"),
            parent_hash: block.header.prev_blockhash.into(),
        }
    }
}

impl From<BitcoinBlockHeader> for BitcoinBlock {
    fn from(header: BitcoinBlockHeader) -> Self {
        BitcoinBlock {
            block_hash: header.hash.into(),
            block_height: header.height,
            parent_hash: header.previous_block_hash.into(),
        }
    }
}

impl From<bitcoin::Block> for BitcoinBlock {
    fn from(block: bitcoin::Block) -> Self {
        BitcoinBlock::from(&block)
    }
}

/// Stacks block.
#[derive(Debug, Clone, Hash, PartialEq, Eq, PartialOrd, Ord, sqlx::FromRow)]
#[cfg_attr(feature = "testing", derive(fake::Dummy))]
pub struct StacksBlock {
    /// Block hash.
    pub block_hash: StacksBlockHash,
    /// Block height.
    #[sqlx(try_from = "i64")]
    #[cfg_attr(feature = "testing", dummy(faker = "0..u32::MAX as u64"))]
    pub block_height: u64,
    /// Hash of the parent block.
    pub parent_hash: StacksBlockHash,
    /// The bitcoin block this stacks block is build upon (matching consensus hash)
    pub bitcoin_anchor: BitcoinBlockHash,
}

impl StacksBlock {
    /// Construct a StacksBlock from a NakamotoBlock and its bitcoin anchor
    pub fn from_nakamoto_block(block: &NakamotoBlock, bitcoin_anchor: &BitcoinBlockHash) -> Self {
        Self {
            block_hash: block.block_id().into(),
            block_height: block.header.chain_length,
            parent_hash: block.header.parent_block_id.into(),
            bitcoin_anchor: *bitcoin_anchor,
        }
    }
}

/// Deposit request.
#[derive(Debug, Clone, Hash, PartialEq, Eq, PartialOrd, Ord, sqlx::FromRow)]
#[cfg_attr(feature = "testing", derive(fake::Dummy))]
pub struct DepositRequest {
    /// Transaction ID of the deposit request transaction.
    pub txid: BitcoinTxId,
    /// Index of the deposit request UTXO.
    #[cfg_attr(feature = "testing", dummy(faker = "0..100"))]
    #[sqlx(try_from = "i32")]
    pub output_index: u32,
    /// Script spendable by the sBTC signers.
    pub spend_script: Bytes,
    /// Script spendable by the depositor.
    pub reclaim_script: Bytes,
    /// The address of which the sBTC should be minted,
    /// can be a smart contract address.
    pub recipient: StacksPrincipal,
    /// The amount in the deposit UTXO.
    #[sqlx(try_from = "i64")]
    #[cfg_attr(feature = "testing", dummy(faker = "1_000_000..1_000_000_000"))]
    pub amount: u64,
    /// The maximum portion of the deposited amount that may
    /// be used to pay for transaction fees.
    #[sqlx(try_from = "i64")]
    #[cfg_attr(feature = "testing", dummy(faker = "100..100_000"))]
    pub max_fee: u64,
    /// The relative lock time in the reclaim script.
    #[sqlx(try_from = "i64")]
    #[cfg_attr(feature = "testing", dummy(faker = "3..u16::MAX as u32"))]
    pub lock_time: u32,
    /// The public key used in the deposit script. The signers public key
    /// is for Schnorr signatures.
    pub signers_public_key: PublicKeyXOnly,
    /// The addresses of the input UTXOs funding the deposit request.
    #[cfg_attr(
        feature = "testing",
        dummy(faker = "crate::testing::dummy::BitcoinAddresses(1..5)")
    )]
    pub sender_script_pub_keys: Vec<ScriptPubKey>,
}

impl From<Deposit> for DepositRequest {
    fn from(deposit: Deposit) -> Self {
        let tx_input_iter = deposit.tx_info.vin.into_iter();
        // It's most likely the case that each of the inputs "came" from
        // the same Address, so we filter out duplicates.
        let sender_script_pub_keys: BTreeSet<ScriptPubKey> = tx_input_iter
            .map(|tx_in| tx_in.prevout.script_pub_key.script.into())
            .collect();

        Self {
            txid: deposit.info.outpoint.txid.into(),
            output_index: deposit.info.outpoint.vout,
            spend_script: deposit.info.deposit_script.to_bytes(),
            reclaim_script: deposit.info.reclaim_script.to_bytes(),
            recipient: deposit.info.recipient.into(),
            amount: deposit.info.amount,
            max_fee: deposit.info.max_fee,
            lock_time: deposit.info.lock_time.to_consensus_u32(),
            signers_public_key: deposit.info.signers_public_key.into(),
            sender_script_pub_keys: sender_script_pub_keys.into_iter().collect(),
        }
    }
}

impl DepositRequest {
    /// Return the outpoint associated with the deposit request.
    pub fn outpoint(&self) -> bitcoin::OutPoint {
        bitcoin::OutPoint {
            txid: self.txid.into(),
            vout: self.output_index,
        }
    }
}

/// A signer acknowledging a deposit request.
#[derive(Debug, Clone, Hash, PartialEq, Eq, PartialOrd, Ord, sqlx::FromRow)]
#[cfg_attr(feature = "testing", derive(fake::Dummy))]
pub struct DepositSigner {
    /// TxID of the deposit request.
    pub txid: BitcoinTxId,
    /// Output index of the deposit request.
    #[cfg_attr(feature = "testing", dummy(faker = "0..100"))]
    #[sqlx(try_from = "i32")]
    pub output_index: u32,
    /// Public key of the signer.
    pub signer_pub_key: PublicKey,
    /// Signals if the signer will sign for this request if able.
    pub can_accept: bool,
    /// This specifies whether the indicated signer_pub_key can sign for
    /// the associated deposit request.
    pub can_sign: bool,
}

<<<<<<< HEAD
/// Withdraw request.
=======
/// Withdrawal request.
>>>>>>> fae0d17d
///
/// # Notes
///
/// When we receive a record of a withdrawal request, we know that it has
/// been confirmed. However, the block containing the transaction that
/// generated this request may be reorganized, causing it to no longer be
/// part of the canonical Stacks blockchain. In that scenario, the
/// withdrawal request effectively ceases to exist. If the same transaction
/// is "replayed" and confirmed in a new block, a "new" withdrawal request
/// will be generated because the Stacks block hash has changed. This
/// differs from deposit requests, where a reorganized deposit is
/// considered the same across blocks.
///
/// So withdrawal requests are tied to the specific Stacks block containing
/// the transaction that created them. If that transaction is reorganized
/// to a new block, a new request is generated, and the old one must be
/// ignored.
#[derive(Debug, Clone, Hash, PartialEq, Eq, PartialOrd, Ord, sqlx::FromRow)]
#[cfg_attr(feature = "testing", derive(fake::Dummy))]
pub struct WithdrawalRequest {
    /// Request ID of the withdrawal request. These are supposed to be
    /// unique, but there can be duplicates if there is a reorg that
    /// affects a transaction that calls the initiate-withdrawal-request
    /// public function.
    #[sqlx(try_from = "i64")]
    #[cfg_attr(feature = "testing", dummy(faker = "0..u32::MAX as u64"))]
    pub request_id: u64,
    /// The stacks transaction ID that lead to the creation of the
    /// withdrawal request.
    pub txid: StacksTxId,
    /// Stacks block ID of the block that includes the transaction
    /// associated with this withdrawal request.
    pub block_hash: StacksBlockHash,
    /// The address that should receive the BTC withdrawal.
    pub recipient: ScriptPubKey,
    /// The amount to withdraw.
    #[sqlx(try_from = "i64")]
    #[cfg_attr(feature = "testing", dummy(faker = "100..1_000_000_000"))]
    pub amount: u64,
    /// The maximum portion of the withdrawn amount that may
    /// be used to pay for transaction fees.
    #[sqlx(try_from = "i64")]
    #[cfg_attr(feature = "testing", dummy(faker = "100..10000"))]
    pub max_fee: u64,
    /// The address that initiated the request.
    pub sender_address: StacksPrincipal,
    /// The block height of the bitcoin blockchain when the stacks
    /// transaction that emitted this event was executed.
    #[sqlx(try_from = "i64")]
    #[cfg_attr(feature = "testing", dummy(faker = "0..u32::MAX as u64"))]
    pub bitcoin_block_height: u64,
}

impl WithdrawalRequest {
    /// Return the identifier for the withdrawal request.
    pub fn qualified_id(&self) -> QualifiedRequestId {
        QualifiedRequestId {
            request_id: self.request_id,
            txid: self.txid,
            block_hash: self.block_hash,
        }
    }
}

/// A signer acknowledging a withdrawal request.
#[derive(Debug, Clone, Hash, PartialEq, Eq, PartialOrd, Ord, sqlx::FromRow)]
#[cfg_attr(feature = "testing", derive(fake::Dummy))]
pub struct WithdrawalSigner {
    /// Request ID of the withdrawal request.
    #[sqlx(try_from = "i64")]
    pub request_id: u64,
    /// The stacks transaction ID that lead to the creation of the
    /// withdrawal request.
    pub txid: StacksTxId,
    /// Stacks block hash of the withdrawal request.
    pub block_hash: StacksBlockHash,
    /// Public key of the signer.
    pub signer_pub_key: PublicKey,
    /// Signals if the signer is prepared to sign for this request.
    pub is_accepted: bool,
}

impl WithdrawalSigner {
    /// Return the identifier for the withdrawal request.
    pub fn qualified_id(&self) -> QualifiedRequestId {
        QualifiedRequestId {
            request_id: self.request_id,
            txid: self.txid,
            block_hash: self.block_hash,
        }
    }
}

/// A connection between a bitcoin block and a bitcoin transaction.
#[derive(Debug, Clone, Copy, Hash, PartialEq, Eq, PartialOrd, Ord, sqlx::FromRow)]
pub struct BitcoinTxRef {
    /// Transaction ID.
    pub txid: BitcoinTxId,
    /// The block in which the transaction exists.
    pub block_hash: BitcoinBlockHash,
}

/// A connection between a bitcoin block and a bitcoin transaction.
#[derive(Debug, Clone, Hash, PartialEq, Eq, PartialOrd, Ord)]
pub struct StacksTransaction {
    /// Transaction ID.
    pub txid: StacksTxId,
    /// The block in which the transaction exists.
    pub block_hash: StacksBlockHash,
}

/// For writing to the stacks_transactions or bitcoin_transactions table.
#[derive(Debug, Clone, Hash, PartialEq, Eq, PartialOrd, Ord)]
pub struct TransactionIds {
    /// Transaction IDs.
    pub tx_ids: Vec<[u8; 32]>,
    /// The blocks in which the transactions exist.
    pub block_hashes: Vec<[u8; 32]>,
}

/// A raw transaction on either Bitcoin or Stacks.
#[derive(Debug, Clone, Hash, PartialEq, Eq, PartialOrd, Ord, sqlx::FromRow)]
#[cfg_attr(feature = "testing", derive(fake::Dummy))]
pub struct Transaction {
    /// Transaction ID.
    pub txid: [u8; 32],
    /// Encoded transaction.
    pub tx: Bytes,
    /// The type of the transaction.
    pub tx_type: TransactionType,
    /// The block id of the stacks block that includes this transaction
    pub block_hash: [u8; 32],
}

/// A deposit request with a response bitcoin transaction that has been
/// confirmed.
#[derive(Debug, Clone, Hash, PartialEq, Eq, PartialOrd, Ord, sqlx::FromRow)]
#[cfg_attr(feature = "testing", derive(fake::Dummy))]
pub struct SweptDepositRequest {
    /// The transaction ID of the bitcoin transaction that swept in the
    /// funds into the signers' UTXO.
    pub sweep_txid: BitcoinTxId,
    /// The block id of the bitcoin block that includes the sweep
    /// transaction.
    pub sweep_block_hash: BitcoinBlockHash,
    /// The block height of the block referenced by the `sweep_block_hash`.
    #[sqlx(try_from = "i64")]
    pub sweep_block_height: u64,
    /// Transaction ID of the deposit request transaction.
    pub txid: BitcoinTxId,
    /// Index of the deposit request UTXO.
    #[cfg_attr(feature = "testing", dummy(faker = "0..100"))]
    #[sqlx(try_from = "i32")]
    pub output_index: u32,
    /// The address of which the sBTC should be minted,
    /// can be a smart contract address.
    pub recipient: StacksPrincipal,
    /// The amount in the deposit UTXO.
    #[sqlx(try_from = "i64")]
    #[cfg_attr(feature = "testing", dummy(faker = "1_000_000..1_000_000_000"))]
    pub amount: u64,
    /// The maximum portion of the deposited amount that may
    /// be used to pay for transaction fees.
    #[sqlx(try_from = "i64")]
    #[cfg_attr(feature = "testing", dummy(faker = "100..100_000"))]
    pub max_fee: u64,
}

impl SweptDepositRequest {
    /// The OutPoint of the actual deposit
    pub fn deposit_outpoint(&self) -> bitcoin::OutPoint {
        bitcoin::OutPoint {
            txid: self.txid.into(),
            vout: self.output_index,
        }
    }
}

/// Withdrawal request.
#[derive(Debug, Clone, Hash, PartialEq, Eq, PartialOrd, Ord, sqlx::FromRow)]
#[cfg_attr(feature = "testing", derive(fake::Dummy))]
pub struct SweptWithdrawalRequest {
    /// The transaction ID of the bitcoin transaction that swept out the
    /// funds to the intended recipient.
    pub sweep_txid: BitcoinTxId,
    /// The block id of the stacks block that includes this sweep
    /// transaction.
    pub sweep_block_hash: BitcoinBlockHash,
    /// The block height of the block that includes the sweep transaction.
    #[sqlx(try_from = "i64")]
    pub sweep_block_height: u64,
    /// Request ID of the withdrawal request. These are supposed to be
    /// unique, but there can be duplicates if there is a reorg that
    /// affects a transaction that calls the `initiate-withdrawal-request`
    /// public function.
    #[sqlx(try_from = "i64")]
    pub request_id: u64,
    /// The stacks transaction ID that lead to the creation of the
    /// withdrawal request.
    pub txid: StacksTxId,
    /// Stacks block ID of the block that includes the transaction
    /// associated with this withdrawal request.
    pub block_hash: StacksBlockHash,
    /// The ScriptPubKey that should receive the BTC withdrawal.
    pub recipient: ScriptPubKey,
    /// The amount of satoshis to withdraw.
    #[sqlx(try_from = "i64")]
    #[cfg_attr(feature = "testing", dummy(faker = "100..1_000_000_000"))]
    pub amount: u64,
    /// The maximum amount that may be spent as for the bitcoin miner
    /// transaction fee.
    #[sqlx(try_from = "i64")]
    #[cfg_attr(feature = "testing", dummy(faker = "100..10000"))]
    pub max_fee: u64,
    /// The stacks address that initiated the request. This is populated
    /// using `tx-sender`.
    pub sender_address: StacksPrincipal,
}

/// Persisted DKG shares
///
/// This struct represents the output of a successful run of distributed
/// key generation (DKG) that was run by a set of signers.
#[derive(Debug, Clone, Hash, PartialEq, Eq, PartialOrd, Ord, sqlx::FromRow)]
#[cfg_attr(feature = "testing", derive(fake::Dummy))]
pub struct EncryptedDkgShares {
    /// The aggregate key for these shares
    pub aggregate_key: PublicKey,
    /// The tweaked aggregate key for these shares
    pub tweaked_aggregate_key: PublicKey,
    /// The `scriptPubKey` for the aggregate public key.
    pub script_pubkey: ScriptPubKey,
    /// The encrypted DKG shares
    pub encrypted_private_shares: Bytes,
    /// The public DKG shares
    pub public_shares: Bytes,
    /// The set of public keys that were a party to the DKG.
    pub signer_set_public_keys: Vec<PublicKey>,
    /// The threshold number of signature shares required to generate a
    /// Schnorr signature.
    ///
    /// In WSTS each signer may contribute a fixed portion of a single
    /// signature. This value specifies the total number of portions
    /// (shares) that are needed in order to construct a signature.
    #[sqlx(try_from = "i32")]
    pub signature_share_threshold: u16,
    /// The current status of the DKG shares.
    pub dkg_shares_status: DkgSharesStatus,
    /// The block hash of the chain tip of the canonical bitcoin blockchain
    /// when the DKG round associated with these shares started.
    pub started_at_bitcoin_block_hash: BitcoinBlockHash,
    /// The block height of the chain tip of the canonical bitcoin blockchain
    /// when the DKG round associated with these shares started.
    #[sqlx(try_from = "i64")]
    #[cfg_attr(feature = "testing", dummy(faker = "0..i64::MAX as u64"))]
    pub started_at_bitcoin_block_height: u64,
}

/// Persisted public DKG shares from other signers
#[derive(Debug, Clone, Hash, PartialEq, Eq, PartialOrd, Ord, sqlx::FromRow)]
#[cfg_attr(feature = "testing", derive(fake::Dummy))]
pub struct RotateKeysTransaction {
    /// Transaction ID.
    pub txid: StacksTxId,
    /// The address that deployed the contract.
    pub address: StacksPrincipal,
    /// The aggregate key for these shares.
    ///
    /// TODO(511): maybe make the aggregate key private. Set it using the
    /// `signer_set`, ensuring that it cannot drift from the given keys.
    pub aggregate_key: PublicKey,
    /// The public keys of the signers.
    pub signer_set: Vec<PublicKey>,
    /// The number of signatures required for the multi-sig wallet.
    #[sqlx(try_from = "i32")]
    pub signatures_required: u16,
}

/// A struct containing how a signer voted for a deposit or withdrawal
/// request.
#[derive(Debug, Clone, Hash, PartialEq, Eq, PartialOrd, Ord, sqlx::FromRow)]
#[cfg_attr(feature = "testing", derive(fake::Dummy))]
pub struct SignerVote {
    /// The public key of the signer that cast the vote.
    pub signer_public_key: PublicKey,
    /// How the signer voted for a transaction. None is returned if we do
    /// not have a record of how the signer voted
    pub is_accepted: Option<bool>,
}

/// How the signers voted on a thing.
#[derive(Debug, Clone, Hash, PartialEq, Eq)]
pub struct SignerVotes(Vec<SignerVote>);

impl Deref for SignerVotes {
    type Target = [SignerVote];
    fn deref(&self) -> &Self::Target {
        &self.0
    }
}

impl From<Vec<SignerVote>> for SignerVotes {
    fn from(mut votes: Vec<SignerVote>) -> Self {
        votes.sort_by_key(|vote| vote.signer_public_key);
        SignerVotes(votes)
    }
}

impl From<&SignerVotes> for BitArray<[u8; 16]> {
    fn from(votes: &SignerVotes) -> BitArray<[u8; 16]> {
        let mut signer_bitmap = BitArray::ZERO;
        votes
            .iter()
            .enumerate()
            .take(signer_bitmap.len().min(crate::MAX_KEYS as usize))
            .for_each(|(index, vote)| {
                // The BitArray::<[u8; 16]>::set function panics if the
                // index is out of bounds but that cannot be the case here
                // because we only take 128 values.
                //
                // Note that the signer bitmap here is true for votes
                // *against*, and a missing vote is an implicit vote
                // against.
                signer_bitmap.set(index, !vote.is_accepted.unwrap_or(false));
            });

        signer_bitmap
    }
}

impl From<SignerVotes> for BitArray<[u8; 16]> {
    fn from(votes: SignerVotes) -> BitArray<[u8; 16]> {
        Self::from(&votes)
    }
}

/// The possible states for DKG shares.
#[derive(Debug, Clone, Copy, Hash, PartialEq, Eq, PartialOrd, Ord, sqlx::Type)]
#[sqlx(type_name = "dkg_shares_status", rename_all = "snake_case")]
#[cfg_attr(feature = "testing", derive(fake::Dummy))]
pub enum DkgSharesStatus {
    /// The DKG shares have not passed or failed verification.
    Unverified,
    /// The DKG shares have passed verification.
    Verified,
    /// The DKG shares have failed verification or the shares have not
    /// passed verification within our configured window.
    Failed,
}

/// The types of transactions the signer is interested in.
#[derive(Debug, Clone, Copy, Hash, PartialEq, Eq, PartialOrd, Ord, sqlx::Type, strum::Display)]
#[sqlx(type_name = "transaction_type", rename_all = "snake_case")]
#[cfg_attr(feature = "testing", derive(fake::Dummy))]
#[strum(serialize_all = "snake_case")]
pub enum TransactionType {
    /// An sBTC transaction on Bitcoin.
    SbtcTransaction,
    /// A deposit request transaction on Bitcoin.
    DepositRequest,
    /// A withdrawal request transaction on Stacks.
    WithdrawRequest,
    /// A deposit accept transaction on Stacks.
    DepositAccept,
    /// A withdrawal accept transaction on Stacks.
    WithdrawAccept,
    /// A withdraw reject transaction on Stacks.
    WithdrawReject,
    /// A rotate keys call on Stacks.
    RotateKeys,
    /// A donation to signers aggregated key on Bitcoin.
    Donation,
}

/// The types of Bitcoin transaction input or outputs that the signer may
/// be interested in.
#[derive(Debug, Clone, Copy, Hash, PartialEq, Eq, PartialOrd, Ord, sqlx::Type, strum::Display)]
#[sqlx(type_name = "output_type", rename_all = "snake_case")]
#[derive(serde::Serialize, serde::Deserialize)]
#[strum(serialize_all = "snake_case")]
#[cfg_attr(feature = "testing", derive(fake::Dummy))]
pub enum TxOutputType {
    /// An output created by the signers as the TXO containing all of the
    /// swept funds.
    SignersOutput,
    /// The `OP_RETURN` TXO created by the signers containing data about
    /// the sweep transaction.
    SignersOpReturn,
    /// A UTXO created by the signers as a response to a withdrawal
    /// request.
    Withdrawal,
    /// A donation to signers aggregated key.
    Donation,
}

/// The types of Bitcoin transaction input or outputs that the signer may
/// be interested in.
#[derive(Debug, Clone, Copy, Hash, PartialEq, Eq, PartialOrd, Ord, sqlx::Type, strum::Display)]
#[sqlx(type_name = "prevout_type", rename_all = "snake_case")]
#[derive(serde::Serialize, serde::Deserialize)]
#[strum(serialize_all = "snake_case")]
#[cfg_attr(feature = "testing", derive(fake::Dummy))]
pub enum TxPrevoutType {
    /// An output controlled by the signers spent as an input.
    SignersInput,
    /// A deposit request TXO being spent as an input
    Deposit,
}

/// An identifier for a withdrawal request, comprised of the Stacks
/// transaction ID, the Stacks block ID that included the transaction, and
/// the request-id generated by the clarity contract for the withdrawal
/// request.
///
/// We need all three IDs because a transaction can be included in more
/// than one stacks block (because of reorgs), and a transaction can
/// generate more than one withdrawal request, so we need the request-id.
///
/// A request-id and a Stacks Block ID is enough to uniquely identify the
/// request, but we add in the transaction ID for completeness.
#[derive(Debug, Copy, Clone, PartialEq, Eq, PartialOrd, Ord, Hash)]
pub struct QualifiedRequestId {
    /// The ID that was generated in the clarity contract call for the
    /// withdrawal request.
    pub request_id: u64,
    /// The txid that generated the request.
    pub txid: StacksTxId,
    /// The Stacks block ID that includes the transaction that generated
    /// the request.
    pub block_hash: StacksBlockHash,
}

/// This trait adds a function for converting a type into bytes to
/// little-endian byte order. This is because stacks-core expects
/// bitcoin block hashes to be in little-endian byte order when evaluating
/// some clarity functions.
///
/// Both [`bitcoin::BlockHash`] and [`bitcoin::Txid`] are hash types that
/// store bytes as SHA256 output, which is in big-endian order. Stacks-core
/// stores hashes in little-endian byte order[2], implying that clarity
/// functions, like `get-burn-block-info?`, return bitcoin block hashes in
/// little-endian byte order. Note that Bitcoin-core transmits hashes in
/// big-endian byte order[1] through the RPC interface, but the wire and
/// zeromq interfaces transmit hashes in little-endian order[3].
///
/// [^1]: See the Note in
///     <https://github.com/bitcoin/bitcoin/blob/62bd61de110b057cbfd6e31e4d0b727d93119c72/doc/zmq.md>.
/// [^2]: <https://github.com/stacks-network/stacks-core/blob/70d24ea179840763c2335870d0965b31b37685d6/stacks-common/src/types/chainstate.rs#L427-L432>
/// [^3]: <https://developer.bitcoin.org/reference/block_chain.html#block-chain>
///       <https://developer.bitcoin.org/reference/p2p_networking.html>
/// <https://learnmeabitcoin.com/technical/general/byte-order/>
pub trait ToLittleEndianOrder: Sized {
    /// Return the bytes in little-endian order.
    fn to_le_bytes(&self) -> [u8; 32];
}

/// A bitcoin transaction
#[derive(Debug, Clone, PartialEq, Eq, PartialOrd, Ord, Hash)]
pub struct BitcoinTx(bitcoin::Transaction);

impl Deref for BitcoinTx {
    type Target = bitcoin::Transaction;
    fn deref(&self) -> &Self::Target {
        &self.0
    }
}

impl From<bitcoin::Transaction> for BitcoinTx {
    fn from(value: bitcoin::Transaction) -> Self {
        Self(value)
    }
}

impl From<BitcoinTx> for bitcoin::Transaction {
    fn from(value: BitcoinTx) -> Self {
        value.0
    }
}

/// The bitcoin transaction ID
#[derive(Debug, Copy, Clone, PartialEq, Eq, PartialOrd, Ord, Hash)]
pub struct BitcoinTxId(bitcoin::Txid);

impl Deref for BitcoinTxId {
    type Target = bitcoin::Txid;
    fn deref(&self) -> &Self::Target {
        &self.0
    }
}

impl BitcoinTxId {
    /// Return the inner bytes for the block hash
    pub fn into_bytes(&self) -> [u8; 32] {
        self.0.to_byte_array()
    }
}

impl ToLittleEndianOrder for BitcoinTxId {
    fn to_le_bytes(&self) -> [u8; 32] {
        self.deref().to_le_bytes()
    }
}

impl ToLittleEndianOrder for bitcoin::Txid {
    fn to_le_bytes(&self) -> [u8; 32] {
        let mut bytes = self.to_byte_array();
        bytes.reverse();
        bytes
    }
}

impl From<bitcoin::Txid> for BitcoinTxId {
    fn from(value: bitcoin::Txid) -> Self {
        Self(value)
    }
}

impl From<BitcoinTxId> for bitcoin::Txid {
    fn from(value: BitcoinTxId) -> Self {
        value.0
    }
}

impl From<[u8; 32]> for BitcoinTxId {
    fn from(bytes: [u8; 32]) -> Self {
        Self(bitcoin::Txid::from_byte_array(bytes))
    }
}

impl std::fmt::Display for BitcoinTxId {
    fn fmt(&self, f: &mut std::fmt::Formatter<'_>) -> std::fmt::Result {
        self.0.fmt(f)
    }
}

/// Bitcoin block hash
#[derive(Debug, Copy, Clone, PartialEq, Eq, PartialOrd, Ord, Hash, Serialize)]
#[serde(transparent)]
pub struct BitcoinBlockHash(bitcoin::BlockHash);

impl BitcoinBlockHash {
    /// Return the inner bytes for the block hash
    pub fn into_bytes(&self) -> [u8; 32] {
        self.0.to_byte_array()
    }
}

impl ToLittleEndianOrder for BitcoinBlockHash {
    fn to_le_bytes(&self) -> [u8; 32] {
        self.deref().to_le_bytes()
    }
}

impl ToLittleEndianOrder for bitcoin::BlockHash {
    fn to_le_bytes(&self) -> [u8; 32] {
        let mut bytes = self.to_byte_array();
        bytes.reverse();
        bytes
    }
}

impl AsRef<[u8; 32]> for BitcoinBlockHash {
    fn as_ref(&self) -> &[u8; 32] {
        self.0.as_ref()
    }
}

impl Deref for BitcoinBlockHash {
    type Target = bitcoin::BlockHash;
    fn deref(&self) -> &Self::Target {
        &self.0
    }
}

impl From<bitcoin::BlockHash> for BitcoinBlockHash {
    fn from(value: bitcoin::BlockHash) -> Self {
        Self(value)
    }
}

impl From<&BitcoinBlockHash> for bitcoin::BlockHash {
    fn from(value: &BitcoinBlockHash) -> Self {
        value.0
    }
}

impl From<BitcoinBlockHash> for bitcoin::BlockHash {
    fn from(value: BitcoinBlockHash) -> Self {
        value.0
    }
}

impl From<[u8; 32]> for BitcoinBlockHash {
    fn from(bytes: [u8; 32]) -> Self {
        Self(bitcoin::BlockHash::from_byte_array(bytes))
    }
}

impl From<BurnchainHeaderHash> for BitcoinBlockHash {
    fn from(value: BurnchainHeaderHash) -> Self {
        let mut bytes = value.into_bytes();
        bytes.reverse();
        bytes.into()
    }
}

impl From<BitcoinBlockHash> for BurnchainHeaderHash {
    fn from(value: BitcoinBlockHash) -> Self {
        BurnchainHeaderHash(value.to_le_bytes())
    }
}

impl std::fmt::Display for BitcoinBlockHash {
    fn fmt(&self, f: &mut std::fmt::Formatter<'_>) -> std::fmt::Result {
        self.0.fmt(f)
    }
}

/// A struct that references a specific bitcoin block is identifier and its
/// position in the blockchain.
#[derive(Debug, Copy, Clone, PartialEq, Eq, PartialOrd, Ord, Hash, sqlx::FromRow)]
#[cfg_attr(feature = "testing", derive(fake::Dummy))]
pub struct BitcoinBlockRef {
    /// The height of the block in the bitcoin blockchain.
    #[cfg_attr(feature = "testing", dummy(faker = "0..u32::MAX as u64"))]
    #[sqlx(try_from = "i64")]
    pub block_height: u64,
    /// Bitcoin block hash. It uniquely identifies the bitcoin block.
    pub block_hash: BitcoinBlockHash,
}

impl From<BitcoinBlock> for BitcoinBlockRef {
    fn from(value: BitcoinBlock) -> Self {
        Self::from(&value)
    }
}

impl From<&BitcoinBlock> for BitcoinBlockRef {
    fn from(value: &BitcoinBlock) -> Self {
        Self {
            block_hash: value.block_hash,
            block_height: value.block_height,
        }
    }
}

impl AsRef<BitcoinBlockHash> for BitcoinBlockRef {
    fn as_ref(&self) -> &BitcoinBlockHash {
        &self.block_hash
    }
}

/// The Stacks block ID. This is different from the block header hash.
#[derive(Debug, Copy, Clone, PartialEq, Eq, PartialOrd, Ord, Hash, Serialize)]
#[serde(transparent)]
pub struct StacksBlockHash(StacksBlockId);

impl Deref for StacksBlockHash {
    type Target = StacksBlockId;
    fn deref(&self) -> &Self::Target {
        &self.0
    }
}

impl From<StacksBlockId> for StacksBlockHash {
    fn from(value: StacksBlockId) -> Self {
        Self(value)
    }
}

impl From<StacksBlockHash> for StacksBlockId {
    fn from(value: StacksBlockHash) -> Self {
        value.0
    }
}

impl From<[u8; 32]> for StacksBlockHash {
    fn from(bytes: [u8; 32]) -> Self {
        Self(StacksBlockId(bytes))
    }
}

impl std::fmt::Display for StacksBlockHash {
    fn fmt(&self, f: &mut std::fmt::Formatter<'_>) -> std::fmt::Result {
        self.0.fmt(f)
    }
}

/// Stacks transaction ID
#[derive(Debug, Copy, Clone, PartialEq, Eq, PartialOrd, Ord, Hash)]
pub struct StacksTxId(blockstack_lib::burnchains::Txid);

impl std::fmt::Display for StacksTxId {
    fn fmt(&self, f: &mut std::fmt::Formatter<'_>) -> std::fmt::Result {
        write!(f, "{}", self.0)
    }
}

impl Deref for StacksTxId {
    type Target = blockstack_lib::burnchains::Txid;
    fn deref(&self) -> &Self::Target {
        &self.0
    }
}

impl From<blockstack_lib::burnchains::Txid> for StacksTxId {
    fn from(value: blockstack_lib::burnchains::Txid) -> Self {
        Self(value)
    }
}

impl From<StacksTxId> for blockstack_lib::burnchains::Txid {
    fn from(value: StacksTxId) -> Self {
        value.0
    }
}

impl From<[u8; 32]> for StacksTxId {
    fn from(bytes: [u8; 32]) -> Self {
        Self(blockstack_lib::burnchains::Txid(bytes))
    }
}

/// A stacks address. It can be either a smart contract address or a
/// standard address.
#[derive(Debug, Clone, PartialEq, Eq, Hash)]
pub struct StacksPrincipal(PrincipalData);

impl Deref for StacksPrincipal {
    type Target = PrincipalData;
    fn deref(&self) -> &Self::Target {
        &self.0
    }
}

impl std::str::FromStr for StacksPrincipal {
    type Err = Error;
    fn from_str(literal: &str) -> Result<Self, Self::Err> {
        let principal = PrincipalData::parse(literal).map_err(Error::ParsePrincipalData)?;
        Ok(Self(principal))
    }
}

impl From<PrincipalData> for StacksPrincipal {
    fn from(value: PrincipalData) -> Self {
        Self(value)
    }
}

impl From<StacksPrincipal> for PrincipalData {
    fn from(value: StacksPrincipal) -> Self {
        value.0
    }
}

impl Ord for StacksPrincipal {
    fn cmp(&self, other: &Self) -> std::cmp::Ordering {
        match (&self.0, &other.0) {
            (PrincipalData::Contract(x), PrincipalData::Contract(y)) => x.cmp(y),
            (PrincipalData::Standard(x), PrincipalData::Standard(y)) => x.cmp(y),
            (PrincipalData::Standard(x), PrincipalData::Contract(y)) => {
                x.cmp(&y.issuer).then(std::cmp::Ordering::Less)
            }
            (PrincipalData::Contract(x), PrincipalData::Standard(y)) => {
                x.issuer.cmp(y).then(std::cmp::Ordering::Greater)
            }
        }
    }
}

impl PartialOrd for StacksPrincipal {
    fn partial_cmp(&self, other: &Self) -> Option<std::cmp::Ordering> {
        Some(self.cmp(other))
    }
}

/// A ScriptPubkey of a UTXO.
#[derive(Debug, Clone, Hash, PartialEq, Eq, PartialOrd, Ord)]
pub struct ScriptPubKey(bitcoin::ScriptBuf);

impl Deref for ScriptPubKey {
    type Target = bitcoin::ScriptBuf;
    fn deref(&self) -> &Self::Target {
        &self.0
    }
}

impl From<bitcoin::ScriptBuf> for ScriptPubKey {
    fn from(value: bitcoin::ScriptBuf) -> Self {
        Self(value)
    }
}

impl From<ScriptPubKey> for bitcoin::ScriptBuf {
    fn from(value: ScriptPubKey) -> Self {
        value.0
    }
}

impl ScriptPubKey {
    /// Converts byte vector into script.
    pub fn from_bytes(bytes: Vec<u8>) -> Self {
        bitcoin::ScriptBuf::from_bytes(bytes).into()
    }
}

/// Arbitrary bytes
pub type Bytes = Vec<u8>;

/// A signature hash for a bitcoin transaction.
#[derive(Debug, Copy, Clone, PartialEq, Eq, PartialOrd, Ord, Hash)]
pub struct SigHash(bitcoin::TapSighash);

impl Deref for SigHash {
    type Target = bitcoin::TapSighash;
    fn deref(&self) -> &Self::Target {
        &self.0
    }
}

impl From<bitcoin::TapSighash> for SigHash {
    fn from(value: bitcoin::TapSighash) -> Self {
        Self(value)
    }
}

impl std::fmt::Display for SigHash {
    fn fmt(&self, f: &mut std::fmt::Formatter<'_>) -> std::fmt::Result {
        self.0.fmt(f)
    }
}

/// The sighash and enough metadata to piece together what happened.
#[derive(Debug, Clone, Hash, PartialEq, Eq, PartialOrd, Ord)]
#[cfg_attr(feature = "testing", derive(fake::Dummy))]
pub struct BitcoinTxSigHash {
    /// The transaction ID of the bitcoin transaction that sweeps funds
    /// into and/or out of the signers' UTXO.
    pub txid: BitcoinTxId,
    /// The bitcoin chain tip when the sign request was submitted. This is
    /// used to ensure that we do not sign for more than one transaction
    /// containing inputs
    pub chain_tip: BitcoinBlockHash,
    /// The txid that created the output that is being spent.
    pub prevout_txid: BitcoinTxId,
    /// The signers' aggregate key that is locking the output that is being
    /// spent.
    pub aggregate_key: PublicKeyXOnly,
    /// The index of the vout from the transaction that created this
    /// output.
    #[cfg_attr(feature = "testing", dummy(faker = "0..i32::MAX as u32"))]
    pub prevout_output_index: u32,
    /// The sighash associated with the prevout.
    pub sighash: SigHash,
    /// The type of prevout that we are dealing with.
    pub prevout_type: TxPrevoutType,
    /// The result of validation that was done on the input. For deposits,
    /// this specifies whether validation succeeded and the first condition
    /// that failed during validation. The signers' input is always valid,
    /// since it is unconfirmed.
    pub validation_result: InputValidationResult,
    /// Whether the transaction is valid. A transaction is invalid if any
    /// of the inputs or outputs failed validation.
    pub is_valid_tx: bool,
    /// Whether the signer will participate in a signing round for the
    /// sighash.
    pub will_sign: bool,
}

/// An output that was created due to a withdrawal request.
#[derive(Debug, Clone, Hash, PartialEq, Eq, PartialOrd, Ord)]
#[cfg_attr(feature = "testing", derive(fake::Dummy))]
pub struct BitcoinWithdrawalOutput {
    /// The ID of the transaction that includes this withdrawal output.
    pub bitcoin_txid: BitcoinTxId,
    /// The bitcoin chain tip when the sign request was submitted. This is
    /// used to ensure that we do not sign for more than one transaction
    /// containing inputs
    pub bitcoin_chain_tip: BitcoinBlockHash,
    /// The index of the referenced output in the transaction's outputs.
    #[cfg_attr(feature = "testing", dummy(faker = "0..i32::MAX as u32"))]
    pub output_index: u32,
    /// The request ID of the withdrawal request. These increment for each
    /// withdrawal, but there can be duplicates if there is a reorg that
    /// affects a transaction that calls the `initiate-withdrawal-request`
    /// public function.
    #[cfg_attr(feature = "testing", dummy(faker = "0..i64::MAX as u64"))]
    pub request_id: u64,
    /// The stacks transaction ID that lead to the creation of the
    /// withdrawal request.
    pub stacks_txid: StacksTxId,
    /// Stacks block ID of the block that includes the transaction
    /// associated with this withdrawal request.
    pub stacks_block_hash: StacksBlockHash,
    /// The outcome of validation of the withdrawal request.
    pub validation_result: WithdrawalValidationResult,
    /// Whether the transaction is valid. A transaction is invalid if any
    /// of the inputs or outputs failed validation.
    pub is_valid_tx: bool,
}

impl From<sbtc::events::StacksTxid> for StacksTxId {
    fn from(value: sbtc::events::StacksTxid) -> Self {
        Self(blockstack_lib::burnchains::Txid(value.0))
    }
}

impl From<sbtc::events::CompletedDepositEvent> for CompletedDepositEvent {
    fn from(sbtc_event: sbtc::events::CompletedDepositEvent) -> CompletedDepositEvent {
        let sweep_hash = BitcoinBlockHash::from(sbtc_event.sweep_block_hash);
        let txid = StacksTxId::from(sbtc_event.txid.0);
        CompletedDepositEvent {
            txid,
            block_id: sbtc_event.block_id.into(),
            amount: sbtc_event.amount,
            outpoint: sbtc_event.outpoint,
            sweep_block_hash: sweep_hash,
            sweep_block_height: sbtc_event.sweep_block_height,
            sweep_txid: sbtc_event.sweep_txid.into(),
        }
    }
}

impl From<sbtc::events::WithdrawalAcceptEvent> for WithdrawalAcceptEvent {
    fn from(sbtc_event: sbtc::events::WithdrawalAcceptEvent) -> WithdrawalAcceptEvent {
        WithdrawalAcceptEvent {
            txid: sbtc_event.txid.into(),
            block_id: sbtc_event.block_id.into(),
            request_id: sbtc_event.request_id,
            signer_bitmap: BitArray::new(sbtc_event.signer_bitmap.to_le_bytes()),
            outpoint: sbtc_event.outpoint,
            fee: sbtc_event.fee,
            sweep_block_hash: sbtc_event.sweep_block_hash.into(),
            sweep_block_height: sbtc_event.sweep_block_height,
            sweep_txid: sbtc_event.sweep_txid.into(),
        }
    }
}

impl From<sbtc::events::WithdrawalRejectEvent> for WithdrawalRejectEvent {
    fn from(sbtc_event: sbtc::events::WithdrawalRejectEvent) -> WithdrawalRejectEvent {
        WithdrawalRejectEvent {
            txid: sbtc_event.txid.into(),
            block_id: sbtc_event.block_id.into(),
            request_id: sbtc_event.request_id,
            signer_bitmap: BitArray::new(sbtc_event.signer_bitmap.to_le_bytes()),
        }
    }
}

impl From<sbtc::events::WithdrawalCreateEvent> for WithdrawalRequest {
    fn from(sbtc_event: sbtc::events::WithdrawalCreateEvent) -> WithdrawalRequest {
        WithdrawalRequest {
            request_id: sbtc_event.request_id,
            txid: sbtc_event.txid.into(),
            block_hash: sbtc_event.block_id.into(),
            recipient: sbtc_event.recipient.into(),
            amount: sbtc_event.amount,
            max_fee: sbtc_event.max_fee,
            sender_address: sbtc_event.sender.into(),
            bitcoin_block_height: sbtc_event.block_height,
        }
    }
}

impl From<sbtc::events::KeyRotationEvent> for KeyRotationEvent {
    fn from(sbtc_event: sbtc::events::KeyRotationEvent) -> KeyRotationEvent {
        KeyRotationEvent {
            new_keys: sbtc_event
                .new_keys
                .into_iter()
                .map(|key| key.into())
                .collect(),
            new_address: sbtc_event.new_address.into(),
            new_aggregate_pubkey: sbtc_event.new_aggregate_pubkey.into(),
            new_signature_threshold: sbtc_event.new_signature_threshold,
        }
    }
}

/// This is the event that is emitted from the `rotate-keys`
/// public function in the sbtc-registry smart contract.
#[derive(Debug, Clone)]
pub struct KeyRotationEvent {
    /// The new set of public keys for all known signers during this
    /// PoX cycle.
    pub new_keys: Vec<PublicKey>,
    /// The address that deployed the contract.
    pub new_address: StacksPrincipal,
    /// The new aggregate key created by combining the above public keys.
    pub new_aggregate_pubkey: PublicKey,
    /// The number of signatures required for the multi-sig wallet.
    pub new_signature_threshold: u16,
}

/// This is the event that is emitted from the `create-withdrawal-request`
/// public function in sbtc-registry smart contract.
#[derive(Debug, Clone)]
pub struct CompletedDepositEvent {
    /// The transaction id of the stacks transaction that generated this
    /// event.
    pub txid: StacksTxId,
    /// The block ID of the block for this event.
    pub block_id: StacksBlockHash,
    /// This is the amount of sBTC to mint to the intended recipient.
    pub amount: u64,
    /// This is the outpoint of the original bitcoin deposit transaction.
    pub outpoint: OutPoint,
    /// The bitcoin block hash where the sweep transaction was included.
    pub sweep_block_hash: BitcoinBlockHash,
    /// The bitcoin block height where the sweep transaction was included.
    pub sweep_block_height: u64,
    /// The transaction id of the bitcoin transaction that fulfilled the
    /// deposit.
    pub sweep_txid: BitcoinTxId,
}

/// This is the event that is emitted from the `complete-withdrawal-accept`
/// public function in sbtc-registry smart contract.
#[derive(Debug, Clone)]
pub struct WithdrawalAcceptEvent {
    /// The transaction id of the stacks transaction that generated this
    /// event.
    pub txid: StacksTxId,
    /// The block ID of the block for this event.
    pub block_id: StacksBlockHash,
    /// This is the unique identifier of the withdrawal request.
    pub request_id: u64,
    /// The bitmap of how the signers voted for the withdrawal request.
    /// Here, a 1 (or true) implies that the signer did *not* vote to
    /// accept the request.
    pub signer_bitmap: BitArray<[u8; 16]>,
    /// This is the outpoint for the bitcoin transaction that serviced the
    /// request.
    pub outpoint: OutPoint,
    /// This is the fee that was spent to the bitcoin miners to confirm the
    /// withdrawal request.
    pub fee: u64,
    /// The bitcoin block hash where the sweep transaction was included.
    pub sweep_block_hash: BitcoinBlockHash,
    /// The bitcoin block height where the sweep transaction was included.
    pub sweep_block_height: u64,
    /// The transaction id of the bitcoin transaction that fulfilled the
    /// withdrawal request.
    pub sweep_txid: BitcoinTxId,
}

/// This is the event that is emitted from the `complete-withdrawal-reject`
/// public function in sbtc-registry smart contract.
#[derive(Debug, Clone)]
pub struct WithdrawalRejectEvent {
    /// The transaction id of the stacks transaction that generated this
    /// event.
    pub txid: StacksTxId,
    /// The block ID of the block for this event.
    pub block_id: StacksBlockHash,
    /// This is the unique identifier of user created the withdrawal
    /// request.
    pub request_id: u64,
    /// The bitmap of how the signers voted for the withdrawal request.
    /// Here, a 1 (or true) implies that the signer did *not* vote to
    /// accept the request.
    pub signer_bitmap: BitArray<[u8; 16]>,
}

#[cfg(test)]
mod tests {
    use fake::Fake;
    use rand::SeedableRng;

    use sbtc::events::FromLittleEndianOrder;

    use super::*;

    #[test]
    fn conversion_bitcoin_header_hashes() {
        let mut rng = rand::rngs::StdRng::seed_from_u64(1);

        let block_hash: BitcoinBlockHash = fake::Faker.fake_with_rng(&mut rng);
        let stacks_hash = BurnchainHeaderHash::from(block_hash);
        let round_trip = BitcoinBlockHash::from(stacks_hash);
        assert_eq!(block_hash, round_trip);

        let stacks_hash = BurnchainHeaderHash(fake::Faker.fake_with_rng(&mut rng));
        let block_hash = BitcoinBlockHash::from(stacks_hash);
        let round_trip = BurnchainHeaderHash::from(block_hash);
        assert_eq!(stacks_hash, round_trip);
    }

    #[test]
    fn endian_conversion() {
        let block_hash: BitcoinBlockHash = fake::Faker.fake_with_rng(&mut rand::rngs::OsRng);
        let block_hash = bitcoin::BlockHash::from(block_hash);
        let round_trip = bitcoin::BlockHash::from_le_bytes(block_hash.to_le_bytes());

        assert_eq!(block_hash, round_trip);

        let block_hash: BitcoinTxId = fake::Faker.fake_with_rng(&mut rand::rngs::OsRng);
        let block_hash = bitcoin::Txid::from(block_hash);
        let round_trip = bitcoin::Txid::from_le_bytes(block_hash.to_le_bytes());

        assert_eq!(block_hash, round_trip);
    }
}<|MERGE_RESOLUTION|>--- conflicted
+++ resolved
@@ -239,11 +239,7 @@
     pub can_sign: bool,
 }
 
-<<<<<<< HEAD
-/// Withdraw request.
-=======
 /// Withdrawal request.
->>>>>>> fae0d17d
 ///
 /// # Notes
 ///
