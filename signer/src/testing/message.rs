--- conflicted
+++ resolved
@@ -8,7 +8,6 @@
 use crate::keys::PrivateKey;
 use crate::keys::PublicKey;
 use crate::message;
-use crate::message::WstsMessageId;
 use crate::stacks::contracts::ContractCall;
 use crate::stacks::contracts::RejectWithdrawalV1;
 use crate::storage::model::BitcoinBlockHash;
@@ -114,11 +113,7 @@
         };
 
         Self {
-<<<<<<< HEAD
-            id: WstsMessageId::random_arbitrary(),
-=======
             id: dummy::txid(config, rng).into(),
->>>>>>> df5111fd
             inner: wsts::net::Message::DkgEndBegin(dkg_end_begin),
         }
     }
