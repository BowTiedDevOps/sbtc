//! Test utilities for the transaction signer

use std::collections::BTreeSet;
use std::time::Duration;

use crate::context::Context;
use crate::context::RequestDeciderEvent;
use crate::context::SignerEvent;
use crate::context::SignerSignal;
use crate::error::Error;
use crate::keys::PrivateKey;
use crate::keys::PublicKey;
use crate::message::Payload;
use crate::network::MessageTransfer as _;
use crate::network::in_memory2::SignerNetwork;
use crate::network::in_memory2::SignerNetworkInstance;
use crate::network::in_memory2::WanNetwork;
use crate::request_decider::RequestDeciderEventLoop;
use crate::storage;
use crate::storage::DbRead;
use crate::storage::DbWrite;
use crate::storage::model;
use crate::storage::model::DkgSharesStatus;
use crate::testing;
use crate::testing::get_rng;
use crate::testing::storage::model::TestData;

use hashbrown::HashSet;
<<<<<<< HEAD
=======
use rand::SeedableRng as _;
use rand::rngs::OsRng;
>>>>>>> 8e8de62c
use tokio::sync::broadcast;
use tokio::time::error::Elapsed;

use super::context::*;

/// A test harness for the request decider event loop.
pub struct RequestDeciderEventLoopHarness<C> {
    context: C,
    event_loop: TestRequestDeciderEventLoop<C>,
}

impl<C: Context + 'static> RequestDeciderEventLoopHarness<C> {
    /// Create the test harness.
    pub fn create(
        context: C,
        network: SignerNetwork,
        context_window: u16,
        deposit_decisions_retry_window: u16,
        withdrawal_decisions_retry_window: u16,
        signer_private_key: PrivateKey,
    ) -> Self {
        Self {
            event_loop: RequestDeciderEventLoop {
                context: context.clone(),
                network: network.spawn(),
                blocklist_checker: Some(()),
                signer_private_key,
                context_window,
                deposit_decisions_retry_window,
                withdrawal_decisions_retry_window,
            },
            context,
        }
    }

    /// Start the event loop.
    pub fn start(self) -> RunningEventLoopHandle<C> {
        let join_handle = tokio::spawn(async { self.event_loop.run().await });

        let signal_rx = self.context.get_signal_receiver();

        RunningEventLoopHandle {
            join_handle,
            context: self.context,
            signal_rx,
        }
    }
}

/// A running event loop.
pub struct RunningEventLoopHandle<C> {
    context: C,
    join_handle: tokio::task::JoinHandle<Result<(), Error>>,
    signal_rx: broadcast::Receiver<SignerSignal>,
}

impl<C> RunningEventLoopHandle<C>
where
    C: Context,
{
    /// Wait for `expected` instances of the given event `msg`, timing out after `timeout`.
    pub async fn wait_for_events(
        &mut self,
        msg: RequestDeciderEvent,
        expected: u16,
        timeout: Duration,
    ) -> Result<(), Elapsed> {
        let future = async {
            let mut n = 0;
            loop {
                if let Ok(SignerSignal::Event(SignerEvent::RequestDecider(event))) =
                    self.signal_rx.recv().await
                {
                    if event == msg {
                        n += 1;
                    }

                    if n == expected {
                        return;
                    }
                }
            }
        };

        tokio::time::timeout(timeout, future).await
    }

    /// Abort the event loop
    pub fn abort(&self) {
        self.join_handle.abort();
    }
}

type TestRequestDeciderEventLoop<C> = RequestDeciderEventLoop<C, SignerNetworkInstance, ()>;

/// Test environment.
pub struct TestEnvironment<C> {
    /// Function to construct a storage instance
    pub context: C,
    /// Bitcoin context window
    pub context_window: u16,
    /// Deposit decisions retry window
    pub deposit_decisions_retry_window: u16,
    /// Withdrawal decisions retry window
    pub withdrawal_decisions_retry_window: u16,
    /// Num signers
    pub num_signers: usize,
    /// Signing threshold
    pub signing_threshold: u32,
    /// Test model parameters
    pub test_model_parameters: testing::storage::model::Params,
}

impl<C> TestEnvironment<C>
where
    C: Context + 'static,
{
    /// Assert that the transaction signer will make and store decisions
    /// for pending deposit requests.
    pub async fn assert_should_store_decisions_for_pending_deposit_requests(self) {
        let mut rng = get_rng();
        let wan_network = WanNetwork::default();

        let ctx1 = TestContext::default_mocked();
        let signer_network = wan_network.connect(&ctx1);

        let signer_info = testing::wsts::generate_signer_info(&mut rng, self.num_signers);
        let coordinator_signer_info = &signer_info.first().cloned().unwrap();

        let ctx2 = TestContext::default_mocked();
        let other_signer = wan_network.connect(&ctx2);

        let mut network_rx = other_signer.spawn();
        let mut signal_rx = self.context.get_signal_receiver();

        let event_loop_harness = RequestDeciderEventLoopHarness::create(
            self.context.clone(),
            signer_network,
            self.context_window,
            self.deposit_decisions_retry_window,
            self.withdrawal_decisions_retry_window,
            coordinator_signer_info.signer_private_key,
        );

        let handle = event_loop_harness.start();

        let signer_set = &coordinator_signer_info.signer_public_keys;
        let test_data = self.generate_test_data(&mut rng, signer_set);
        Self::write_test_data(&handle.context.get_storage_mut(), &test_data).await;

        let group_key = PublicKey::combine_keys(signer_set).unwrap();
        store_dummy_dkg_shares(
            &mut rng,
            &coordinator_signer_info.signer_private_key.to_bytes(),
            &handle.context.get_storage_mut(),
            group_key,
            signer_set.clone(),
            DkgSharesStatus::Verified,
        )
        .await;

        handle
            .context
            .signal(SignerSignal::Event(SignerEvent::BitcoinBlockObserved))
            .expect("failed to send signal");

        tokio::time::timeout(Duration::from_secs(10), async move {
            while !matches!(
                signal_rx.recv().await,
                Ok(SignerSignal::Event(SignerEvent::RequestDecider(
                    RequestDeciderEvent::PendingDepositRequestRegistered
                )))
            ) {
                tokio::time::sleep(Duration::from_millis(10)).await;
            }
        })
        .await
        .expect("timeout");

        // TODO: Figure out the race condition in the `should_store_decisions_for_pending_deposit_requests`
        // integration test.
        tokio::time::sleep(Duration::from_millis(250)).await;

        Self::assert_only_deposit_requests_in_context_window_has_decisions(
            &handle.context.get_storage(),
            self.context_window,
            &test_data.deposit_requests,
            1,
        )
        .await;

        tokio::time::timeout(Duration::from_secs(1), async move {
            while let Ok(msg) = network_rx.receive().await {
                if matches!(msg.payload, Payload::SignerDepositDecision(_)) {
                    break;
                }
            }
        })
        .await
        .expect("signer deposit decision was not broadcasted");
    }

    /// Assert that the transaction signer will make and store decisions
    /// for pending withdraw requests.
    pub async fn assert_should_store_decisions_for_pending_withdrawal_requests(self) {
<<<<<<< HEAD
        let mut rng = get_rng();
=======
        let mut rng = OsRng;
>>>>>>> 8e8de62c
        let wan_network = WanNetwork::default();

        let ctx1 = TestContext::default_mocked();
        let signer_network = wan_network.connect(&ctx1);

        let signer_info = testing::wsts::generate_signer_info(&mut rng, self.num_signers);
        let coordinator_signer_info = &signer_info.first().cloned().unwrap();

        let ctx2 = TestContext::default_mocked();
        let other_signer = wan_network.connect(&ctx2);

        let mut network_rx = other_signer.spawn();
        let mut signal_rx = self.context.get_signal_receiver();

        let event_loop_harness = RequestDeciderEventLoopHarness::create(
            self.context.clone(),
            signer_network,
            self.context_window,
            self.deposit_decisions_retry_window,
            self.withdrawal_decisions_retry_window,
            coordinator_signer_info.signer_private_key,
        );

        let handle = event_loop_harness.start();

        let signer_set = &coordinator_signer_info.signer_public_keys;
        let test_data = self.generate_test_data(&mut rng, signer_set);
        Self::write_test_data(&handle.context.get_storage_mut(), &test_data).await;

        handle
            .context
            .signal(SignerSignal::Event(SignerEvent::BitcoinBlockObserved))
            .expect("failed to send signal");

        // let msg = TxSignerEvent::PendingWithdrawalRequestRegistered;
        // handle.wait_for_events(msg, 1, Duration::from_secs(10))
        //     .await
        //     .expect("timed out waiting for events");

        // TODO: For some reason this works but the above commented-out doesn't.
        // Probably to due with when the channel is subscribed. But that's weird
        // because the handle has its own copy of the receiver just for this.
        // Investigate.
        tokio::time::timeout(Duration::from_secs(10), async move {
            while !matches!(
                signal_rx.recv().await,
                Ok(SignerSignal::Event(SignerEvent::RequestDecider(
                    RequestDeciderEvent::PendingWithdrawalRequestRegistered
                )))
            ) {
                tokio::time::sleep(Duration::from_millis(10)).await;
            }
        })
        .await
        .expect("timeout");

        // The query that fetches pending withdrawal requests uses
        // `context_window` blocks plus 1, and the in-memory implementation
        // matches that behavior. So for this test we need to make sure
        // that we look back the correct number of blocks, hence the plus
        // 1.
        self.assert_only_withdraw_requests_in_context_window_has_decisions(
            self.context_window + 1,
            &test_data.withdraw_requests,
            1,
        )
        .await;

        tokio::time::timeout(Duration::from_secs(1), async move {
            while let Ok(msg) = network_rx.receive().await {
                if matches!(msg.payload, Payload::SignerWithdrawalDecision(_)) {
                    break;
                }
            }
        })
        .await
        .expect("signer withdrawal decision was not broadcasted");
    }

    /// Assert that the transaction signer will make and store decisions
    /// received from other signers.
    pub async fn assert_should_store_decisions_received_from_other_signers(self) {
        let mut rng = get_rng();
        let network = WanNetwork::default();
        let signer_info = testing::wsts::generate_signer_info(&mut rng, self.num_signers);
        let coordinator_signer_info = signer_info.first().cloned().unwrap();

        // Create a new event-loop for each signer, based on the number of signers
        // defined in `self.num_signers`. Note that it is important that each
        // signer has its own context (and thus storage and signalling channel).
        //
        // Each signer also gets its own `MpscBroadcaster` instance, which is
        // backed by the `network` instance, simulating a network connection.
        let mut event_loop_handles: Vec<_> = signer_info
            .into_iter()
            .map(|signer_info| {
                let ctx = TestContext::default_mocked();
                let net = network.connect(&ctx);
                let event_loop_harness = RequestDeciderEventLoopHarness::create(
                    ctx,
                    net,
                    self.context_window,
                    self.deposit_decisions_retry_window,
                    self.withdrawal_decisions_retry_window,
                    signer_info.signer_private_key,
                );

                event_loop_harness.start()
            })
            .collect();

        // Generate test data and write it to each signer's storage.
        let signer_set = &coordinator_signer_info.signer_public_keys;
        let test_data = self.generate_test_data(&mut rng, signer_set);
        for handle in event_loop_handles.iter_mut() {
            test_data.write_to(&handle.context.get_storage_mut()).await;

            let group_key = PublicKey::combine_keys(signer_set).unwrap();
            store_dummy_dkg_shares(
                &mut rng,
                &handle.context.config().signer.private_key.to_bytes(),
                &handle.context.get_storage_mut(),
                group_key,
                signer_set.clone(),
                DkgSharesStatus::Verified,
            )
            .await;
        }

        let db = event_loop_handles.first().unwrap().context.get_storage();
        let chain_tip = db.get_bitcoin_canonical_chain_tip().await.unwrap().unwrap();
        let signer_public_key = signer_set.first().unwrap();
        let pending_deposits_count = db
            .get_pending_deposit_requests(&chain_tip, self.context_window, signer_public_key)
            .await
            .unwrap()
            .len();

        // For each signer, send a signal to simulate the observation of a new block.
        for handle in event_loop_handles.iter() {
            handle
                .context
                .signal(SignerSignal::Event(SignerEvent::BitcoinBlockObserved))
                .expect("failed to send signal");
        }

        let num_expected_decisions = ((self.num_signers - 1) * pending_deposits_count) as u16;

        // Wait for the expected number of decisions to be received by each signer.
        for handle in event_loop_handles.iter_mut() {
            let msg = RequestDeciderEvent::ReceivedDepositDecision;
            handle
                .wait_for_events(msg, num_expected_decisions, Duration::from_secs(10))
                .await
                .expect("timed out waiting for events");
        }
        // Abort the event loops and assert that the decisions have been stored.
        for handle in event_loop_handles {
            Self::assert_only_deposit_requests_in_context_window_has_decisions(
                &handle.context.get_storage(),
                self.context_window,
                &test_data.deposit_requests,
                self.num_signers,
            )
            .await;
        }
    }

    async fn write_test_data<S>(storage: &S, test_data: &TestData)
    where
        S: DbWrite,
    {
        test_data.write_to(storage).await;
    }

    async fn extract_context_window_block_hashes<S>(
        storage: &S,
        context_window: u16,
    ) -> Vec<model::BitcoinBlockHash>
    where
        S: DbRead,
    {
        let mut context_window_block_hashes = Vec::new();
        let mut block_hash = storage
            .get_bitcoin_canonical_chain_tip()
            .await
            .unwrap()
            .expect("found no canonical chain tip");

        for _ in 0..context_window {
            context_window_block_hashes.push(block_hash);
            let Some(block) = storage.get_bitcoin_block(&block_hash).await.unwrap() else {
                break;
            };
            block_hash = block.parent_hash;
        }

        context_window_block_hashes
    }

    async fn extract_stacks_context_window_block_hashes(
        &self,
        context_window: u16,
    ) -> Vec<model::StacksBlockHash> {
        let storage = self.context.get_storage();

        let canoncial_tip_block_hash = storage
            .get_bitcoin_canonical_chain_tip()
            .await
            .expect("storage failure")
            .expect("found no canonical chain tip");

        let chain_tip = storage
            .get_bitcoin_block(&canoncial_tip_block_hash)
            .await
            .expect("storage failure")
            .expect("missing block");

        let storage = self.context.get_storage();
        let mut context_window_end_block = chain_tip.clone();
        let mut context_window_bitcoin_blocks = HashSet::new();
        for _ in 0..context_window {
            context_window_bitcoin_blocks.insert(context_window_end_block.block_hash);
            context_window_end_block = storage
                .get_bitcoin_block(&context_window_end_block.parent_hash)
                .await
                .expect("storage failure")
                .unwrap_or(context_window_end_block);
        }

        let stacks_chain_tip = storage
            .get_stacks_chain_tip(&canoncial_tip_block_hash)
            .await
            .expect("storage failure")
            .expect("missing block");

        let mut cursor = Some(stacks_chain_tip);
        let mut context_window_block_hashes = Vec::new();

        while let Some(stacks_block) = cursor {
            if !context_window_bitcoin_blocks.contains(&stacks_block.bitcoin_anchor) {
                break;
            }

            context_window_block_hashes.push(stacks_block.block_hash);
            cursor = storage
                .get_stacks_block(&stacks_block.parent_hash)
                .await
                .expect("storage failure");
        }

        context_window_block_hashes
    }

    async fn assert_only_deposit_requests_in_context_window_has_decisions<S>(
        storage: &S,
        context_window: u16,
        deposit_requests: &[model::DepositRequest],
        num_expected_decisions: usize,
    ) where
        S: DbRead,
    {
        let context_window_block_hashes =
            Self::extract_context_window_block_hashes(storage, context_window).await;

        for deposit_request in deposit_requests {
            let signer_decisions = storage
                .get_deposit_signers(&deposit_request.txid, deposit_request.output_index)
                .await
                .unwrap();

            let blocks = storage
                .get_bitcoin_blocks_with_transaction(&deposit_request.txid)
                .await
                .unwrap();

            for deposit_request_block in blocks {
                if context_window_block_hashes.contains(&deposit_request_block) {
                    assert_eq!(signer_decisions.len(), num_expected_decisions);
                    assert!(signer_decisions.first().unwrap().can_accept)
                } else {
                    assert_eq!(signer_decisions.len(), 0);
                }
            }
        }
    }

    async fn assert_only_withdraw_requests_in_context_window_has_decisions(
        &self,
        context_window: u16,
        withdraw_requests: &[model::WithdrawalRequest],
        num_expected_decisions: usize,
    ) {
        let storage = self.context.get_storage();

        let context_window_block_hashes = self
            .extract_stacks_context_window_block_hashes(context_window)
            .await;

        for withdraw_request in withdraw_requests {
            let signer_decisions = storage
                .get_withdrawal_signers(withdraw_request.request_id, &withdraw_request.block_hash)
                .await
                .unwrap();

            if context_window_block_hashes.contains(&withdraw_request.block_hash) {
                assert_eq!(signer_decisions.len(), num_expected_decisions);
                assert!(signer_decisions.iter().all(|decision| decision.is_accepted))
            } else {
                assert!(signer_decisions.is_empty());
            }
        }
    }

    fn generate_test_data<R>(&self, rng: &mut R, signer_set: &BTreeSet<PublicKey>) -> TestData
    where
        R: rand::RngCore,
    {
        let signer_keys: Vec<_> = signer_set.iter().copied().collect();
        TestData::generate(rng, &signer_keys, &self.test_model_parameters)
    }
}

async fn store_dummy_dkg_shares<R, S>(
    rng: &mut R,
    signer_private_key: &[u8; 32],
    storage: &S,
    group_key: PublicKey,
    signer_set: BTreeSet<PublicKey>,
    status: DkgSharesStatus,
) where
    R: rand::CryptoRng + rand::RngCore,
    S: storage::DbWrite,
{
    let mut shares = testing::dummy::encrypted_dkg_shares(
        &fake::Faker,
        rng,
        signer_private_key,
        group_key,
        status,
    );
    shares.signer_set_public_keys = signer_set.into_iter().collect();

    storage
        .write_encrypted_dkg_shares(&shares)
        .await
        .expect("storage error");
}<|MERGE_RESOLUTION|>--- conflicted
+++ resolved
@@ -26,11 +26,6 @@
 use crate::testing::storage::model::TestData;
 
 use hashbrown::HashSet;
-<<<<<<< HEAD
-=======
-use rand::SeedableRng as _;
-use rand::rngs::OsRng;
->>>>>>> 8e8de62c
 use tokio::sync::broadcast;
 use tokio::time::error::Elapsed;
 
@@ -236,11 +231,7 @@
     /// Assert that the transaction signer will make and store decisions
     /// for pending withdraw requests.
     pub async fn assert_should_store_decisions_for_pending_withdrawal_requests(self) {
-<<<<<<< HEAD
         let mut rng = get_rng();
-=======
-        let mut rng = OsRng;
->>>>>>> 8e8de62c
         let wan_network = WanNetwork::default();
 
         let ctx1 = TestContext::default_mocked();
