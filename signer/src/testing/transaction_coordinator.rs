--- conflicted
+++ resolved
@@ -35,11 +35,7 @@
 use crate::storage::DbWrite;
 use crate::testing;
 use crate::testing::storage::model::TestData;
-<<<<<<< HEAD
-use crate::testing::storage::DbReadTestExt;
-=======
 use crate::testing::storage::DbReadTestExt as _;
->>>>>>> f5545c93
 use crate::testing::wsts::SignerSet;
 use crate::transaction_coordinator;
 use crate::transaction_coordinator::coordinator_public_key;
@@ -226,11 +222,6 @@
         // Create the coordinator
         context.state().set_sbtc_contracts_deployed();
         let signer_network = SignerNetwork::single(&context);
-        let stacks_chain_tip = storage
-            .get_stacks_chain_tip(&bitcoin_chain_tip.block_hash)
-            .await
-            .unwrap()
-            .unwrap();
 
         let coordinator = TxCoordinatorEventLoop {
             context: self.context,
@@ -256,11 +247,7 @@
         let pending_requests = coordinator
             .get_pending_requests(
                 &bitcoin_chain_tip,
-<<<<<<< HEAD
-                &stacks_chain_tip.block_hash,
-=======
                 &stacks_chain_tip,
->>>>>>> f5545c93
                 &aggregate_key,
                 signer_public_keys,
             )
@@ -275,11 +262,7 @@
         // Get pending withdrawals from storage.
         let withdrawals_in_storage = storage
             .get_pending_accepted_withdrawal_requests(
-<<<<<<< HEAD
-                &bitcoin_chain_tip.block_hash,
-=======
                 bitcoin_chain_tip.as_ref(),
->>>>>>> f5545c93
                 &stacks_chain_tip,
                 self.context_window,
                 self.signing_threshold,
