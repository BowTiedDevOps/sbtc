//! # Transaction signer
//!
//! This module contains the transaction signer, which is the component of the sBTC signer
//! responsible for participating in signing rounds.
//!
//! For more details, see the [`TxSignerEventLoop`] documentation.

use std::time::Duration;

use crate::bitcoin::validation::BitcoinTxContext;
use crate::context::Context;
use crate::context::P2PEvent;
use crate::context::SignerCommand;
use crate::context::SignerEvent;
use crate::context::SignerSignal;
use crate::context::TxCoordinatorEvent;
use crate::context::TxSignerEvent;
use crate::ecdsa::SignEcdsa as _;
use crate::error::Error;
use crate::keys::PrivateKey;
use crate::keys::PublicKey;
use crate::keys::PublicKeyXOnly;
use crate::message;
use crate::message::BitcoinPreSignAck;
use crate::message::Payload;
use crate::message::StacksTransactionSignRequest;
use crate::message::WstsMessageId;
use crate::metrics::Metrics;
use crate::metrics::BITCOIN_BLOCKCHAIN;
use crate::metrics::STACKS_BLOCKCHAIN;
use crate::network;
use crate::stacks::contracts::AsContractCall as _;
use crate::stacks::contracts::ContractCall;
use crate::stacks::contracts::ReqContext;
use crate::stacks::contracts::StacksTx;
use crate::stacks::wallet::MultisigTx;
use crate::stacks::wallet::SignerWallet;
use crate::storage::model;
use crate::storage::model::SigHash;
use crate::storage::DbRead;
use crate::storage::DbWrite as _;
use crate::wsts_state_machine::SignerStateMachine;
use crate::wsts_state_machine::StateMachineId;

use bitcoin::hashes::Hash as _;
use bitcoin::TapSighash;
use futures::StreamExt;
use lru::LruCache;
use wsts::net::DkgEnd;
use wsts::net::DkgStatus;
use wsts::net::Message as WstsNetMessage;

#[cfg_attr(doc, aquamarine::aquamarine)]
/// # Transaction signer event loop
///
/// This struct contains the implementation of the transaction signer
/// logic. The event loop subscribes to storage update notifications from
/// the block observer, and listens to signer messages over the signer
/// network.
///
/// ## On block observer notification
///
/// When the signer receives a notification from the block observer,
/// indicating that new blocks have been added to the signer state, it must
/// go over each of the pending requests and decide whether to accept or
/// reject it. The decision is then persisted and broadcast to the other
/// signers. The following flowchart illustrates the flow.
///
/// ```mermaid
/// flowchart TD
///     SU[Block observer notification] --> FPR(Fetch pending requests)
///     FPR --> NR(Next request)
///     NR --> |deposit/withdraw| DAR(Decide to accept/reject)
///     NR ----> |none| DONE[Done]
///     DAR --> PD(Persist decision)
///     PD --> BD(Broadcast decision)
///     BD --> NR
/// ```
///
/// ## On signer message
///
/// When the signer receives a message from another signer, it needs to do
/// a few different things depending on the type of the message.
///
/// - **Signer decision**: When receiving a signer decision, the
///   transaction signer only needs to persist the decision to its
///   database.
/// - **Stacks sign request**: When receiving a request to sign a stacks
///   transaction, the signer must verify that it has decided to sign the
///   transaction, and if it has, send a transaction signature back over
///   the network.
/// - **Bitcoin sign request**: When receiving a request to sign a bitcoin
///   transaction, the signer must verify that it has decided to accept all
///   requests that the transaction fulfills. Once verified, the
///   transaction signer creates a dedicated WSTS state machine to
///   participate in a signing round for this transaction. Thereafter, the
///   signer sends a bitcoin transaction sign ack message back over the
///   network to signal its readiness.
/// - **WSTS message**: When receiving a WSTS message, the signer will look
///   up the corresponding state machine and dispatch the WSTS message to
///   it.
///
/// The following flowchart illustrates the process.
///
/// ```mermaid
/// flowchart TD
///     SM[Signer message received] --> |Signer decision| PD(Persist decision)
///
///     SM --> |Stacks sign request| CD1(Check decision)
///     CD1 --> SS(Send signature)
///
///     SM --> |Bitcoin sign request| CD2(Check decision)
///     CD2 --> WSM(Create WSTS state machine)
///     WSM --> ACK(Send Ack message)
///
///     SM --> |WSTS message| RWSM(Relay to WSTS state machine)
/// ```
#[derive(Debug)]
pub struct TxSignerEventLoop<Context, Network, Rng> {
    /// The signer context.
    pub context: Context,
    /// Interface to the signer network.
    pub network: Network,
    /// Private key of the signer for network communication.
    pub signer_private_key: PrivateKey,
    /// WSTS state machines for active signing rounds and DKG rounds
    ///
    /// - For signing rounds, the TxID is the ID of the transaction to be
    ///   signed.
    ///
    /// - For DKG rounds, TxID should be the ID of the transaction that
    ///   defined the signer set.
    pub wsts_state_machines: LruCache<StateMachineId, SignerStateMachine>,
    /// The threshold for the signer
    pub threshold: u32,
    /// How many bitcoin blocks back from the chain tip the signer will look for requests.
    pub context_window: u16,
    /// Random number generator used for encryption
    pub rng: Rng,
    /// The time the signer should pause for after receiving a DKG begin message
    /// before relaying to give the other signers time to catch up.
    pub dkg_begin_pause: Option<Duration>,
}

/// This struct represents a signature hash and the public key that locks
/// it.
///
/// The struct is only created when the signer has validated the bitcoin
/// transaction and has agreed to sign the sighash.
struct AcceptedSigHash {
    /// The signature hash to be signed.
    sighash: SigHash,
    /// The public key that is used to lock the above signature hash.
    public_key: PublicKeyXOnly,
}

/// This function defines which messages this event loop is interested
/// in.
fn run_loop_message_filter(signal: &SignerSignal) -> bool {
    match signal {
        SignerSignal::Event(SignerEvent::P2P(P2PEvent::MessageReceived(msg))) => !matches!(
            msg.payload,
            message::Payload::SignerDepositDecision(_)
                | message::Payload::SignerWithdrawalDecision(_)
                | message::Payload::StacksTransactionSignature(_)
                | message::Payload::BitcoinPreSignAck(_)
        ),
        SignerSignal::Command(SignerCommand::Shutdown)
        | SignerSignal::Event(SignerEvent::TxCoordinator(TxCoordinatorEvent::MessageGenerated(
            _,
        ))) => true,
        _ => false,
    }
}

impl<C, N, Rng> TxSignerEventLoop<C, N, Rng>
where
    C: Context,
    N: network::MessageTransfer,
    Rng: rand::RngCore + rand::CryptoRng,
{
    /// Run the signer event loop
    #[tracing::instrument(
        skip_all,
        fields(public_key = %self.signer_public_key()),
        name = "tx-signer"
    )]
    pub async fn run(mut self) -> Result<(), Error> {
        if let Err(error) = self.context.signal(TxSignerEvent::EventLoopStarted.into()) {
            tracing::error!(%error, "error signalling event loop start");
            return Err(error);
        };
        let mut signal_stream = self.context.as_signal_stream(run_loop_message_filter);

        while let Some(message) = signal_stream.next().await {
            match message {
                SignerSignal::Command(SignerCommand::Shutdown) => break,
                SignerSignal::Command(SignerCommand::P2PPublish(_)) => {}
                SignerSignal::Event(event) => match event {
                    SignerEvent::TxCoordinator(TxCoordinatorEvent::MessageGenerated(msg))
                    | SignerEvent::P2P(P2PEvent::MessageReceived(msg)) => {
                        if let Err(error) = self.handle_signer_message(&msg).await {
                            tracing::error!(%error, "error handling signer message");
                        }
                    }
                    _ => {}
                },
            }
        }

        tracing::info!("transaction signer event loop has been stopped");
        Ok(())
    }

    #[tracing::instrument(skip_all, fields(chain_tip = tracing::field::Empty))]
    async fn handle_signer_message(&mut self, msg: &network::Msg) -> Result<(), Error> {
        let chain_tip_report = self
            .inspect_msg_chain_tip(msg.signer_public_key, &msg.bitcoin_chain_tip)
            .await?;
        let MsgChainTipReport {
            sender_is_coordinator,
            chain_tip_status,
            chain_tip,
        } = chain_tip_report;

        let span = tracing::Span::current();
        span.record("chain_tip", tracing::field::display(chain_tip.block_hash));
        tracing::trace!(
            %sender_is_coordinator,
            %chain_tip_status,
            sender = %msg.signer_public_key,
            payload = %msg.inner.payload,
            "handling message from signer"
        );

        let payload = &msg.inner.payload;
        match (payload, sender_is_coordinator, chain_tip_status) {
            (Payload::StacksTransactionSignRequest(request), true, ChainTipStatus::Canonical) => {
                self.handle_stacks_transaction_sign_request(
                    request,
                    &chain_tip,
                    &msg.signer_public_key,
                )
                .await?;
            }

            (Payload::WstsMessage(wsts_msg), _, ChainTipStatus::Canonical) => {
                self.handle_wsts_message(wsts_msg, msg.signer_public_key, &chain_tip_report)
                    .await?;
            }

            (Payload::BitcoinPreSignRequest(requests), true, ChainTipStatus::Canonical) => {
                let instant = std::time::Instant::now();
                let pre_validation_status = self
                    .handle_bitcoin_pre_sign_request(requests, &chain_tip)
                    .await;

                let status = if pre_validation_status.is_ok() {
                    "success"
                } else {
                    "failure"
                };
                metrics::histogram!(
                    Metrics::ValidationDurationSeconds,
                    "blockchain" => BITCOIN_BLOCKCHAIN,
                    "kind" => "sweep-presign",
                    "status" => status,
                )
                .record(instant.elapsed());

                metrics::counter!(
                    Metrics::SignRequestsTotal,
                    "blockchain" => BITCOIN_BLOCKCHAIN,
                    "kind" => "sweep-presign",
                    "status" => status,
                )
                .increment(1);
                pre_validation_status?;
            }
            // Message types ignored by the transaction signer
            (Payload::StacksTransactionSignature(_), _, _)
            | (Payload::SignerDepositDecision(_), _, _)
            | (Payload::SignerWithdrawalDecision(_), _, _) => (),

            // Any other combination should be logged
            _ => {
                tracing::warn!(?msg, ?chain_tip_report, "unexpected message");
            }
        };

        Ok(())
    }

    /// Find out the status of the given chain tip
    #[tracing::instrument(skip_all)]
    async fn inspect_msg_chain_tip(
        &mut self,
        msg_sender: PublicKey,
        msg_bitcoin_chain_tip: &model::BitcoinBlockHash,
    ) -> Result<MsgChainTipReport, Error> {
        let storage = self.context.get_storage();

        let chain_tip = storage
            .get_bitcoin_canonical_chain_tip_ref()
            .await?
            .ok_or(Error::NoChainTip)?;

        let is_known = storage
            .get_bitcoin_block(msg_bitcoin_chain_tip)
            .await?
            .is_some();
        let is_canonical = msg_bitcoin_chain_tip == &chain_tip.block_hash;

        let signer_set = self.context.state().current_signer_public_keys();
        let sender_is_coordinator = crate::transaction_coordinator::given_key_is_coordinator(
            msg_sender,
            &chain_tip.block_hash,
            &signer_set,
        );

        let chain_tip_status = match (is_known, is_canonical) {
            (true, true) => ChainTipStatus::Canonical,
            (true, false) => ChainTipStatus::Known,
            (false, _) => ChainTipStatus::Unknown,
        };

        Ok(MsgChainTipReport {
            sender_is_coordinator,
            chain_tip_status,
            chain_tip,
        })
    }

    /// Processes the [`BitcoinPreSignRequest`] message.
    /// The signer reconstructs the sighashes for the provided requests
    /// based on the current state of its UTXO and fee details obtained
    /// from the coordinator.
    /// It validates the transactions and records its intent to sign them
    /// in the database.
    #[tracing::instrument(skip_all)]
    pub async fn handle_bitcoin_pre_sign_request(
        &mut self,
        request: &message::BitcoinPreSignRequest,
        chain_tip: &model::BitcoinBlockRef,
    ) -> Result<(), Error> {
        let db = self.context.get_storage_mut();

        let maybe_aggregate_key = self.context.state().current_aggregate_key();

        let btc_ctx = BitcoinTxContext {
            chain_tip: chain_tip.block_hash,
            chain_tip_height: chain_tip.block_height,
            context_window: self.context_window,
            signer_public_key: self.signer_public_key(),
            aggregate_key: maybe_aggregate_key.ok_or(Error::NoDkgShares)?,
        };

        tracing::debug!("validating bitcoin transaction pre-sign");
        let sighashes = request
            .construct_package_sighashes(&self.context, &btc_ctx)
            .await?;

        let deposits_sighashes: Vec<model::BitcoinTxSigHash> =
            sighashes.iter().flat_map(|s| s.to_input_rows()).collect();

        let withdrawals_outputs: Vec<model::BitcoinWithdrawalOutput> = sighashes
            .iter()
            .flat_map(|s| s.to_withdrawal_rows())
            .collect();

        tracing::debug!("storing sighashes to the database");
        db.write_bitcoin_txs_sighashes(&deposits_sighashes).await?;

        db.write_bitcoin_withdrawals_outputs(&withdrawals_outputs)
            .await?;

        self.send_message(BitcoinPreSignAck, &chain_tip.block_hash)
            .await?;
        Ok(())
    }

    #[tracing::instrument(skip_all)]
    async fn handle_stacks_transaction_sign_request(
        &mut self,
        request: &StacksTransactionSignRequest,
        chain_tip: &model::BitcoinBlockRef,
        origin_public_key: &PublicKey,
    ) -> Result<(), Error> {
        let instant = std::time::Instant::now();
        let validation_status = self
            .assert_valid_stacks_tx_sign_request(request, chain_tip, origin_public_key)
            .await;

        metrics::histogram!(
            Metrics::ValidationDurationSeconds,
            "blockchain" => STACKS_BLOCKCHAIN,
            "kind" => request.tx_kind(),
        )
        .record(instant.elapsed());
        metrics::counter!(
            Metrics::SignRequestsTotal,
            "blockchain" => STACKS_BLOCKCHAIN,
            "kind" => request.tx_kind(),
            "status" => if validation_status.is_ok() { "success" } else { "failed" },
        )
        .increment(1);
        validation_status?;

        // We need to set the nonce in order to get the exact transaction
        // that we need to sign.
        let wallet = SignerWallet::load(&self.context, &chain_tip.block_hash).await?;
        wallet.set_nonce(request.nonce);

        let multi_sig = MultisigTx::new_tx(&request.contract_tx, &wallet, request.tx_fee);
        let txid = multi_sig.tx().txid();

        if txid != request.txid {
            return Err(Error::SignerCoordinatorTxidMismatch(txid, request.txid));
        }

        let signature = crate::signature::sign_stacks_tx(multi_sig.tx(), &self.signer_private_key);

        let msg = message::StacksTransactionSignature { txid, signature };

        self.send_message(msg, &chain_tip.block_hash).await?;

        Ok(())
    }

    /// Check that the transaction is indeed valid. We specific checks that
    /// are run depend on the transaction being signed.
    #[tracing::instrument(skip_all, fields(sender = %origin_public_key, txid = %request.txid), err)]
    pub async fn assert_valid_stacks_tx_sign_request(
        &self,
        request: &StacksTransactionSignRequest,
        chain_tip: &model::BitcoinBlockRef,
        origin_public_key: &PublicKey,
    ) -> Result<(), Error> {
        let db = self.context.get_storage();
        let public_key = self.signer_public_key();

        let Some(shares) = db.get_encrypted_dkg_shares(&request.aggregate_key).await? else {
            return Err(Error::MissingDkgShares(request.aggregate_key.into()));
        };
        // There is one check that applies to all Stacks transactions, and
        // that check is that the current signer is in the signing set
        // associated with the given aggregate key. We do this check here.
        if !shares.signer_set_public_keys.contains(&public_key) {
            return Err(Error::ValidationSignerSet(request.aggregate_key));
        }

        let req_ctx = ReqContext {
            chain_tip: *chain_tip,
            context_window: self.context_window,
            origin: *origin_public_key,
            aggregate_key: request.aggregate_key,
            signatures_required: shares.signature_share_threshold,
            deployer: self.context.config().signer.deployer,
        };
        let ctx = &self.context;
        tracing::info!("running validation on stacks transaction");
        match &request.contract_tx {
            StacksTx::ContractCall(ContractCall::AcceptWithdrawalV1(contract)) => {
                contract.validate(ctx, &req_ctx).await?
            }
            StacksTx::ContractCall(ContractCall::CompleteDepositV1(contract)) => {
                contract.validate(ctx, &req_ctx).await?
            }
            StacksTx::ContractCall(ContractCall::RejectWithdrawalV1(contract)) => {
                contract.validate(ctx, &req_ctx).await?
            }
            StacksTx::ContractCall(ContractCall::RotateKeysV1(contract)) => {
                contract.validate(ctx, &req_ctx).await?
            }
            StacksTx::SmartContract(smart_contract) => {
                smart_contract.validate(ctx, &req_ctx).await?
            }
        };

        tracing::info!("stacks validation finished successfully");
        Ok(())
    }

    /// Process WSTS messages
    #[tracing::instrument(skip_all, fields(
        wsts_msg_id = %msg.id,
        wsts_msg_type = %msg.type_id(),
        wsts_signer_id = tracing::field::Empty,
        wsts_dkg_id = tracing::field::Empty,
        wsts_sign_id = tracing::field::Empty,
        wsts_sign_iter_id = tracing::field::Empty,
        sender_public_key = %msg_public_key,
    ))]
    pub async fn handle_wsts_message(
        &mut self,
        msg: &message::WstsMessage,
        msg_public_key: PublicKey,
        chain_tip_report: &MsgChainTipReport,
    ) -> Result<(), Error> {
<<<<<<< HEAD
        // Constants for tracing.
        const WSTS_DKG_ID: &str = "wsts_dkg_id";
        const WSTS_SIGNER_ID: &str = "wsts_signer_id";
        const WSTS_SIGN_ID: &str = "wsts_sign_id";
        const WSTS_SIGN_ITER_ID: &str = "wsts_sign_iter_id";
        // Get the current tracing span.
        let span = tracing::Span::current();

=======
        let MsgChainTipReport { chain_tip, .. } = chain_tip_report;
>>>>>>> 0dc99cb5
        match &msg.inner {
            WstsNetMessage::DkgBegin(request) => {
                span.record(WSTS_DKG_ID, request.dkg_id);

                if !chain_tip_report.is_from_canonical_coordinator() {
                    tracing::warn!(
                        ?chain_tip_report,
                        "received coordinator message from a non canonical coordinator"
                    );
                    return Ok(());
                }

                tracing::debug!("responding to dkg-begin");

                // Assert that DKG should be allowed to proceed given the current state
                // and configuration.
                assert_allow_dkg_begin(&self.context, chain_tip).await?;

                let signer_public_keys = self.context.state().current_signer_public_keys();

                let state_machine = SignerStateMachine::new(
                    signer_public_keys,
                    self.threshold,
                    self.signer_private_key,
                )?;
                let id = StateMachineId::from(&chain_tip.block_hash);
                self.wsts_state_machines.put(id, state_machine);

                if let Some(pause) = self.dkg_begin_pause {
                    // Let's give the others some slack
                    tracing::debug!(
                        "sleeping a bit to give the other peers some slack to get dkg-begin"
                    );
                    tokio::time::sleep(pause).await;
                }

<<<<<<< HEAD
                self.relay_message(id, msg.id, &msg.inner, bitcoin_chain_tip)
=======
                let id = StateMachineId::from(&chain_tip.block_hash);
                self.relay_message(id, msg.txid, &msg.inner, &chain_tip.block_hash)
>>>>>>> 0dc99cb5
                    .await?;
            }
            WstsNetMessage::DkgPrivateBegin(request) => {
                span.record(WSTS_DKG_ID, request.dkg_id);

                if !chain_tip_report.is_from_canonical_coordinator() {
                    tracing::warn!(
                        ?chain_tip_report,
                        "received coordinator message from a non canonical coordinator"
                    );
                    return Ok(());
                }

<<<<<<< HEAD
                tracing::debug!("responding to dkg-private-begin");

                let id = StateMachineId::from(bitcoin_chain_tip);
                self.relay_message(id, msg.id, &msg.inner, bitcoin_chain_tip)
                    .await?;
            }
            WstsNetMessage::DkgPublicShares(request) => {
                span.record(WSTS_DKG_ID, request.dkg_id);
                span.record(WSTS_SIGNER_ID, request.signer_id);

                tracing::debug!("responding to dkg-public-shares");

                let id = StateMachineId::from(bitcoin_chain_tip);
                self.validate_sender(&id, request.signer_id, &msg_public_key)?;
                self.relay_message(id, msg.id, &msg.inner, bitcoin_chain_tip)
                    .await?;
            }
            WstsNetMessage::DkgPrivateShares(request) => {
                span.record(WSTS_DKG_ID, request.dkg_id);
                span.record(WSTS_SIGNER_ID, request.signer_id);

                tracing::debug!("responding to dkg-private-shares");

                let id = StateMachineId::from(bitcoin_chain_tip);
                self.validate_sender(&id, request.signer_id, &msg_public_key)?;
                self.relay_message(id, msg.id, &msg.inner, bitcoin_chain_tip)
=======
                let id = StateMachineId::from(&chain_tip.block_hash);
                self.relay_message(id, msg.txid, &msg.inner, &chain_tip.block_hash)
                    .await?;
            }
            WstsNetMessage::DkgPublicShares(dkg_public_shares) => {
                tracing::info!(
                    signer_id = %dkg_public_shares.signer_id,
                    "handling DkgPublicShares",
                );
                let id = StateMachineId::from(&chain_tip.block_hash);
                self.validate_sender(&id, dkg_public_shares.signer_id, &msg_public_key)?;
                self.relay_message(id, msg.txid, &msg.inner, &chain_tip.block_hash)
                    .await?;
            }
            WstsNetMessage::DkgPrivateShares(dkg_private_shares) => {
                tracing::info!(
                    signer_id = %dkg_private_shares.signer_id,
                    "handling DkgPrivateShares"
                );
                let id = StateMachineId::from(&chain_tip.block_hash);
                self.validate_sender(&id, dkg_private_shares.signer_id, &msg_public_key)?;
                self.relay_message(id, msg.txid, &msg.inner, &chain_tip.block_hash)
>>>>>>> 0dc99cb5
                    .await?;
            }
            WstsNetMessage::DkgEndBegin(request) => {
                span.record(WSTS_DKG_ID, request.dkg_id);

                if !chain_tip_report.is_from_canonical_coordinator() {
                    tracing::warn!(
                        ?chain_tip_report,
                        "received coordinator message from a non canonical coordinator"
                    );
                    return Ok(());
                }
<<<<<<< HEAD

                tracing::debug!("responding to dkg-end-begin");

                let id = StateMachineId::from(bitcoin_chain_tip);
                self.relay_message(id, msg.id, &msg.inner, bitcoin_chain_tip)
=======
                let id = StateMachineId::from(&chain_tip.block_hash);
                self.relay_message(id, msg.txid, &msg.inner, &chain_tip.block_hash)
>>>>>>> 0dc99cb5
                    .await?;
            }
            WstsNetMessage::DkgEnd(request) => {
                span.record(WSTS_DKG_ID, request.dkg_id);
                span.record(WSTS_SIGNER_ID, request.signer_id);

                match &request.status {
                    DkgStatus::Success => {
                        tracing::info!(
                            wsts_dkg_status = "success",
                            "signer reports successful dkg round"
                        );
                    }
                    DkgStatus::Failure(fail) => {
                        // TODO(#414): handle DKG failure
                        tracing::warn!(wsts_dkg_status = "failure", reason = ?fail, "signer reports failed dkg round");
                    }
                }
            }
            WstsNetMessage::NonceRequest(request) => {
                span.record(WSTS_DKG_ID, request.dkg_id);
                span.record(WSTS_SIGN_ID, request.sign_id);
                span.record(WSTS_SIGN_ITER_ID, request.sign_iter_id);

                if !chain_tip_report.is_from_canonical_coordinator() {
                    tracing::warn!(
                        ?chain_tip_report,
                        "received coordinator message from a non canonical coordinator"
                    );
                    return Ok(());
                }

                tracing::debug!(signature_type = ?request.signature_type, "responding to nonce-request");

                let db = self.context.get_storage();
                let accepted_sighash =
                    Self::validate_bitcoin_sign_request(&db, &request.message).await;

                let validation_status = match &accepted_sighash {
                    Ok(_) => "success",
                    Err(Error::SigHashConversion(_)) => "improper-sighash",
                    Err(Error::UnknownSigHash(_)) => "unknown-sighash",
                    Err(Error::InvalidSigHash(_)) => "invalid-sighash",
                    Err(_) => "unexpected-failure",
                };

                metrics::counter!(
                    Metrics::SignRequestsTotal,
                    "blockchain" => BITCOIN_BLOCKCHAIN,
                    "kind" => "sweep",
                    "status" => validation_status,
                )
                .increment(1);

                let accepted_sighash = accepted_sighash?;
                let id = accepted_sighash.sighash.into();

                let state_machine = SignerStateMachine::load(
                    &db,
                    accepted_sighash.public_key,
                    self.threshold,
                    self.signer_private_key,
                )
                .await?;

                self.wsts_state_machines.put(id, state_machine);
<<<<<<< HEAD
                self.relay_message(id, msg.id, &msg.inner, bitcoin_chain_tip)
=======
                self.relay_message(id, msg.txid, &msg.inner, &chain_tip.block_hash)
>>>>>>> 0dc99cb5
                    .await?;
            }
            WstsNetMessage::SignatureShareRequest(request) => {
                span.record(WSTS_DKG_ID, request.dkg_id);
                span.record(WSTS_SIGN_ID, request.sign_id);
                span.record(WSTS_SIGN_ITER_ID, request.sign_iter_id);

                if !chain_tip_report.is_from_canonical_coordinator() {
                    tracing::warn!(
                        ?chain_tip_report,
                        "received coordinator message from a non canonical coordinator"
                    );
                    return Ok(());
                }

                tracing::debug!(signature_type = ?request.signature_type, "responding to signature-share-request");

                let db = self.context.get_storage();
                let accepted_sighash =
                    Self::validate_bitcoin_sign_request(&db, &request.message).await?;

                let id = accepted_sighash.sighash.into();
                let response = self
<<<<<<< HEAD
                    .relay_message(id, msg.id, &msg.inner, bitcoin_chain_tip)
=======
                    .relay_message(id, msg.txid, &msg.inner, &chain_tip.block_hash)
>>>>>>> 0dc99cb5
                    .await;

                self.wsts_state_machines.pop(&id);
                response?;
            }
            WstsNetMessage::NonceResponse(_) | WstsNetMessage::SignatureShareResponse(_) => {}
        }

        Ok(())
    }

    /// This function is used to verify that the sender in the message
    /// matches the signer in the corresponding state machine.
    fn validate_sender(
        &mut self,
        id: &StateMachineId,
        signer_id: u32,
        sender_public_key: &PublicKey,
    ) -> Result<(), Error> {
        let public_keys = match self.wsts_state_machines.get(id) {
            Some(state_machine) => &state_machine.public_keys,
            None => return Err(Error::MissingStateMachine),
        };

        let wsts_public_key = public_keys
            .signers
            .get(&signer_id)
            .map(PublicKey::from)
            .ok_or(Error::MissingPublicKey)?;

        if &wsts_public_key != sender_public_key {
            let sender = Box::new(*sender_public_key);
            let wsts = Box::new(wsts_public_key);
            return Err(Error::PublicKeyMismatch { wsts, sender });
        }

        Ok(())
    }

    /// Check whether we will sign the message, which is supposed to be a
    /// bitcoin sighash
    async fn validate_bitcoin_sign_request<D>(db: &D, msg: &[u8]) -> Result<AcceptedSigHash, Error>
    where
        D: DbRead,
    {
        let sighash = TapSighash::from_slice(msg)
            .map_err(Error::SigHashConversion)?
            .into();

        match db.will_sign_bitcoin_tx_sighash(&sighash).await? {
            Some((true, public_key)) => Ok(AcceptedSigHash { public_key, sighash }),
            Some((false, _)) => Err(Error::InvalidSigHash(sighash)),
            None => Err(Error::UnknownSigHash(sighash)),
        }
    }

    #[tracing::instrument(skip(self))]
    async fn store_dkg_shares(&mut self, id: &StateMachineId) -> Result<(), Error> {
        let state_machine = self
            .wsts_state_machines
            .get(id)
            .ok_or(Error::MissingStateMachine)?;

        let encrypted_dkg_shares = state_machine.get_encrypted_dkg_shares(&mut self.rng)?;

        tracing::debug!("storing DKG shares");
        self.context
            .get_storage_mut()
            .write_encrypted_dkg_shares(&encrypted_dkg_shares)
            .await?;

        Ok(())
    }

    #[tracing::instrument(skip_all)]
    async fn relay_message(
        &mut self,
        state_machine_id: StateMachineId,
        wsts_id: WstsMessageId,
        msg: &WstsNetMessage,
        bitcoin_chain_tip: &model::BitcoinBlockHash,
    ) -> Result<(), Error> {
        let Some(state_machine) = self.wsts_state_machines.get_mut(&state_machine_id) else {
            tracing::warn!("missing signing round");
            return Err(Error::MissingStateMachine);
        };

        let outbound_messages = state_machine.process(msg).map_err(Error::Wsts)?;

        for outbound_message in outbound_messages.iter() {
            // The WSTS state machine assume we read our own messages
            state_machine
                .process(outbound_message)
                .map_err(Error::Wsts)?;
        }

        for outbound in outbound_messages {
            // We cannot store DKG shares until the signer state machine
            // emits a DkgEnd message, because that is the only way to know
            // whether it has truly received all relevant messages from its
            // peers.
            if let WstsNetMessage::DkgEnd(DkgEnd { status: DkgStatus::Success, .. }) = outbound {
                self.store_dkg_shares(&state_machine_id).await?;
                self.wsts_state_machines.pop(&state_machine_id);
            }
            let msg = message::WstsMessage { id: wsts_id, inner: outbound };

            self.send_message(msg, bitcoin_chain_tip).await?;
        }

        Ok(())
    }

    #[tracing::instrument(skip_all)]
    async fn send_message(
        &mut self,
        msg: impl Into<message::Payload>,
        bitcoin_chain_tip: &model::BitcoinBlockHash,
    ) -> Result<(), Error> {
        let payload: message::Payload = msg.into();
        tracing::trace!(%payload, "broadcasting message");

        let msg = payload
            .to_message(*bitcoin_chain_tip)
            .sign_ecdsa(&self.signer_private_key);

        self.network.broadcast(msg.clone()).await?;
        self.context
            .signal(TxSignerEvent::MessageGenerated(msg).into())?;

        Ok(())
    }

    fn signer_public_key(&self) -> PublicKey {
        PublicKey::from_private_key(&self.signer_private_key)
    }
}

/// Asserts whether a `DkgBegin` WSTS message should be allowed to proceed
/// based on the current state of the signer and the DKG configuration.
async fn assert_allow_dkg_begin(
    context: &impl Context,
    bitcoin_chain_tip: &model::BitcoinBlockRef,
) -> Result<(), Error> {
    let storage = context.get_storage();
    let config = context.config();

    // Get the number of DKG shares that have been stored
    let dkg_shares_entry_count = storage.get_encrypted_dkg_shares_count().await?;

    // Get DKG configuration parameters
    let dkg_min_bitcoin_block_height = config.signer.dkg_min_bitcoin_block_height;
    let dkg_target_rounds = config.signer.dkg_target_rounds;

    // Determine the action based on the DKG shares count and the rerun height (if configured)
    match (
        dkg_shares_entry_count,
        dkg_target_rounds,
        dkg_min_bitcoin_block_height,
    ) {
        (0, _, _) => {
            tracing::info!(
                ?dkg_min_bitcoin_block_height,
                %dkg_target_rounds,
                "no DKG shares exist; proceeding with DKG"
            );
        }
        (current, target, Some(dkg_min_height)) => {
            if current >= target.get() {
                tracing::warn!(
                    ?dkg_min_bitcoin_block_height,
                    %dkg_target_rounds,
                    dkg_current_rounds = %dkg_shares_entry_count,
                    "The target number of DKG shares has been reached; aborting"
                );
                return Err(Error::DkgHasAlreadyRun);
            }
            if bitcoin_chain_tip.block_height < dkg_min_height.get() {
                tracing::warn!(
                    ?dkg_min_bitcoin_block_height,
                    %dkg_target_rounds,
                    dkg_current_rounds = %dkg_shares_entry_count,
                    "bitcoin chain tip is below the minimum height for DKG rerun; aborting"
                );
                return Err(Error::DkgHasAlreadyRun);
            }
            tracing::info!(
                ?dkg_min_bitcoin_block_height,
                %dkg_target_rounds,
                dkg_current_rounds = %dkg_shares_entry_count,
                "DKG rerun height has been met and we are below the target number of rounds; proceeding with DKG"
            );
        }
        // Note that we account for all (0, _, _) cases above (i.e. first DKG round)
        (_, _, None) => {
            tracing::warn!(
                ?dkg_min_bitcoin_block_height,
                %dkg_target_rounds,
                dkg_current_rounds = %dkg_shares_entry_count,
                "attempt to run multiple DKGs without a configured re-run height; aborting"
            );
            return Err(Error::DkgHasAlreadyRun);
        }
    }

    Ok(())
}

/// Relevant information for validating incoming messages
/// relating to a particular chain tip.
#[derive(Debug, Clone, Copy)]
pub struct MsgChainTipReport {
    /// Whether the sender of the incoming message is the coordinator for this chain tip.
    pub sender_is_coordinator: bool,
    /// The status of the chain tip relative to the signers' perspective.
    pub chain_tip_status: ChainTipStatus,
    /// The bitcoin chain tip.
    pub chain_tip: model::BitcoinBlockRef,
}

impl MsgChainTipReport {
    /// Checks if the message is for the canonical chain tip from the coordinator
    pub fn is_from_canonical_coordinator(&self) -> bool {
        self.chain_tip_status == ChainTipStatus::Canonical && self.sender_is_coordinator
    }
}

/// The status of a chain tip relative to the known blocks in the signer database.
#[derive(Debug, Clone, Copy, PartialEq, strum::Display)]
#[strum(serialize_all = "SCREAMING_SNAKE_CASE")]
pub enum ChainTipStatus {
    /// The chain tip is the tip of the canonical fork.
    Canonical,
    /// The chain tip is for a known block, but is not the canonical chain tip.
    Known,
    /// The chain tip belongs to a block that hasn't been seen yet.
    Unknown,
}

#[cfg(test)]
mod tests {
    use std::num::{NonZeroU32, NonZeroU64, NonZeroUsize};

    use bitcoin::Txid;
    use fake::{Fake, Faker};
    use network::InMemoryNetwork;
    use test_case::test_case;

    use crate::bitcoin::MockBitcoinInteract;
    use crate::context::Context;
    use crate::emily_client::MockEmilyInteract;
    use crate::stacks::api::MockStacksInteract;
    use crate::storage::in_memory::SharedStore;
    use crate::storage::{model, DbWrite};
    use crate::testing;
    use crate::testing::context::*;

    use super::*;

    fn test_environment() -> testing::transaction_signer::TestEnvironment<
        TestContext<
            SharedStore,
            WrappedMock<MockBitcoinInteract>,
            WrappedMock<MockStacksInteract>,
            WrappedMock<MockEmilyInteract>,
        >,
    > {
        let test_model_parameters = testing::storage::model::Params {
            num_bitcoin_blocks: 20,
            num_stacks_blocks_per_bitcoin_block: 3,
            num_deposit_requests_per_block: 5,
            num_withdraw_requests_per_block: 5,
            num_signers_per_request: 0,
            consecutive_blocks: false,
        };

        let context = TestContext::builder()
            .with_in_memory_storage()
            .with_mocked_clients()
            .build();

        // TODO: fix tech debt #893 then raise threshold to 5
        testing::transaction_signer::TestEnvironment {
            context,
            context_window: 6,
            num_signers: 7,
            signing_threshold: 3,
            test_model_parameters,
        }
    }

    #[ignore = "we have a test for this"]
    #[tokio::test]
    async fn should_be_able_to_participate_in_dkg() {
        test_environment()
            .assert_should_be_able_to_participate_in_dkg()
            .await;
    }

    #[test_case(0, None, 1, 100, true; "first DKG allowed without min height")]
    #[test_case(0, Some(100), 1, 5, true; "first DKG allowed regardless of min height")]
    #[test_case(1, None, 2, 100, false; "subsequent DKG not allowed without min height")]
    #[test_case(1, Some(101), 1, 100, false; "subsequent DKG not allowed with current height lower than min height")]
    #[test_case(1, Some(100), 1, 100, false; "subsequent DKG not allowed when target rounds reached")]
    #[test_case(1, Some(100), 2, 100, true; "subsequent DKG allowed when target rounds not reached and min height met")]
    #[test_log::test(tokio::test)]
    async fn test_assert_allow_dkg_begin(
        dkg_rounds_current: u32,
        dkg_min_bitcoin_block_height: Option<u64>,
        dkg_target_rounds: u32,
        chain_tip_height: u64,
        should_allow: bool,
    ) {
        let context = TestContext::builder()
            .with_in_memory_storage()
            .with_mocked_clients()
            .modify_settings(|s| {
                s.signer.dkg_min_bitcoin_block_height =
                    dkg_min_bitcoin_block_height.map(NonZeroU64::new).flatten();
                s.signer.dkg_target_rounds = NonZeroU32::new(dkg_target_rounds).unwrap();
            })
            .build();

        let storage = context.get_storage_mut();

        // Write `dkg_shares` entries for the `current` number of rounds, simulating
        // the signer having participated in that many successful DKG rounds.
        for _ in 0..dkg_rounds_current {
            storage
                .write_encrypted_dkg_shares(&Faker.fake())
                .await
                .unwrap();
        }

        // Dummy chain tip hash which will be used to fetch the block height
        let bitcoin_chain_tip = model::BitcoinBlockRef {
            block_hash: Faker.fake(),
            block_height: chain_tip_height,
        };

        // Write a bitcoin block at the given height, simulating the chain tip.
        storage
            .write_bitcoin_block(&model::BitcoinBlock {
                block_height: chain_tip_height,
                parent_hash: Faker.fake(),
                block_hash: bitcoin_chain_tip.block_hash,
            })
            .await
            .unwrap();

        // Test the case
        let result = assert_allow_dkg_begin(&context, &bitcoin_chain_tip).await;

        // Assert the result
        match should_allow {
            true => assert!(result.is_ok()),
            false => assert!(matches!(result, Err(Error::DkgHasAlreadyRun))),
        }
    }

    #[tokio::test]
    async fn test_handle_wsts_message_asserts_dkg_begin() {
        let context = TestContext::builder()
            .with_in_memory_storage()
            .with_mocked_clients()
            .build();

        let storage = context.get_storage_mut();
        let network = InMemoryNetwork::new();

        // Write 1 DKG shares entry to the database, simulating that DKG has
        // successfully run once.
        storage
            .write_encrypted_dkg_shares(&Faker.fake())
            .await
            .unwrap();

        // Dummy chain tip hash which will be used to fetch the block height.
        let bitcoin_chain_tip = model::BitcoinBlockRef {
            block_hash: Faker.fake(),
            block_height: 100,
        };

        // Write a bitcoin block at the given height, simulating the chain tip.
        storage
            .write_bitcoin_block(&model::BitcoinBlock {
                block_height: 100,
                parent_hash: Faker.fake(),
                block_hash: bitcoin_chain_tip.block_hash,
            })
            .await
            .unwrap();

        // Create our signer instance.
        let mut signer = TxSignerEventLoop {
            context,
            network: network.connect(),
            signer_private_key: PrivateKey::new(&mut rand::rngs::OsRng),
            context_window: 1,
            wsts_state_machines: LruCache::new(NonZeroUsize::new(100).unwrap()),
            threshold: 1,
            rng: rand::rngs::OsRng,
            dkg_begin_pause: None,
        };

        // Create a DkgBegin message to be handled by the signer.
        let msg = message::WstsMessage {
            id: WstsMessageId::Dkg(Faker.fake()),
            inner: WstsNetMessage::DkgBegin(wsts::net::DkgBegin { dkg_id: 0 }),
        };

        // Create a chain tip report for the message.
        let chain_tip_report = MsgChainTipReport {
            sender_is_coordinator: true,
            chain_tip_status: ChainTipStatus::Canonical,
            chain_tip: bitcoin_chain_tip,
        };

        // Attempt to handle the DkgBegin message. This should fail using the
        // default settings, as the default settings allow only one DKG round.
        let result = signer
            .handle_wsts_message(&msg, Faker.fake(), &chain_tip_report)
            .await;

        // Assert that the DkgBegin message was not allowed to proceed and
        // that we receive the expected error.
        assert!(matches!(result, Err(Error::DkgHasAlreadyRun)));
    }

    #[tokio::test]
    async fn test_handle_wsts_message_non_canonical_dkg_begin() {
        let context = TestContext::builder()
            .with_in_memory_storage()
            .with_mocked_clients()
            .build();

        let storage = context.get_storage_mut();
        let network = InMemoryNetwork::new();

        // Write 1 DKG shares entry to the database, simulating that DKG has
        // successfully run once.
        storage
            .write_encrypted_dkg_shares(&Faker.fake())
            .await
            .unwrap();

        // Dummy chain tip hash which will be used to fetch the block height.
        let bitcoin_chain_tip: model::BitcoinBlockHash = Faker.fake();

        // Write a bitcoin block at the given height, simulating the chain tip.
        storage
            .write_bitcoin_block(&model::BitcoinBlock {
                block_height: 100,
                parent_hash: Faker.fake(),
                block_hash: bitcoin_chain_tip,
            })
            .await
            .unwrap();

        // Create our signer instance.
        let mut signer = TxSignerEventLoop {
            context,
            network: network.connect(),
            signer_private_key: PrivateKey::new(&mut rand::rngs::OsRng),
            context_window: 1,
            wsts_state_machines: LruCache::new(NonZeroUsize::new(100).unwrap()),
            threshold: 1,
            rng: rand::rngs::OsRng,
            dkg_begin_pause: None,
        };

        // Create a DkgBegin message to be handled by the signer.
        let msg = message::WstsMessage {
            id: Txid::all_zeros().into(),
            inner: WstsNetMessage::DkgBegin(wsts::net::DkgBegin { dkg_id: 0 }),
        };

        // Create a chain tip report for the message as if it was coming from a
        // non canonical chain tip
        let chain_tip_report = MsgChainTipReport {
            sender_is_coordinator: true,
            chain_tip_status: ChainTipStatus::Known,
            chain_tip: Faker.fake(),
        };

        // We shouldn't get an error as we stop to process the message early
        signer
            .handle_wsts_message(&msg, Faker.fake(), &chain_tip_report)
            .await
            .expect("expected success");
    }

    #[test_case(
        WstsNetMessage::DkgPrivateBegin(wsts::net::DkgPrivateBegin {
            dkg_id: 0,
            signer_ids: vec![],
            key_ids: vec![],
        }); "DkgPrivateBegin")]
    #[test_case(
        WstsNetMessage::DkgEndBegin(wsts::net::DkgEndBegin {
            dkg_id: 0,
            signer_ids: vec![],
            key_ids: vec![],
        }); "DkgEndBegin")]
    #[test_case(
        WstsNetMessage::NonceRequest(wsts::net::NonceRequest {
            dkg_id: 0,
            sign_id: 0,
            sign_iter_id: 0,
            message: vec![],
            signature_type: wsts::net::SignatureType::Schnorr,
        }); "NonceRequest")]
    #[test_case(
        WstsNetMessage::SignatureShareRequest(wsts::net::SignatureShareRequest {
            dkg_id: 0,
            sign_id: 0,
            sign_iter_id: 0,
            message: vec![],
            signature_type: wsts::net::SignatureType::Schnorr,
            nonce_responses: vec![],
        }); "SignatureShareRequest")]
    #[tokio::test]
    async fn test_handle_wsts_message_non_canonical(wsts_message: WstsNetMessage) {
        let context = TestContext::builder()
            .with_in_memory_storage()
            .with_mocked_clients()
            .build();

        let storage = context.get_storage_mut();
        let network = InMemoryNetwork::new();

        let bitcoin_chain_tip: model::BitcoinBlockHash = Faker.fake();

        // Write a bitcoin block at the given height, simulating the chain tip.
        storage
            .write_bitcoin_block(&model::BitcoinBlock {
                block_height: 100,
                parent_hash: Faker.fake(),
                block_hash: bitcoin_chain_tip,
            })
            .await
            .unwrap();

        // Create our signer instance.
        let mut signer = TxSignerEventLoop {
            context,
            network: network.connect(),
            signer_private_key: PrivateKey::new(&mut rand::rngs::OsRng),
            context_window: 1,
            wsts_state_machines: LruCache::new(NonZeroUsize::new(100).unwrap()),
            threshold: 1,
            rng: rand::rngs::OsRng,
            dkg_begin_pause: None,
        };

        let msg = message::WstsMessage {
            id: Txid::all_zeros().into(),
            inner: wsts_message,
        };

        // Create a chain tip report for the message as if it was coming from a
        // non canonical chain tip
        let chain_tip_report = MsgChainTipReport {
            sender_is_coordinator: true,
            chain_tip_status: ChainTipStatus::Known,
            chain_tip: Faker.fake(),
        };

        // We shouldn't get an error as we stop to process the message early
        signer
            .handle_wsts_message(&msg, Faker.fake(), &chain_tip_report)
            .await
            .expect("expected success");
    }
}<|MERGE_RESOLUTION|>--- conflicted
+++ resolved
@@ -497,7 +497,6 @@
         msg_public_key: PublicKey,
         chain_tip_report: &MsgChainTipReport,
     ) -> Result<(), Error> {
-<<<<<<< HEAD
         // Constants for tracing.
         const WSTS_DKG_ID: &str = "wsts_dkg_id";
         const WSTS_SIGNER_ID: &str = "wsts_signer_id";
@@ -506,9 +505,8 @@
         // Get the current tracing span.
         let span = tracing::Span::current();
 
-=======
         let MsgChainTipReport { chain_tip, .. } = chain_tip_report;
->>>>>>> 0dc99cb5
+
         match &msg.inner {
             WstsNetMessage::DkgBegin(request) => {
                 span.record(WSTS_DKG_ID, request.dkg_id);
@@ -545,12 +543,7 @@
                     tokio::time::sleep(pause).await;
                 }
 
-<<<<<<< HEAD
-                self.relay_message(id, msg.id, &msg.inner, bitcoin_chain_tip)
-=======
-                let id = StateMachineId::from(&chain_tip.block_hash);
-                self.relay_message(id, msg.txid, &msg.inner, &chain_tip.block_hash)
->>>>>>> 0dc99cb5
+                self.relay_message(id, msg.id, &msg.inner, &chain_tip.block_hash)
                     .await?;
             }
             WstsNetMessage::DkgPrivateBegin(request) => {
@@ -564,11 +557,10 @@
                     return Ok(());
                 }
 
-<<<<<<< HEAD
                 tracing::debug!("responding to dkg-private-begin");
 
-                let id = StateMachineId::from(bitcoin_chain_tip);
-                self.relay_message(id, msg.id, &msg.inner, bitcoin_chain_tip)
+                let id = StateMachineId::from(&chain_tip.block_hash);
+                self.relay_message(id, msg.id, &msg.inner, &chain_tip.block_hash)
                     .await?;
             }
             WstsNetMessage::DkgPublicShares(request) => {
@@ -577,9 +569,9 @@
 
                 tracing::debug!("responding to dkg-public-shares");
 
-                let id = StateMachineId::from(bitcoin_chain_tip);
+                let id = StateMachineId::from(&chain_tip.block_hash);
                 self.validate_sender(&id, request.signer_id, &msg_public_key)?;
-                self.relay_message(id, msg.id, &msg.inner, bitcoin_chain_tip)
+                self.relay_message(id, msg.id, &msg.inner, &chain_tip.block_hash)
                     .await?;
             }
             WstsNetMessage::DkgPrivateShares(request) => {
@@ -588,33 +580,9 @@
 
                 tracing::debug!("responding to dkg-private-shares");
 
-                let id = StateMachineId::from(bitcoin_chain_tip);
+                let id = StateMachineId::from(&chain_tip.block_hash);
                 self.validate_sender(&id, request.signer_id, &msg_public_key)?;
-                self.relay_message(id, msg.id, &msg.inner, bitcoin_chain_tip)
-=======
-                let id = StateMachineId::from(&chain_tip.block_hash);
-                self.relay_message(id, msg.txid, &msg.inner, &chain_tip.block_hash)
-                    .await?;
-            }
-            WstsNetMessage::DkgPublicShares(dkg_public_shares) => {
-                tracing::info!(
-                    signer_id = %dkg_public_shares.signer_id,
-                    "handling DkgPublicShares",
-                );
-                let id = StateMachineId::from(&chain_tip.block_hash);
-                self.validate_sender(&id, dkg_public_shares.signer_id, &msg_public_key)?;
-                self.relay_message(id, msg.txid, &msg.inner, &chain_tip.block_hash)
-                    .await?;
-            }
-            WstsNetMessage::DkgPrivateShares(dkg_private_shares) => {
-                tracing::info!(
-                    signer_id = %dkg_private_shares.signer_id,
-                    "handling DkgPrivateShares"
-                );
-                let id = StateMachineId::from(&chain_tip.block_hash);
-                self.validate_sender(&id, dkg_private_shares.signer_id, &msg_public_key)?;
-                self.relay_message(id, msg.txid, &msg.inner, &chain_tip.block_hash)
->>>>>>> 0dc99cb5
+                self.relay_message(id, msg.id, &msg.inner, &chain_tip.block_hash)
                     .await?;
             }
             WstsNetMessage::DkgEndBegin(request) => {
@@ -627,16 +595,10 @@
                     );
                     return Ok(());
                 }
-<<<<<<< HEAD
 
                 tracing::debug!("responding to dkg-end-begin");
-
-                let id = StateMachineId::from(bitcoin_chain_tip);
-                self.relay_message(id, msg.id, &msg.inner, bitcoin_chain_tip)
-=======
                 let id = StateMachineId::from(&chain_tip.block_hash);
-                self.relay_message(id, msg.txid, &msg.inner, &chain_tip.block_hash)
->>>>>>> 0dc99cb5
+                self.relay_message(id, msg.id, &msg.inner, &chain_tip.block_hash)
                     .await?;
             }
             WstsNetMessage::DkgEnd(request) => {
@@ -703,11 +665,7 @@
                 .await?;
 
                 self.wsts_state_machines.put(id, state_machine);
-<<<<<<< HEAD
-                self.relay_message(id, msg.id, &msg.inner, bitcoin_chain_tip)
-=======
-                self.relay_message(id, msg.txid, &msg.inner, &chain_tip.block_hash)
->>>>>>> 0dc99cb5
+                self.relay_message(id, msg.id, &msg.inner, &chain_tip.block_hash)
                     .await?;
             }
             WstsNetMessage::SignatureShareRequest(request) => {
@@ -731,11 +689,7 @@
 
                 let id = accepted_sighash.sighash.into();
                 let response = self
-<<<<<<< HEAD
-                    .relay_message(id, msg.id, &msg.inner, bitcoin_chain_tip)
-=======
-                    .relay_message(id, msg.txid, &msg.inner, &chain_tip.block_hash)
->>>>>>> 0dc99cb5
+                    .relay_message(id, msg.id, &msg.inner, &chain_tip.block_hash)
                     .await;
 
                 self.wsts_state_machines.pop(&id);
