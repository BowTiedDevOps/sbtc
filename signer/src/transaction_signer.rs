--- conflicted
+++ resolved
@@ -558,22 +558,12 @@
 
     /// Process WSTS messages
     #[tracing::instrument(skip_all, fields(
-<<<<<<< HEAD
-        msg_id = %msg.id,
-        msg_type = %msg.type_id(),
-        dkg_signer_id = tracing::field::Empty,
-        dkg_id = tracing::field::Empty,
-        dkg_sign_id = tracing::field::Empty,
-        dkg_iter_id = tracing::field::Empty,
-        dkg_txid = tracing::field::Empty,
-=======
         wsts_msg_id = %msg.id,
         wsts_msg_type = %msg.type_id(),
         wsts_signer_id = tracing::field::Empty,
         wsts_dkg_id = tracing::field::Empty,
         wsts_sign_id = tracing::field::Empty,
         wsts_sign_iter_id = tracing::field::Empty,
->>>>>>> 8cdb7392
         sender_public_key = %msg_public_key,
     ))]
     pub async fn handle_wsts_message(
@@ -583,24 +573,17 @@
         msg_public_key: PublicKey,
         chain_tip_report: &MsgChainTipReport,
     ) -> Result<(), Error> {
-<<<<<<< HEAD
-=======
         // Constants for tracing.
         const WSTS_DKG_ID: &str = "wsts_dkg_id";
         const WSTS_SIGNER_ID: &str = "wsts_signer_id";
         const WSTS_SIGN_ID: &str = "wsts_sign_id";
         const WSTS_SIGN_ITER_ID: &str = "wsts_sign_iter_id";
         // Get the current tracing span.
->>>>>>> 8cdb7392
         let span = tracing::Span::current();
 
         match &msg.inner {
             WstsNetMessage::DkgBegin(request) => {
-<<<<<<< HEAD
-                span.record("dkg_id", request.dkg_id);
-=======
                 span.record(WSTS_DKG_ID, request.dkg_id);
->>>>>>> 8cdb7392
 
                 if !chain_tip_report.is_from_canonical_coordinator() {
                     tracing::warn!(
@@ -634,19 +617,12 @@
                     tokio::time::sleep(pause).await;
                 }
 
-<<<<<<< HEAD
                 let id = StateMachineId::Dkg(*bitcoin_chain_tip);
-=======
->>>>>>> 8cdb7392
                 self.relay_message(id, msg.id, &msg.inner, bitcoin_chain_tip)
                     .await?;
             }
             WstsNetMessage::DkgPrivateBegin(request) => {
-<<<<<<< HEAD
-                span.record("dkg_id", request.dkg_id);
-=======
                 span.record(WSTS_DKG_ID, request.dkg_id);
->>>>>>> 8cdb7392
 
                 if !chain_tip_report.is_from_canonical_coordinator() {
                     tracing::warn!(
@@ -658,60 +634,34 @@
 
                 tracing::debug!("responding to dkg-private-begin");
 
-<<<<<<< HEAD
                 let id = StateMachineId::Dkg(*bitcoin_chain_tip);
-=======
-                let id = StateMachineId::from(bitcoin_chain_tip);
->>>>>>> 8cdb7392
                 self.relay_message(id, msg.id, &msg.inner, bitcoin_chain_tip)
                     .await?;
             }
             WstsNetMessage::DkgPublicShares(request) => {
-<<<<<<< HEAD
-                span.record("dkg_id", request.dkg_id);
-                span.record("dkg_signer_id", request.signer_id);
-
-                tracing::debug!("responding to dkg-public-shares");
-
-                let id = StateMachineId::Dkg(*bitcoin_chain_tip);
-=======
                 span.record(WSTS_DKG_ID, request.dkg_id);
                 span.record(WSTS_SIGNER_ID, request.signer_id);
 
                 tracing::debug!("responding to dkg-public-shares");
 
-                let id = StateMachineId::from(bitcoin_chain_tip);
->>>>>>> 8cdb7392
+                let id = StateMachineId::Dkg(*bitcoin_chain_tip);
                 self.validate_sender(&id, request.signer_id, &msg_public_key)?;
                 self.relay_message(id, msg.id, &msg.inner, bitcoin_chain_tip)
                     .await?;
             }
             WstsNetMessage::DkgPrivateShares(request) => {
-<<<<<<< HEAD
-                span.record("dkg_id", request.dkg_id);
-                span.record("dkg_signer_id", request.signer_id);
-
-                tracing::debug!("responding to dkg-private-shares");
-
-                let id = StateMachineId::Dkg(*bitcoin_chain_tip);
-=======
                 span.record(WSTS_DKG_ID, request.dkg_id);
                 span.record(WSTS_SIGNER_ID, request.signer_id);
 
                 tracing::debug!("responding to dkg-private-shares");
 
-                let id = StateMachineId::from(bitcoin_chain_tip);
->>>>>>> 8cdb7392
+                let id = StateMachineId::Dkg(*bitcoin_chain_tip);
                 self.validate_sender(&id, request.signer_id, &msg_public_key)?;
                 self.relay_message(id, msg.id, &msg.inner, bitcoin_chain_tip)
                     .await?;
             }
             WstsNetMessage::DkgEndBegin(request) => {
-<<<<<<< HEAD
-                span.record("dkg_id", request.dkg_id);
-=======
                 span.record(WSTS_DKG_ID, request.dkg_id);
->>>>>>> 8cdb7392
 
                 if !chain_tip_report.is_from_canonical_coordinator() {
                     tracing::warn!(
@@ -723,27 +673,11 @@
 
                 tracing::debug!("responding to dkg-end-begin");
 
-<<<<<<< HEAD
-                let id = StateMachineId::Dkg(*bitcoin_chain_tip);
-=======
                 let id = StateMachineId::from(bitcoin_chain_tip);
->>>>>>> 8cdb7392
                 self.relay_message(id, msg.id, &msg.inner, bitcoin_chain_tip)
                     .await?;
             }
             WstsNetMessage::DkgEnd(request) => {
-<<<<<<< HEAD
-                span.record("dkg_id", request.dkg_id);
-                span.record("dkg_signer_id", request.signer_id);
-
-                match &request.status {
-                    DkgStatus::Success => {
-                        tracing::info!(status = "success", "signer reports successful dkg round");
-                    }
-                    DkgStatus::Failure(fail) => {
-                        // TODO(#414): handle DKG failure
-                        tracing::warn!(status = "failure", reason = ?fail, "signer reports failed dkg round");
-=======
                 span.record(WSTS_DKG_ID, request.dkg_id);
                 span.record(WSTS_SIGNER_ID, request.signer_id);
 
@@ -757,20 +691,13 @@
                     DkgStatus::Failure(fail) => {
                         // TODO(#414): handle DKG failure
                         tracing::warn!(wsts_dkg_status = "failure", reason = ?fail, "signer reports failed dkg round");
->>>>>>> 8cdb7392
                     }
                 }
             }
             WstsNetMessage::NonceRequest(request) => {
-<<<<<<< HEAD
-                span.record("dkg_id", request.dkg_id);
-                span.record("dkg_sign_id", request.sign_id);
-                span.record("dkg_iter_id", request.sign_iter_id);
-=======
                 span.record(WSTS_DKG_ID, request.dkg_id);
                 span.record(WSTS_SIGN_ID, request.sign_id);
                 span.record(WSTS_SIGN_ITER_ID, request.sign_iter_id);
->>>>>>> 8cdb7392
 
                 if !chain_tip_report.is_from_canonical_coordinator() {
                     tracing::warn!(
@@ -887,15 +814,9 @@
                     .await?;
             }
             WstsNetMessage::SignatureShareRequest(request) => {
-<<<<<<< HEAD
-                span.record("dkg_id", request.dkg_id);
-                span.record("dkg_sign_id", request.sign_id);
-                span.record("dkg_iter_id", request.sign_iter_id);
-=======
                 span.record(WSTS_DKG_ID, request.dkg_id);
                 span.record(WSTS_SIGN_ID, request.sign_id);
                 span.record(WSTS_SIGN_ITER_ID, request.sign_iter_id);
->>>>>>> 8cdb7392
 
                 if !chain_tip_report.is_from_canonical_coordinator() {
                     tracing::warn!(
@@ -905,10 +826,7 @@
                     return Ok(());
                 }
 
-                tracing::debug!(signature_type = ?request.signature_type, "responding to signature-share-request");
-
                 let db = self.context.get_storage();
-<<<<<<< HEAD
 
                 let id = match msg.id {
                     WstsMessageId::Dkg(_) => {
@@ -1026,20 +944,6 @@
                 self.handle_rotate_key_message(key, state_machine_id, &msg.inner)
                     .await?;
             }
-=======
-                let accepted_sighash =
-                    Self::validate_bitcoin_sign_request(&db, &request.message).await?;
-
-                let id = accepted_sighash.sighash.into();
-                let response = self
-                    .relay_message(id, msg.id, &msg.inner, bitcoin_chain_tip)
-                    .await;
-
-                self.wsts_state_machines.pop(&id);
-                response?;
-            }
-            WstsNetMessage::NonceResponse(_) | WstsNetMessage::SignatureShareResponse(_) => {}
->>>>>>> 8cdb7392
         }
 
         Ok(())
