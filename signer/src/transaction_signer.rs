--- conflicted
+++ resolved
@@ -49,7 +49,6 @@
 use bitcoin::TapSighash;
 use futures::StreamExt;
 use lru::LruCache;
-use sha2::Digest;
 use wsts::net::DkgEnd;
 use wsts::net::DkgStatus;
 use wsts::net::Message as WstsNetMessage;
@@ -580,11 +579,6 @@
         match &msg.inner {
             WstsNetMessage::DkgBegin(request) => {
                 span.record("dkg_id", request.dkg_id);
-<<<<<<< HEAD
-
-                tracing::debug!("responding to dkg-begin");
-=======
->>>>>>> df5111fd
 
                 if !chain_tip_report.sender_is_coordinator {
                     tracing::warn!("received coordinator message from non-coordinator signer");
@@ -615,33 +609,21 @@
                     tokio::time::sleep(pause).await;
                 }
 
-<<<<<<< HEAD
                 let id = StateMachineId::Dkg(*bitcoin_chain_tip);
-=======
->>>>>>> df5111fd
                 self.relay_message(id, msg.id, &msg.inner, bitcoin_chain_tip)
                     .await?;
             }
             WstsNetMessage::DkgPrivateBegin(request) => {
                 span.record("dkg_id", request.dkg_id);
 
-<<<<<<< HEAD
-                tracing::debug!("responding to dkg-private-begin");
-
-=======
->>>>>>> df5111fd
                 if !chain_tip_report.sender_is_coordinator {
                     tracing::warn!("received coordinator message from non-coordinator signer");
                     return Ok(());
                 }
 
-<<<<<<< HEAD
+                tracing::debug!("responding to dkg-private-begin");
+
                 let id = StateMachineId::Dkg(*bitcoin_chain_tip);
-=======
-                tracing::debug!("responding to dkg-private-begin");
-
-                let id = StateMachineId::from(bitcoin_chain_tip);
->>>>>>> df5111fd
                 self.relay_message(id, msg.id, &msg.inner, bitcoin_chain_tip)
                     .await?;
             }
@@ -651,11 +633,7 @@
 
                 tracing::debug!("responding to dkg-public-shares");
 
-<<<<<<< HEAD
                 let id = StateMachineId::Dkg(*bitcoin_chain_tip);
-=======
-                let id = StateMachineId::from(bitcoin_chain_tip);
->>>>>>> df5111fd
                 self.validate_sender(&id, request.signer_id, &msg_public_key)?;
                 self.relay_message(id, msg.id, &msg.inner, bitcoin_chain_tip)
                     .await?;
@@ -666,11 +644,7 @@
 
                 tracing::debug!("responding to dkg-private-shares");
 
-<<<<<<< HEAD
                 let id = StateMachineId::Dkg(*bitcoin_chain_tip);
-=======
-                let id = StateMachineId::from(bitcoin_chain_tip);
->>>>>>> df5111fd
                 self.validate_sender(&id, request.signer_id, &msg_public_key)?;
                 self.relay_message(id, msg.id, &msg.inner, bitcoin_chain_tip)
                     .await?;
@@ -678,23 +652,14 @@
             WstsNetMessage::DkgEndBegin(request) => {
                 span.record("dkg_id", request.dkg_id);
 
-<<<<<<< HEAD
-                tracing::debug!("responding to dkg-end-begin");
-
-=======
->>>>>>> df5111fd
                 if !chain_tip_report.sender_is_coordinator {
                     tracing::warn!("received coordinator message from non-coordinator signer");
                     return Ok(());
                 }
-<<<<<<< HEAD
+
+                tracing::debug!("responding to dkg-end-begin");
+
                 let id = StateMachineId::Dkg(*bitcoin_chain_tip);
-=======
-
-                tracing::debug!("responding to dkg-end-begin");
-
-                let id = StateMachineId::from(bitcoin_chain_tip);
->>>>>>> df5111fd
                 self.relay_message(id, msg.id, &msg.inner, bitcoin_chain_tip)
                     .await?;
             }
@@ -704,19 +669,11 @@
 
                 match &request.status {
                     DkgStatus::Success => {
-<<<<<<< HEAD
-                        tracing::info!("signer reports successful dkg round");
-                    }
-                    DkgStatus::Failure(fail) => {
-                        // TODO(#414): handle DKG failure
-                        tracing::warn!(reason = ?fail, "signer reports failed dkg round");
-=======
                         tracing::info!(status = "success", "signer reports successful dkg round");
                     }
                     DkgStatus::Failure(fail) => {
                         // TODO(#414): handle DKG failure
                         tracing::warn!(status = "failure", reason = ?fail, "signer reports failed dkg round");
->>>>>>> df5111fd
                     }
                 }
             }
@@ -725,11 +682,6 @@
                 span.record("dkg_sign_id", request.sign_id);
                 span.record("dkg_iter_id", request.sign_iter_id);
 
-<<<<<<< HEAD
-                tracing::debug!(signature_type = ?request.signature_type, "responding to nonce-request");
-
-=======
->>>>>>> df5111fd
                 if !chain_tip_report.sender_is_coordinator {
                     tracing::warn!("received coordinator message from non-coordinator signer");
                     return Ok(());
@@ -740,6 +692,12 @@
                 let db = self.context.get_storage();
 
                 let (id, aggregate_key) = match msg.id {
+                    WstsMessageId::Dkg(_) => {
+                        tracing::warn!(
+                            "received nonce request for DKG round, which is not supported"
+                        );
+                        return Ok(());
+                    }
                     WstsMessageId::BitcoinTxid(txid) => {
                         span.record("txid", txid.to_string());
                         tracing::info!(
@@ -796,23 +754,6 @@
 
                         (state_machine_id, new_key)
                     }
-                    WstsMessageId::Arbitrary(id) => {
-                        tracing::info!("responding to nonce request for arbitrary signing");
-                        let mut hasher = sha2::Sha256::new_with_prefix("arbitrary-data");
-                        hasher.update(id);
-                        hasher.update(&request.message);
-                        let digest: [u8; 32] = hasher.finalize().into();
-                        let id = StateMachineId::ArbitrarySign(digest);
-
-                        let aggregate_key = db
-                            .get_latest_encrypted_dkg_shares()
-                            .await?
-                            .ok_or(Error::NoDkgShares)?
-                            .aggregate_key
-                            .into();
-
-                        (id, aggregate_key)
-                    }
                 };
 
                 let state_machine = SignerStateMachine::load(
@@ -832,11 +773,6 @@
                 span.record("dkg_sign_id", request.sign_id);
                 span.record("dkg_iter_id", request.sign_iter_id);
 
-<<<<<<< HEAD
-                tracing::debug!(signature_type = ?request.signature_type, "responding to signature-share-request");
-
-=======
->>>>>>> df5111fd
                 if !chain_tip_report.sender_is_coordinator {
                     tracing::warn!("received coordinator message from non-coordinator signer");
                     return Ok(());
@@ -845,13 +781,16 @@
                 tracing::debug!(signature_type = ?request.signature_type, "responding to signature-share-request");
 
                 let db = self.context.get_storage();
-<<<<<<< HEAD
 
                 let id = match msg.id {
+                    WstsMessageId::Dkg(_) => {
+                        tracing::warn!("received signature-share-request for DKG round, which is not supported");
+                        return Ok(());
+                    }
                     WstsMessageId::BitcoinTxid(txid) => {
                         span.record("txid", txid.to_string());
                         tracing::info!(
-                            "responding to signature share request for bitcoin transaction signing"
+                            "responding to signature-share-request for bitcoin transaction signing"
                         );
 
                         let accepted_sighash =
@@ -860,7 +799,7 @@
                         accepted_sighash.sighash.into()
                     }
                     WstsMessageId::RotateKey(key) => {
-                        tracing::info!(%key, "responding to signature share request for rotate-key key signing");
+                        tracing::info!(%key, "responding to signature-share-request for rotate-key key signing");
                         let key = key.into();
                         let state_machine_id = self
                             .ensure_rotate_key_state_machine(*bitcoin_chain_tip, key)
@@ -869,17 +808,6 @@
                             .await?;
                         state_machine_id
                     }
-                    WstsMessageId::Arbitrary(id) => {
-                        tracing::info!(
-                            "responding to signature share request for arbitrary signing"
-                        );
-
-                        let mut hasher = sha2::Sha256::new_with_prefix("arbitrary-data");
-                        hasher.update(id);
-                        hasher.update(&request.message);
-                        let digest: [u8; 32] = hasher.finalize().into();
-                        StateMachineId::ArbitrarySign(digest)
-                    }
                 };
 
                 let response = self
@@ -925,20 +853,6 @@
                 self.handle_rotate_key_message(key, state_machine_id, &msg.inner)
                     .await?;
             }
-=======
-                let accepted_sighash =
-                    Self::validate_bitcoin_sign_request(&db, &request.message).await?;
-
-                let id = accepted_sighash.sighash.into();
-                let response = self
-                    .relay_message(id, msg.id, &msg.inner, bitcoin_chain_tip)
-                    .await;
-
-                self.wsts_state_machines.pop(&id);
-                response?;
-            }
-            WstsNetMessage::NonceResponse(_) | WstsNetMessage::SignatureShareResponse(_) => {}
->>>>>>> df5111fd
         }
 
         Ok(())
@@ -1095,13 +1009,8 @@
     #[tracing::instrument(skip_all)]
     async fn relay_message(
         &mut self,
-<<<<<<< HEAD
-        id: StateMachineId,
-        txid: WstsMessageId,
-=======
         state_machine_id: StateMachineId,
         wsts_id: WstsMessageId,
->>>>>>> df5111fd
         msg: &WstsNetMessage,
         bitcoin_chain_tip: &model::BitcoinBlockHash,
     ) -> Result<(), Error> {
@@ -1110,8 +1019,8 @@
             return Err(Error::MissingStateMachine);
         };
 
-        let mut frost_coordinator = if let StateMachineId::RotateKey(_, _) = id {
-            self.wsts_frost_state_machines.get_mut(&id)
+        let mut frost_coordinator = if let StateMachineId::RotateKey(_, _) = state_machine_id {
+            self.wsts_frost_state_machines.get_mut(&state_machine_id)
         } else {
             None
         };
@@ -1139,11 +1048,7 @@
                 self.store_dkg_shares(&state_machine_id).await?;
                 self.wsts_state_machines.pop(&state_machine_id);
             }
-<<<<<<< HEAD
-            let msg = message::WstsMessage { id: txid, inner: outbound };
-=======
             let msg = message::WstsMessage { id: wsts_id, inner: outbound };
->>>>>>> df5111fd
 
             self.send_message(msg, bitcoin_chain_tip).await?;
         }
@@ -1506,11 +1411,7 @@
 
         // Create a DkgBegin message to be handled by the signer.
         let msg = message::WstsMessage {
-<<<<<<< HEAD
-            id: WstsMessageId::random_arbitrary(),
-=======
             id: WstsMessageId::Dkg(Faker.fake()),
->>>>>>> df5111fd
             inner: WstsNetMessage::DkgBegin(wsts::net::DkgBegin { dkg_id: 0 }),
         };
 
