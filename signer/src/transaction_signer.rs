//! # Transaction signer
//!
//! This module contains the transaction signer, which is the component of the sBTC signer
//! responsible for participating in signing rounds.
//!
//! For more details, see the [`TxSignerEventLoop`] documentation.

use std::collections::BTreeSet;
use std::collections::HashMap;
use std::sync::atomic::AtomicBool;
use std::time::Duration;

use crate::blocklist_client;
use crate::context::Context;
use crate::context::SignerEvent;
use crate::context::SignerSignal;
use crate::context::TxCoordinatorEvent;
use crate::context::TxSignerEvent;
use crate::ecdsa::SignEcdsa as _;
use crate::ecdsa::Signed;
use crate::error::Error;
use crate::keys;
use crate::keys::PrivateKey;
use crate::keys::PublicKey;
use crate::message;
use crate::message::SignerMessage;
use crate::message::StacksTransactionSignRequest;
use crate::network;
use crate::signature::SighashDigest as _;
use crate::stacks::contracts::AsContractCall;
use crate::stacks::contracts::ContractCall;
use crate::stacks::contracts::ReqContext;
use crate::stacks::wallet::MultisigTx;
use crate::stacks::wallet::SignerWallet;
use crate::storage::model;
use crate::storage::model::BitcoinBlockRef;
use crate::storage::DbRead as _;
use crate::storage::DbWrite as _;
use crate::wsts_state_machine;

use clarity::types::chainstate::StacksAddress;
//use futures::StreamExt;
use tokio::sync::Mutex;
use wsts::net::DkgEnd;
use wsts::net::DkgStatus;

#[cfg_attr(doc, aquamarine::aquamarine)]
/// # Transaction signer event loop
///
/// This struct contains the implementation of the transaction signer
/// logic. The event loop subscribes to storage update notifications from
/// the block observer, and listens to signer messages over the signer
/// network.
///
/// ## On block observer notification
///
/// When the signer receives a notification from the block observer,
/// indicating that new blocks have been added to the signer state, it must
/// go over each of the pending requests and decide whether to accept or
/// reject it. The decision is then persisted and broadcast to the other
/// signers. The following flowchart illustrates the flow.
///
/// ```mermaid
/// flowchart TD
///     SU[Block observer notification] --> FPR(Fetch pending requests)
///     FPR --> NR(Next request)
///     NR --> |deposit/withdraw| DAR(Decide to accept/reject)
///     NR ----> |none| DONE[Done]
///     DAR --> PD(Persist decision)
///     PD --> BD(Broadcast decision)
///     BD --> NR
/// ```
///
/// ## On signer message
///
/// When the signer receives a message from another signer, it needs to do
/// a few different things depending on the type of the message.
///
/// - **Signer decision**: When receiving a signer decision, the
///   transaction signer only needs to persist the decision to its
///   database.
/// - **Stacks sign request**: When receiving a request to sign a stacks
///   transaction, the signer must verify that it has decided to sign the
///   transaction, and if it has, send a transaction signature back over
///   the network.
/// - **Bitcoin sign request**: When receiving a request to sign a bitcoin
///   transaction, the signer must verify that it has decided to accept all
///   requests that the transaction fulfills. Once verified, the
///   transaction signer creates a dedicated WSTS state machine to
///   participate in a signing round for this transaction. Thereafter, the
///   signer sends a bitcoin transaction sign ack message back over the
///   network to signal its readiness.
/// - **WSTS message**: When receiving a WSTS message, the signer will look
///   up the corresponding state machine and dispatch the WSTS message to
///   it.
///
/// The following flowchart illustrates the process.
///
/// ```mermaid
/// flowchart TD
///     SM[Signer message received] --> |Signer decision| PD(Persist decision)
///
///     SM --> |Stacks sign request| CD1(Check decision)
///     CD1 --> SS(Send signature)
///
///     SM --> |Bitcoin sign request| CD2(Check decision)
///     CD2 --> WSM(Create WSTS state machine)
///     WSM --> ACK(Send Ack message)
///
///     SM --> |WSTS message| RWSM(Relay to WSTS state machine)
/// ```
#[derive(Debug)]
pub struct TxSignerEventLoop<Context, Network, BlocklistChecker, Rng> {
    /// The signer context.
    pub context: Context,
    /// Interface to the signer network.
    pub network: Network,
    /// Blocklist checker.
    pub blocklist_checker: Option<BlocklistChecker>,
    /// Private key of the signer for network communication.
    pub signer_private_key: PrivateKey,
    /// WSTS state machines for active signing rounds and DKG rounds
    ///
    /// - For signing rounds, the TxID is the ID of the transaction to be
    ///   signed.
    ///
    /// - For DKG rounds, TxID should be the ID of the transaction that
    ///   defined the signer set.
    pub wsts_state_machines: HashMap<bitcoin::Txid, wsts_state_machine::SignerStateMachine>,
    /// The threshold for the signer
    pub threshold: u32,
    /// How many bitcoin blocks back from the chain tip the signer will look for requests.
    pub context_window: u16,
    /// Random number generator used for encryption
    pub rng: Rng,
}

impl<C, N, B, Rng> TxSignerEventLoop<C, N, B, Rng>
where
    C: Context,
    N: network::MessageTransfer,
    B: blocklist_client::BlocklistChecker,
    Rng: rand::RngCore + rand::CryptoRng,
{
    /// Run the signer event loop
<<<<<<< HEAD
    #[tracing::instrument(skip(self), name = "tx-signer")]
=======
    #[tracing::instrument(skip(self), name = "tx_signer")]
>>>>>>> 932c18db
    pub async fn run(mut self) -> Result<(), Error> {
        let mut signal_rx = self.context.get_signal_receiver();
        let mut term = self.context.get_termination_handle();
        let mut network = self.network.clone();

        let signalled_events: Mutex<Vec<SignerEvent>> = Default::default();
        let network_messages: Mutex<Vec<Signed<SignerMessage>>> = Default::default();
        let shutdown_notify = AtomicBool::new(false);

        let should_shutdown = || shutdown_notify.load(std::sync::atomic::Ordering::Relaxed);

        // TODO: We should really split these operations out into two
        // separate main run-loops since they don't have anything to do
        // with each other.
        let signer_event_loop = async {
            while !should_shutdown() {
                // Collect all events which have been signalled into this loop
                // iteration for processing.
                let mut events_guard = signalled_events.lock().await;
                let events = events_guard.drain(..).collect::<Vec<_>>();
                drop(events_guard);

                // Collect all network messages which have been received into
                // this loop iteration for processing.
                let mut network_messages_guard = network_messages.lock().await;
                let mut messages_to_process = network_messages_guard.drain(..).collect::<Vec<_>>();
                drop(network_messages_guard);

                // Append all `TxCoordinatorEvent::MessageGenerated` event messages
                // into `messages_to_process` for processing.
                events.iter().for_each(|event| {
                    if let SignerEvent::TxCoordinator(TxCoordinatorEvent::MessageGenerated(msg)) =
                        event
                    {
                        messages_to_process.push(msg.clone());
                    }
                });

                // Check if we've observed a new block.
                let new_block_observed = events
                    .iter()
                    .any(|event| matches!(event, SignerEvent::BitcoinBlockObserved));

                // If we've observed a new block, we need to handle any new requests.
                if new_block_observed {
                    if let Err(error) = self.handle_new_requests().await {
                        tracing::warn!(%error, "error handling new requests; skipping this round");
                    }
                }

                // Process all messages which have been received (both from the
                // network and from this signer's own transaction coordinator).
                for msg in messages_to_process {
                    match self.handle_signer_message(&msg).await {
                        Ok(()) | Err(Error::InvalidSignature) => (),
                        Err(error) => {
                            tracing::error!(%error, "error handling signer message");
                        }
                    }
                }

                // A small delay to avoid busy-looping if there are no events
                // to process.
                tokio::time::sleep(Duration::from_millis(10)).await;
            }
        };

        // This task will poll the signal channel for new events and push them
        // into the `signalled_events` vec for processing in the main loop.
        let poll_signalled_events = async {
            while !should_shutdown() {
                if let Ok(SignerSignal::Event(event)) = signal_rx.recv().await {
                    signalled_events.lock().await.push(event);
                }
            }
        };

        // This task will poll the network for new messages and push them into
        // the `network_messages` vec for processing in the main loop.
        let poll_network_messages = async {
            while !should_shutdown() {
                if let Ok(msg) = network.receive().await {
                    network_messages.lock().await.push(msg);
                }
            }
        };

        // This task will wait for a termination signal and then set the
        // `shutdown_notify` flag to true, which will cause all of the other
        // tasks to shutdown.
        let poll_shutdown = async {
            term.wait_for_shutdown().await;
            tracing::info!(
                "termination signal received; transaction signer event loop is shutting down"
            );
            shutdown_notify.store(true, std::sync::atomic::Ordering::Relaxed);
        };

        tokio::join!(
            // Polling
            poll_signalled_events,
            poll_network_messages,
            poll_shutdown,
            // Main event loop
            signer_event_loop,
        );

        tracing::info!("transaction signer event loop has been stopped");
        Ok(())
    }

    #[tracing::instrument(skip(self))]
    async fn handle_new_requests(&mut self) -> Result<(), Error> {
        let bitcoin_chain_tip = self
            .context
            .get_storage()
            .get_bitcoin_canonical_chain_tip()
            .await?
            .ok_or(Error::NoChainTip)?;

        for deposit_request in self
            .get_pending_deposit_requests(&bitcoin_chain_tip)
            .await?
        {
            self.handle_pending_deposit_request(deposit_request, &bitcoin_chain_tip)
                .await?;
        }

        for withdraw_request in self
            .get_pending_withdraw_requests(&bitcoin_chain_tip)
            .await?
        {
            self.handle_pending_withdrawal_request(withdraw_request, &bitcoin_chain_tip)
                .await?;
        }

        self.context
            .signal(TxSignerEvent::NewRequestsHandled.into())?;

        Ok(())
    }

    #[tracing::instrument(skip_all)]
    async fn handle_signer_message(&mut self, msg: &network::Msg) -> Result<(), Error> {
        if !msg.verify() {
            tracing::warn!("unable to verify message");
            return Err(Error::InvalidSignature);
        }

        let chain_tip_report = self
            .inspect_msg_chain_tip(msg.signer_pub_key, &msg.bitcoin_chain_tip)
            .await?;

        match (
            &msg.inner.payload,
            chain_tip_report.sender_is_coordinator,
            chain_tip_report.chain_tip_status,
        ) {
            (message::Payload::SignerDepositDecision(decision), _, _) => {
                self.persist_received_deposit_decision(decision, msg.signer_pub_key)
                    .await?;
            }

            (message::Payload::SignerWithdrawalDecision(decision), _, _) => {
                self.persist_received_withdraw_decision(decision, msg.signer_pub_key)
                    .await?;
            }

            (
                message::Payload::StacksTransactionSignRequest(request),
                true,
                ChainTipStatus::Canonical,
            ) => {
                self.handle_stacks_transaction_sign_request(request, &msg.bitcoin_chain_tip)
                    .await?;
            }

            (
                message::Payload::BitcoinTransactionSignRequest(request),
                true,
                ChainTipStatus::Canonical,
            ) => {
                tracing::debug!("handling bitcoin transaction sign request");
                self.handle_bitcoin_transaction_sign_request(request, &msg.bitcoin_chain_tip)
                    .await?;
            }

            (message::Payload::WstsMessage(wsts_msg), _, _) => {
                self.handle_wsts_message(wsts_msg, &msg.bitcoin_chain_tip)
                    .await?;
            }

            // Message types ignored by the transaction signer
            (message::Payload::StacksTransactionSignature(_), _, _)
            | (message::Payload::BitcoinTransactionSignAck(_), _, _) => (),

            // Any other combination should be logged
            _ => {
                tracing::warn!(?msg, ?chain_tip_report, "unexpected message");
            }
        };

        Ok(())
    }

    /// Find out the status of the given chain tip
    #[tracing::instrument(skip(self))]
    async fn inspect_msg_chain_tip(
        &mut self,
        msg_sender: keys::PublicKey,
        bitcoin_chain_tip: &model::BitcoinBlockHash,
    ) -> Result<MsgChainTipReport, Error> {
        let storage = self.context.get_storage();

        let is_known = storage
            .get_bitcoin_block(bitcoin_chain_tip)
            .await?
            .is_some();

        let is_canonical = storage
            .get_bitcoin_canonical_chain_tip()
            .await?
            .map(|canonical_chain_tip| &canonical_chain_tip == bitcoin_chain_tip)
            .unwrap_or(false);

        let signer_set = self.get_signer_public_keys(bitcoin_chain_tip).await?;

        let sender_is_coordinator = crate::transaction_coordinator::given_key_is_coordinator(
            msg_sender,
            bitcoin_chain_tip,
            &signer_set,
        );

        let chain_tip_status = match (is_known, is_canonical) {
            (true, true) => ChainTipStatus::Canonical,
            (true, false) => ChainTipStatus::Known,
            (false, _) => ChainTipStatus::Unknown,
        };

        Ok(MsgChainTipReport {
            sender_is_coordinator,
            chain_tip_status,
        })
    }

    #[tracing::instrument(skip(self, request))]
    async fn handle_bitcoin_transaction_sign_request(
        &mut self,
        request: &message::BitcoinTransactionSignRequest,
        bitcoin_chain_tip: &model::BitcoinBlockHash,
    ) -> Result<(), Error> {
        let is_valid_sign_request = self
            .is_valid_bitcoin_transaction_sign_request(request)
            .await?;

        if is_valid_sign_request {
            let new_state_machine = wsts_state_machine::SignerStateMachine::load(
                &self.context.get_storage_mut(),
                request.aggregate_key,
                self.threshold,
                self.signer_private_key,
            )
            .await?;

            let txid = request.tx.compute_txid();

            self.wsts_state_machines.insert(txid, new_state_machine);

            let msg = message::BitcoinTransactionSignAck {
                txid: request.tx.compute_txid(),
            };

            self.send_message(msg, bitcoin_chain_tip).await?;
        } else {
            tracing::warn!("received invalid sign request");
        }

        Ok(())
    }

    async fn is_valid_bitcoin_transaction_sign_request(
        &self,
        _request: &message::BitcoinTransactionSignRequest,
    ) -> Result<bool, Error> {
        let signer_pub_key = self.signer_pub_key();
        let _accepted_deposit_requests = self
            .context
            .get_storage()
            .get_accepted_deposit_requests(&signer_pub_key)
            .await?;

        // TODO(286): Validate transaction
        // - Ensure all inputs are either accepted deposit requests
        //    or directly spendable by the signers.
        // - Ensure all outputs are either accepted withdrawals
        //    or pays to an approved signer set.
        // - Ensure the transaction fee is lower than the minimum
        //    `max_fee` of any request.

        Ok(true)
    }

    #[tracing::instrument(skip_all)]
    async fn handle_stacks_transaction_sign_request(
        &mut self,
        request: &StacksTransactionSignRequest,
        bitcoin_chain_tip: &model::BitcoinBlockHash,
    ) -> Result<(), Error> {
        self.assert_valid_stacks_tx_sign_request(request, bitcoin_chain_tip)
            .await?;

        // We need to set the nonce in order to get the exact transaction
        // that we need to sign.
        let wallet = SignerWallet::load(&self.context, bitcoin_chain_tip).await?;
        wallet.set_nonce(request.nonce);

        let multi_sig = MultisigTx::new_tx(&request.contract_call, &wallet, request.tx_fee);
        let txid = multi_sig.tx().txid();

        // TODO: Make this more robust. The signer that recieves this won't
        // be able to use the signature if it's over the wrong digest, so
        // maybe we should error here.
        debug_assert_eq!(multi_sig.tx().digest(), request.digest);
        debug_assert_eq!(txid, request.txid);

        let signature = crate::signature::sign_stacks_tx(multi_sig.tx(), &self.signer_private_key);

        let msg = message::StacksTransactionSignature { txid, signature };

        self.send_message(msg, bitcoin_chain_tip).await?;

        Ok(())
    }

    async fn assert_valid_stacks_tx_sign_request(
        &self,
        request: &StacksTransactionSignRequest,
        chain_tip: &model::BitcoinBlockHash,
    ) -> Result<(), Error> {
        if true {
            return Ok(());
        }
        // TODO(255): Finish the implementation
        let req_ctx = ReqContext {
            chain_tip: BitcoinBlockRef {
                block_hash: *chain_tip,
                // This is wrong
                block_height: 0,
            },
            context_window: self.context_window,
            // This is wrong
            origin: self.signer_pub_key(),
            // This is wrong
            aggregate_key: self.signer_pub_key(),
            signatures_required: self.threshold as u16,
            // This is wrong
            deployer: StacksAddress::burn_address(false),
        };
        // TODO: Maybe check the transaction fee in the request?
        let ctx = &self.context;
        match &request.contract_call {
            ContractCall::AcceptWithdrawalV1(contract) => contract.validate(ctx, &req_ctx).await,
            ContractCall::CompleteDepositV1(contract) => contract.validate(ctx, &req_ctx).await,
            ContractCall::RejectWithdrawalV1(contract) => contract.validate(ctx, &req_ctx).await,
            ContractCall::RotateKeysV1(contract) => contract.validate(ctx, &req_ctx).await,
        }
    }

    #[tracing::instrument(skip(self, msg), fields(txid = %msg.txid))]
    async fn handle_wsts_message(
        &mut self,
        msg: &message::WstsMessage,
        bitcoin_chain_tip: &model::BitcoinBlockHash,
    ) -> Result<(), Error> {
        tracing::info!("handling message");
        match &msg.inner {
            wsts::net::Message::DkgBegin(_) => {
                let signer_public_keys = self.get_signer_public_keys(bitcoin_chain_tip).await?;

                let state_machine = wsts_state_machine::SignerStateMachine::new(
                    signer_public_keys,
                    self.threshold,
                    self.signer_private_key,
                )?;
                self.wsts_state_machines.insert(msg.txid, state_machine);
                self.relay_message(msg.txid, &msg.inner, bitcoin_chain_tip)
                    .await?;
            }
            wsts::net::Message::DkgPublicShares(_)
            | wsts::net::Message::DkgPrivateBegin(_)
            | wsts::net::Message::DkgPrivateShares(_) => {
                self.relay_message(msg.txid, &msg.inner, bitcoin_chain_tip)
                    .await?;
            }
            wsts::net::Message::DkgEndBegin(_) => {
                self.relay_message(msg.txid, &msg.inner, bitcoin_chain_tip)
                    .await?;
                self.store_dkg_shares(&msg.txid).await?;
            }
            wsts::net::Message::NonceRequest(_) => {
                // TODO(296): Validate that message is the appropriate sighash
                if !self.wsts_state_machines.contains_key(&msg.txid) {
                    let (maybe_aggregate_key, _) = self
                        .get_signer_set_and_aggregate_key(bitcoin_chain_tip)
                        .await?;

                    let state_machine = wsts_state_machine::SignerStateMachine::load(
                        &self.context.get_storage_mut(),
                        maybe_aggregate_key.ok_or(Error::MissingDkgShares)?,
                        self.threshold,
                        self.signer_private_key,
                    )
                    .await?;
                    // Note that we may already have a state machine for this txid, but we need
                    // a new one as we may be signing a different output.
                    self.wsts_state_machines.insert(msg.txid, state_machine);
                }

                self.relay_message(msg.txid, &msg.inner, bitcoin_chain_tip)
                    .await?;
            }
            wsts::net::Message::SignatureShareRequest(_) => {
                // TODO(296): Validate that message is the appropriate sighash
                self.relay_message(msg.txid, &msg.inner, bitcoin_chain_tip)
                    .await?;
            }
            wsts::net::Message::DkgEnd(DkgEnd { status: DkgStatus::Success, .. }) => {
                tracing::info!("DKG ended in success");
            }
            wsts::net::Message::DkgEnd(DkgEnd {
                status: DkgStatus::Failure(fail),
                ..
            }) => {
                tracing::info!("DKG ended in failure: {fail:?}");
                // TODO(#414): handle DKG failure
            }
            wsts::net::Message::NonceResponse(_)
            | wsts::net::Message::SignatureShareResponse(_) => {
                tracing::debug!("ignoring message");
            }
        }

        Ok(())
    }

    #[tracing::instrument(skip(self, msg))]
    async fn relay_message(
        &mut self,
        txid: bitcoin::Txid,
        msg: &wsts::net::Message,
        bitcoin_chain_tip: &model::BitcoinBlockHash,
    ) -> Result<(), Error> {
        let Some(state_machine) = self.wsts_state_machines.get_mut(&txid) else {
            tracing::warn!("missing signing round");
            return Ok(());
        };

        let outbound_messages = state_machine.process(msg).map_err(Error::Wsts)?;

        for outbound_message in outbound_messages.iter() {
            // The WSTS state machine assume we read our own messages
            state_machine
                .process(outbound_message)
                .map_err(Error::Wsts)?;
        }

        for outbound_message in outbound_messages {
            let msg = message::WstsMessage { txid, inner: outbound_message };

            tracing::debug!(?msg, "sending message");

            self.send_message(msg, bitcoin_chain_tip).await?;
        }

        Ok(())
    }

    /// TODO(#380): This function needs to filter deposit requests based on
    /// time as well. We need to do this because deposit requests are locked
    /// using OP_CSV, which lock up coins based on block height or
    /// multiples of 512 seconds measure by the median time past.
    #[tracing::instrument(skip(self))]
    async fn get_pending_deposit_requests(
        &mut self,
        chain_tip: &model::BitcoinBlockHash,
    ) -> Result<Vec<model::DepositRequest>, Error> {
        self.context
            .get_storage()
            .get_pending_deposit_requests(chain_tip, self.context_window)
            .await
    }

    #[tracing::instrument(skip(self))]
    async fn get_pending_withdraw_requests(
        &mut self,
        chain_tip: &model::BitcoinBlockHash,
    ) -> Result<Vec<model::WithdrawalRequest>, Error> {
        self.context
            .get_storage()
            .get_pending_withdrawal_requests(chain_tip, self.context_window)
            .await
    }

    /// Reach out to the blocklist client and find out whether we can
    /// accept the deposit given all of the input `scriptPubKey`s of the
    /// transaction. If the block list client is not configured then we
    /// always accept the deposit request.
    #[tracing::instrument(skip(self))]
    pub async fn handle_pending_deposit_request(
        &mut self,
        request: model::DepositRequest,
        bitcoin_chain_tip: &model::BitcoinBlockHash,
    ) -> Result<(), Error> {
<<<<<<< HEAD
        let bitcoin_network = bitcoin::Network::from(self.context.config().signer.network);
        let params = bitcoin_network.params();
        let addresses = request
            .sender_script_pub_keys
            .iter()
            .map(|script_pubkey| {
                bitcoin::Address::from_script(script_pubkey, params)
                    .map_err(|err| Error::BitcoinAddressFromScript(err, request.outpoint()))
            })
            .collect::<Result<Vec<bitcoin::Address>, _>>()?;

        let is_accepted = futures::stream::iter(&addresses)
            .any(|address| async { self.can_accept(&address.to_string()).await })
            .await;
=======
        //let bitcoin_network = bitcoin::Network::from(self.context.config().signer.network);
        //let params = bitcoin_network.params();
        // let addresses = request
        //     .sender_script_pub_keys
        //     .iter()
        //     .map(|script_pubkey| {
        //         bitcoin::Address::from_script(script_pubkey, params)
        //             .map_err(|err| Error::BitcoinAddressFromScript(err, request.outpoint()))
        //     })
        //     .collect::<Result<Vec<bitcoin::Address>, _>>()?;

        // let is_accepted = futures::stream::iter(&addresses)
        //     .any(|address| async { self.can_accept(&address.to_string()).await })
        //     .await;
>>>>>>> 932c18db
        let is_accepted = true;

        let msg = message::SignerDepositDecision {
            txid: request.txid.into(),
            output_index: request.output_index,
            accepted: is_accepted,
        };

        let signer_decision = model::DepositSigner {
            txid: request.txid,
            output_index: request.output_index,
            signer_pub_key: self.signer_pub_key(),
            is_accepted,
        };

        self.context
            .get_storage_mut()
            .write_deposit_signer_decision(&signer_decision)
            .await?;

        self.send_message(msg, bitcoin_chain_tip).await?;

        self.context
            .signal(TxSignerEvent::PendingDepositRequestRegistered.into())?;

        Ok(())
    }

    #[tracing::instrument(skip(self))]
    async fn handle_pending_withdrawal_request(
        &mut self,
        withdrawal_request: model::WithdrawalRequest,
        bitcoin_chain_tip: &model::BitcoinBlockHash,
    ) -> Result<(), Error> {
        // TODO: Do we want to do this on the sender address or the
        // recipient address?
        let is_accepted = self
            .can_accept(&withdrawal_request.sender_address.to_string())
            .await;

        let msg = message::SignerWithdrawalDecision {
            request_id: withdrawal_request.request_id,
            block_hash: withdrawal_request.block_hash.0,
            accepted: is_accepted,
            txid: withdrawal_request.txid,
        };

        let signer_decision = model::WithdrawalSigner {
            request_id: withdrawal_request.request_id,
            block_hash: withdrawal_request.block_hash,
            signer_pub_key: self.signer_pub_key(),
            is_accepted,
            txid: withdrawal_request.txid,
        };

        self.context
            .get_storage_mut()
            .write_withdrawal_signer_decision(&signer_decision)
            .await?;

        self.send_message(msg, bitcoin_chain_tip).await?;

        self.context
            .signal(TxSignerEvent::PendingWithdrawalRequestRegistered.into())?;

        Ok(())
    }

    async fn can_accept(&self, address: &str) -> bool {
        let Some(client) = self.blocklist_checker.as_ref() else {
            return true;
        };

        client.can_accept(address).await.unwrap_or(false)
    }

    #[tracing::instrument(skip(self, decision), fields(txid = %decision.txid, vout = decision.output_index))]
    async fn persist_received_deposit_decision(
        &mut self,
        decision: &message::SignerDepositDecision,
        signer_pub_key: PublicKey,
    ) -> Result<(), Error> {
        let signer_decision = model::DepositSigner {
            txid: decision.txid.into(),
            output_index: decision.output_index,
            signer_pub_key,
            is_accepted: decision.accepted,
        };

        self.context
            .get_storage_mut()
            .write_deposit_signer_decision(&signer_decision)
            .await?;

        self.context
            .signal(TxSignerEvent::ReceivedDepositDecision.into())?;

        Ok(())
    }

    #[tracing::instrument(skip(self))]
    async fn persist_received_withdraw_decision(
        &mut self,
        decision: &message::SignerWithdrawalDecision,
        signer_pub_key: PublicKey,
    ) -> Result<(), Error> {
        let signer_decision = model::WithdrawalSigner {
            request_id: decision.request_id,
            block_hash: decision.block_hash.into(),
            signer_pub_key,
            is_accepted: decision.accepted,
            txid: decision.txid,
        };

        self.context
            .get_storage_mut()
            .write_withdrawal_signer_decision(&signer_decision)
            .await?;

        self.context
            .signal(TxSignerEvent::ReceivedWithdrawalDecision.into())?;

        Ok(())
    }

    #[tracing::instrument(skip(self))]
    async fn store_dkg_shares(&mut self, txid: &bitcoin::Txid) -> Result<(), Error> {
        let state_machine = self
            .wsts_state_machines
            .get(txid)
            .ok_or(Error::MissingStateMachine)?;

        let encrypted_dkg_shares = state_machine.get_encrypted_dkg_shares(&mut self.rng)?;

        self.context
            .get_storage_mut()
            .write_encrypted_dkg_shares(&encrypted_dkg_shares)
            .await?;

        Ok(())
    }

    #[tracing::instrument(skip(self, msg))]
    async fn send_message(
        &mut self,
        msg: impl Into<message::Payload>,
        bitcoin_chain_tip: &model::BitcoinBlockHash,
    ) -> Result<(), Error> {
        let payload: message::Payload = msg.into();
        let msg = payload
            .to_message(*bitcoin_chain_tip)
            .sign_ecdsa(&self.signer_private_key)?;

        self.network.broadcast(msg.clone()).await?;
        // self.context
        //     .signal(TxSignerEvent::MessageGenerated(msg).into())?;

        Ok(())
    }

    /// Get the set of public keys for the current signing set.
    ///
    /// If there is a successful `rotate-keys` transaction in the database
    /// then we should use that as the source of truth for the current
    /// signing set, otherwise we fall back to the bootstrap keys in our
    /// config.
    #[tracing::instrument(skip_all)]
    pub async fn get_signer_public_keys(
        &self,
        chain_tip: &model::BitcoinBlockHash,
    ) -> Result<BTreeSet<PublicKey>, Error> {
        let db = self.context.get_storage();

        // Get the last rotate-keys transaction from the database on the
        // canonical Stacks blockchain (which we identify using the
        // canonical bitcoin blockchain). If we don't have such a
        // transaction then get the bootstrap keys from our config.
        match db.get_last_key_rotation(chain_tip).await? {
            Some(last_key) => Ok(last_key.signer_set.into_iter().collect()),
            None => Ok(self.context.config().signer.bootstrap_signing_set()),
        }
    }

    /// Return the signing set that can make sBTC related contract calls
    /// along with the current aggregate key to use for locking UTXOs on
    /// bitcoin.
    ///
    /// The aggregate key fetched here is the one confirmed on the
    /// canonical Stacks blockchain as part of a `rotate-keys` contract
    /// call. It will be the public key that is the result of a DKG run. If
    /// there are no rotate-keys transactions on the canonical stacks
    /// blockchain, then we fall back on the last known DKG shares row in
    /// our database, and return None as the aggregate key if no DKG shares
    /// can be found, implying that this signer has not participated in
    /// DKG.
    #[tracing::instrument(skip(self))]
    pub async fn get_signer_set_and_aggregate_key(
        &self,
        bitcoin_chain_tip: &model::BitcoinBlockHash,
    ) -> Result<(Option<PublicKey>, BTreeSet<PublicKey>), Error> {
        let db = self.context.get_storage();

        // We are supposed to submit a rotate-keys transaction after
        // running DKG, but that transaction may not have been submitted
        // yet (if we have just run DKG) or it may not have been confirmed
        // on the canonical Stacks blockchain.
        //
        // If the signers have already run DKG, then we know that all
        // participating signers should have the same view of the latest
        // aggregate key, so we can fall back on the stored DKG shares for
        // getting the current aggregate key and associated signing set.
        match db.get_last_key_rotation(bitcoin_chain_tip).await? {
            Some(last_key) => {
                let aggregate_key = last_key.aggregate_key;
                let signer_set = last_key.signer_set.into_iter().collect();
                Ok((Some(aggregate_key), signer_set))
            }
            None => match db.get_latest_encrypted_dkg_shares().await? {
                Some(shares) => {
                    let signer_set = shares.signer_set_public_keys.into_iter().collect();
                    Ok((Some(shares.aggregate_key), signer_set))
                }
                None => Ok((None, self.context.config().signer.bootstrap_signing_set())),
            },
        }
    }

    fn signer_pub_key(&self) -> PublicKey {
        PublicKey::from_private_key(&self.signer_private_key)
    }
}

/// Relevant information for validating incoming messages
/// relating to a particular chain tip.
#[derive(Debug, Clone, Copy)]
struct MsgChainTipReport {
    /// Whether the sender of the incoming message is the coordinator for this chain tip.
    sender_is_coordinator: bool,
    /// The status of the chain tip relative to the signers' perspective.
    chain_tip_status: ChainTipStatus,
}

/// The status of a chain tip relative to the known blocks in the signer database.
#[derive(Debug, Clone, Copy)]
enum ChainTipStatus {
    /// The chain tip is the tip of the canonical fork.
    Canonical,
    /// The chain tip is for a known block, but is not the canonical chain tip.
    Known,
    /// The chain tip belongs to a block that hasn't been seen yet.
    Unknown,
}

#[cfg(test)]
mod tests {
    use crate::bitcoin::MockBitcoinInteract;
    use crate::emily_client::MockEmilyInteract;
    use crate::stacks::api::MockStacksInteract;
    use crate::storage::in_memory::SharedStore;
    use crate::testing;
    use crate::testing::context::*;

    fn test_environment() -> testing::transaction_signer::TestEnvironment<
        TestContext<
            SharedStore,
            WrappedMock<MockBitcoinInteract>,
            WrappedMock<MockStacksInteract>,
            WrappedMock<MockEmilyInteract>,
        >,
    > {
        let test_model_parameters = testing::storage::model::Params {
            num_bitcoin_blocks: 20,
            num_stacks_blocks_per_bitcoin_block: 3,
            num_deposit_requests_per_block: 5,
            num_withdraw_requests_per_block: 5,
            num_signers_per_request: 0,
        };

        let context = TestContext::builder()
            .with_in_memory_storage()
            .with_mocked_clients()
            .build();

        testing::transaction_signer::TestEnvironment {
            context,
            context_window: 3,
            num_signers: 7,
            signing_threshold: 5,
            test_model_parameters,
        }
    }

    #[tokio::test]
    async fn should_store_decisions_for_pending_deposit_requests() {
        test_environment()
            .assert_should_store_decisions_for_pending_deposit_requests()
            .await;
    }

    #[tokio::test]
    async fn should_store_decisions_for_pending_withdraw_requests() {
        test_environment()
            .assert_should_store_decisions_for_pending_withdraw_requests()
            .await;
    }

    #[tokio::test]
    async fn should_store_decisions_received_from_other_signers() {
        test_environment()
            .assert_should_store_decisions_received_from_other_signers()
            .await;
    }

    #[tokio::test]
    async fn should_respond_to_bitcoin_transaction_sign_requests() {
        test_environment()
            .assert_should_respond_to_bitcoin_transaction_sign_requests()
            .await;
    }

    #[tokio::test]
    async fn should_be_able_to_participate_in_dkg() {
        test_environment()
            .assert_should_be_able_to_participate_in_dkg()
            .await;
    }

    #[tokio::test]
    async fn should_be_able_to_participate_in_signing_round() {
        test_environment()
            .assert_should_be_able_to_participate_in_signing_round()
            .await;
    }
}<|MERGE_RESOLUTION|>--- conflicted
+++ resolved
@@ -143,11 +143,7 @@
     Rng: rand::RngCore + rand::CryptoRng,
 {
     /// Run the signer event loop
-<<<<<<< HEAD
     #[tracing::instrument(skip(self), name = "tx-signer")]
-=======
-    #[tracing::instrument(skip(self), name = "tx_signer")]
->>>>>>> 932c18db
     pub async fn run(mut self) -> Result<(), Error> {
         let mut signal_rx = self.context.get_signal_receiver();
         let mut term = self.context.get_termination_handle();
@@ -661,7 +657,6 @@
         request: model::DepositRequest,
         bitcoin_chain_tip: &model::BitcoinBlockHash,
     ) -> Result<(), Error> {
-<<<<<<< HEAD
         let bitcoin_network = bitcoin::Network::from(self.context.config().signer.network);
         let params = bitcoin_network.params();
         let addresses = request
@@ -676,22 +671,6 @@
         let is_accepted = futures::stream::iter(&addresses)
             .any(|address| async { self.can_accept(&address.to_string()).await })
             .await;
-=======
-        //let bitcoin_network = bitcoin::Network::from(self.context.config().signer.network);
-        //let params = bitcoin_network.params();
-        // let addresses = request
-        //     .sender_script_pub_keys
-        //     .iter()
-        //     .map(|script_pubkey| {
-        //         bitcoin::Address::from_script(script_pubkey, params)
-        //             .map_err(|err| Error::BitcoinAddressFromScript(err, request.outpoint()))
-        //     })
-        //     .collect::<Result<Vec<bitcoin::Address>, _>>()?;
-
-        // let is_accepted = futures::stream::iter(&addresses)
-        //     .any(|address| async { self.can_accept(&address.to_string()).await })
-        //     .await;
->>>>>>> 932c18db
         let is_accepted = true;
 
         let msg = message::SignerDepositDecision {
