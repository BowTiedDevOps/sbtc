//! Utilities for constructing and loading WSTS state machines

use std::collections::BTreeMap;

<<<<<<< HEAD
=======
use crate::codec::Decode as _;
use crate::codec::Encode as _;
>>>>>>> 1989f507
use crate::error;
use crate::error::Error;
use crate::keys::PrivateKey;
use crate::keys::PublicKey;
use crate::keys::SignerScriptPubKey as _;
use crate::storage;
use crate::storage::model;

<<<<<<< HEAD
use crate::codec::Decode as _;
use crate::codec::Encode as _;
use wsts::state_machine::coordinator::Coordinator as _;
=======
use wsts::state_machine::coordinator::Coordinator as _;
use wsts::state_machine::coordinator::State as WstsState;
>>>>>>> 1989f507
use wsts::state_machine::StateMachine as _;
use wsts::traits::Signer as _;

/// Wrapper around a WSTS signer state machine
#[derive(Debug, Clone, PartialEq)]
pub struct SignerStateMachine(wsts::state_machine::signer::Signer<wsts::v2::Party>);

type WstsStateMachine = wsts::state_machine::signer::Signer<wsts::v2::Party>;

impl SignerStateMachine {
    /// Create a new state machine
    pub fn new(
        signers: impl IntoIterator<Item = PublicKey>,
        threshold: u32,
        signer_private_key: PrivateKey,
    ) -> Result<Self, error::Error> {
        let signer_pub_key = PublicKey::from_private_key(&signer_private_key);
        let signers: hashbrown::HashMap<u32, _> = signers
            .into_iter()
            .enumerate()
            .map(|(id, key)| (id as u32, p256k1::keys::PublicKey::from(&key)))
            .collect();

        let key_ids = signers
            .clone()
            .into_iter()
            .map(|(id, key)| (id + 1, key))
            .collect();

        let num_parties = signers
            .len()
            .try_into()
            .map_err(|_| error::Error::TypeConversion)?;
        let num_keys = num_parties;

        let p256k1_public_key = p256k1::keys::PublicKey::from(&signer_pub_key);
        let id: u32 = *signers
            .iter()
            .find(|(_, key)| *key == &p256k1_public_key)
            .ok_or_else(|| error::Error::MissingPublicKey)?
            .0;

        let public_keys = wsts::state_machine::PublicKeys { signers, key_ids };

        let key_ids = vec![id + 1];

        if threshold > num_keys {
            return Err(error::Error::InvalidConfiguration);
        };

        let state_machine = WstsStateMachine::new(
            threshold,
            num_parties,
            num_keys,
            id,
            key_ids,
            signer_private_key.into(),
            public_keys,
        );

        Ok(Self(state_machine))
    }

    /// Create a state machine from loaded DKG shares for the given aggregate key
    pub async fn load<S>(
        storage: &mut S,
        aggregate_key: PublicKey,
        signers: impl IntoIterator<Item = PublicKey>,
        threshold: u32,
        signer_private_key: PrivateKey,
    ) -> Result<Self, error::Error>
    where
        S: storage::DbRead + storage::DbWrite,
        error::Error: From<<S as storage::DbRead>::Error>,
        error::Error: From<<S as storage::DbWrite>::Error>,
    {
        let encrypted_shares = storage
            .get_encrypted_dkg_shares(&aggregate_key)
            .await?
            .ok_or(error::Error::MissingDkgShares)?;

        let decrypted = wsts::util::decrypt(
            &signer_private_key.to_bytes(),
            &encrypted_shares.encrypted_private_shares,
        )
        .map_err(|_| error::Error::Encryption)?;

        let saved_state =
            wsts::traits::SignerState::decode(decrypted.as_slice()).map_err(error::Error::Codec)?;

        // This may panic if the saved state doesn't contain exactly one party,
        // however, that should never be the case since wsts maintains this invariant
        // when we save the state.
        let signer = wsts::v2::Party::load(&saved_state);

        let mut state_machine = Self::new(signers, threshold, signer_private_key)?;

        state_machine.0.signer = signer;

        Ok(state_machine)
    }

    /// Get the encrypted DKG shares
    pub fn get_encrypted_dkg_shares<Rng: rand::CryptoRng + rand::RngCore>(
        &self,
        rng: &mut Rng,
    ) -> Result<model::EncryptedDkgShares, error::Error> {
        let saved_state = self.signer.save();
<<<<<<< HEAD
        let aggregate_key = saved_state.group_key.x().to_bytes().to_vec();
        let tweaked_aggregate_key = wsts::compute::tweaked_public_key(&saved_state.group_key, None)
            .x()
            .to_bytes()
            .to_vec();
=======
        let aggregate_key = PublicKey::try_from(&saved_state.group_key)?;
>>>>>>> 1989f507

        let encoded = saved_state.encode_to_vec().map_err(error::Error::Codec)?;
        let public_shares = self
            .dkg_public_shares
            .encode_to_vec()
            .map_err(error::Error::Codec)?;

        let encrypted_private_shares =
            wsts::util::encrypt(&self.0.network_private_key.to_bytes(), &encoded, rng)
                .map_err(|_| error::Error::Encryption)?;

<<<<<<< HEAD
        let created_at = time::OffsetDateTime::now_utc();

        Ok(model::EncryptedDkgShares {
            aggregate_key: aggregate_key.clone(),
            tweaked_aggregate_key: tweaked_aggregate_key.clone(),
            encrypted_private_shares,
            public_shares,
            created_at,
=======
        Ok(model::EncryptedDkgShares {
            aggregate_key,
            tweaked_aggregate_key: aggregate_key.signers_tweaked_pubkey()?,
            script_pubkey: aggregate_key.signers_script_pubkey().to_bytes(),
            encrypted_private_shares,
            public_shares,
>>>>>>> 1989f507
        })
    }
}

impl std::ops::Deref for SignerStateMachine {
    type Target = WstsStateMachine;

    fn deref(&self) -> &Self::Target {
        &self.0
    }
}

impl std::ops::DerefMut for SignerStateMachine {
    fn deref_mut(&mut self) -> &mut Self::Target {
        &mut self.0
    }
}

/// Wrapper around a WSTS coordinator state machine
#[derive(Debug, Clone, PartialEq)]
pub struct CoordinatorStateMachine(WstsCoordinator);

type WstsCoordinator = wsts::state_machine::coordinator::frost::Coordinator<wsts::v2::Aggregator>;

impl CoordinatorStateMachine {
    /// Create a new state machine
    pub fn new<I>(signers: I, threshold: u16, message_private_key: PrivateKey) -> Self
    where
        I: IntoIterator<Item = PublicKey>,
    {
        let signer_public_keys: hashbrown::HashMap<u32, _> = signers
            .into_iter()
            .enumerate()
            .map(|(idx, key)| (idx as u32, key.into()))
            .collect();

        // The number of possible signers is capped at a number well below
        // u32::MAX, so this conversion should always work.
        let num_signers: u32 = signer_public_keys
            .len()
            .try_into()
            .expect("The number of signers is creater than u32::MAX?");
        let signer_key_ids = (0..num_signers)
            .map(|signer_id| (signer_id, std::iter::once(signer_id).collect()))
            .collect();
        let config = wsts::state_machine::coordinator::Config {
            num_signers,
            num_keys: num_signers,
            threshold: threshold as u32,
            dkg_threshold: num_signers,
            message_private_key: message_private_key.into(),
            dkg_public_timeout: None,
            dkg_private_timeout: None,
            dkg_end_timeout: None,
            nonce_timeout: None,
            sign_timeout: None,
            signer_key_ids,
            signer_public_keys,
        };

        let wsts_coordinator = WstsCoordinator::new(config);
        Self(wsts_coordinator)
    }

<<<<<<< HEAD
    /// Create a new coordinator state machine from loaded DkgPublicShares messages
    /// for the given aggregate key.
    pub async fn load<S>(
        storage: &mut S,
        aggregate_key: p256k1::point::Point,
        signers: impl IntoIterator<Item = p256k1::ecdsa::PublicKey>,
        threshold: u32,
        message_private_key: p256k1::scalar::Scalar,
    ) -> Result<Self, error::Error>
=======
    /// Create a new coordinator state machine from the given aggregate
    /// key.
    ///
    /// # Notes
    ///
    /// The `WstsCoordinator` is a state machine that is responsible for
    /// DKG and for facilitating signing rounds. When created the
    /// `WstsCoordinator` state machine starts off in the `IDLE` state,
    /// where you can either start a signing round or start DKG. This
    /// function is for loading the state with the assumption that DKG has
    /// already been successfully completed.
    pub async fn load<I, S>(
        storage: &mut S,
        aggregate_key: PublicKey,
        signers: I,
        threshold: u16,
        message_private_key: PrivateKey,
    ) -> Result<Self, Error>
>>>>>>> 1989f507
    where
        I: IntoIterator<Item = PublicKey>,
        S: storage::DbRead + storage::DbWrite,
        Error: From<<S as storage::DbRead>::Error>,
        Error: From<<S as storage::DbWrite>::Error>,
    {
        let encrypted_shares = storage
<<<<<<< HEAD
            .get_encrypted_dkg_shares(&aggregate_key.x().to_bytes().to_vec())
            .await?
            .ok_or(error::Error::MissingDkgShares)?;

        let public_dkg_shares: BTreeMap<u32, wsts::net::DkgPublicShares> =
            BTreeMap::decode(encrypted_shares.public_shares.as_slice())
                .map_err(error::Error::Codec)?;

        let mut coordinator = Self::new(signers, threshold, message_private_key)?;

        // TODO(338): Replace this for-loop with a simpler method to set the public DKG shares.
=======
            .get_encrypted_dkg_shares(&aggregate_key)
            .await?
            .ok_or(Error::MissingDkgShares)?;

        let public_dkg_shares: BTreeMap<u32, wsts::net::DkgPublicShares> =
            BTreeMap::decode(encrypted_shares.public_shares.as_slice()).map_err(Error::Codec)?;

        let mut coordinator = Self::new(signers, threshold, message_private_key);

        // The `coordinator` is a state machine that starts off in the
        // `IDLE` state, but we need to move it into a state where it can
        // accept the above public DKG shares. To do that we need to move
        // it to the `DKG_PUBLIC_GATHER` state and make sure that it is
        // properly initialized. The way to do that is to process a
        // `DKG_BEGIN` message, it will automatically move the state of the
        // machine to the `DKG_PUBLIC_GATHER` state.
        let packet = wsts::net::Packet {
            msg: wsts::net::Message::DkgBegin(wsts::net::DkgBegin { dkg_id: 1 }),
            sig: Vec::new(),
        };
        // If WSTS thinks that the we've already completed DKG for the
        // given ID, then it will return with `(None, None)`. This only
        // happens when the coordinator's `dkg_id` is greater than or equal
        // to the value given in the message. But the coordinator's dkg_id
        // starts at 0 and we start our's at 1.
        let (Some(_), _) = coordinator
            .process_message(&packet)
            .map_err(coordinator_error)?
        else {
            let msg = "Bad DKG id given".to_string();
            let err = wsts::state_machine::coordinator::Error::BadStateChange(msg);
            return Err(coordinator_error(err));
        };

        // TODO(338): Replace this for-loop with a simpler method to set
        // the public DKG shares.
        //
        // In this part we are trying to set the party_polynomials of the
        // WstsCoordinator given all of the known public keys that we
        // stored in the database.
>>>>>>> 1989f507
        for msg in public_dkg_shares.values().cloned() {
            let packet = wsts::net::Packet {
                msg: wsts::net::Message::DkgPublicShares(msg),
                sig: Vec::new(),
            };

<<<<<<< HEAD
            coordinator
                .move_to(wsts::state_machine::coordinator::State::Idle)
                .map_err(coordinator_error)?;
            coordinator
                .move_to(wsts::state_machine::coordinator::State::DkgPublicDistribute)
                .map_err(coordinator_error)?;
            coordinator
                .move_to(wsts::state_machine::coordinator::State::DkgPublicGather)
                .map_err(coordinator_error)?;

=======
            // We're in the state that can accept public keys, let's
            // process them.
>>>>>>> 1989f507
            coordinator
                .process_message(&packet)
                .map_err(coordinator_error)?;
        }

<<<<<<< HEAD
        coordinator
            .move_to(wsts::state_machine::coordinator::State::DkgPrivateDistribute)
            .map_err(coordinator_error)?;

        coordinator
            .move_to(wsts::state_machine::coordinator::State::DkgPrivateGather)
            .map_err(coordinator_error)?;

        coordinator
            .move_to(wsts::state_machine::coordinator::State::DkgEndDistribute)
            .map_err(coordinator_error)?;

        coordinator
            .move_to(wsts::state_machine::coordinator::State::DkgEndGather)
            .map_err(coordinator_error)?;

        let msg = wsts::net::DkgEnd {
            dkg_id: 0,
            signer_id: 0,
            status: wsts::net::DkgStatus::Success,
        };

        let packet = wsts::net::Packet {
            msg: wsts::net::Message::DkgEnd(msg),
            sig: Vec::new(),
        };

        coordinator
            .process_message(&packet)
=======
        // Once we've processed all DKG public shares for all participants,
        // WSTS moves the state to `DKG_PRIVATE_DISTRIBUTE` automatically.
        // If this fails then we know that there is a mismatch between the
        // stored public shares and the size of the input `signers`
        // variable.
        debug_assert_eq!(coordinator.0.state, WstsState::DkgPrivateDistribute);

        // Okay we've already gotten the private keys, and we've set the
        // `party_polynomials` variable in the `WstsCoordinator`. Now we
        // can just set the aggregate key and move the state to the `IDLE`,
        // which is the state after a successful DKG round.
        coordinator.set_aggregate_public_key(Some(aggregate_key.into()));

        coordinator
            .move_to(WstsState::Idle)
>>>>>>> 1989f507
            .map_err(coordinator_error)?;

        Ok(coordinator)
    }
}

impl std::ops::Deref for CoordinatorStateMachine {
    type Target = WstsCoordinator;

    fn deref(&self) -> &Self::Target {
        &self.0
    }
}

impl std::ops::DerefMut for CoordinatorStateMachine {
    fn deref_mut(&mut self) -> &mut Self::Target {
        &mut self.0
    }
}

<<<<<<< HEAD
/// Convert a coordinator error to a `error::Error`
=======
/// Convert an error
>>>>>>> 1989f507
pub fn coordinator_error(err: wsts::state_machine::coordinator::Error) -> error::Error {
    error::Error::WstsCoordinator(Box::new(err))
}<|MERGE_RESOLUTION|>--- conflicted
+++ resolved
@@ -2,11 +2,8 @@
 
 use std::collections::BTreeMap;
 
-<<<<<<< HEAD
-=======
 use crate::codec::Decode as _;
 use crate::codec::Encode as _;
->>>>>>> 1989f507
 use crate::error;
 use crate::error::Error;
 use crate::keys::PrivateKey;
@@ -15,14 +12,8 @@
 use crate::storage;
 use crate::storage::model;
 
-<<<<<<< HEAD
-use crate::codec::Decode as _;
-use crate::codec::Encode as _;
-use wsts::state_machine::coordinator::Coordinator as _;
-=======
 use wsts::state_machine::coordinator::Coordinator as _;
 use wsts::state_machine::coordinator::State as WstsState;
->>>>>>> 1989f507
 use wsts::state_machine::StateMachine as _;
 use wsts::traits::Signer as _;
 
@@ -131,15 +122,7 @@
         rng: &mut Rng,
     ) -> Result<model::EncryptedDkgShares, error::Error> {
         let saved_state = self.signer.save();
-<<<<<<< HEAD
-        let aggregate_key = saved_state.group_key.x().to_bytes().to_vec();
-        let tweaked_aggregate_key = wsts::compute::tweaked_public_key(&saved_state.group_key, None)
-            .x()
-            .to_bytes()
-            .to_vec();
-=======
         let aggregate_key = PublicKey::try_from(&saved_state.group_key)?;
->>>>>>> 1989f507
 
         let encoded = saved_state.encode_to_vec().map_err(error::Error::Codec)?;
         let public_shares = self
@@ -151,23 +134,12 @@
             wsts::util::encrypt(&self.0.network_private_key.to_bytes(), &encoded, rng)
                 .map_err(|_| error::Error::Encryption)?;
 
-<<<<<<< HEAD
-        let created_at = time::OffsetDateTime::now_utc();
-
-        Ok(model::EncryptedDkgShares {
-            aggregate_key: aggregate_key.clone(),
-            tweaked_aggregate_key: tweaked_aggregate_key.clone(),
-            encrypted_private_shares,
-            public_shares,
-            created_at,
-=======
         Ok(model::EncryptedDkgShares {
             aggregate_key,
             tweaked_aggregate_key: aggregate_key.signers_tweaked_pubkey()?,
             script_pubkey: aggregate_key.signers_script_pubkey().to_bytes(),
             encrypted_private_shares,
             public_shares,
->>>>>>> 1989f507
         })
     }
 }
@@ -232,17 +204,6 @@
         Self(wsts_coordinator)
     }
 
-<<<<<<< HEAD
-    /// Create a new coordinator state machine from loaded DkgPublicShares messages
-    /// for the given aggregate key.
-    pub async fn load<S>(
-        storage: &mut S,
-        aggregate_key: p256k1::point::Point,
-        signers: impl IntoIterator<Item = p256k1::ecdsa::PublicKey>,
-        threshold: u32,
-        message_private_key: p256k1::scalar::Scalar,
-    ) -> Result<Self, error::Error>
-=======
     /// Create a new coordinator state machine from the given aggregate
     /// key.
     ///
@@ -261,7 +222,6 @@
         threshold: u16,
         message_private_key: PrivateKey,
     ) -> Result<Self, Error>
->>>>>>> 1989f507
     where
         I: IntoIterator<Item = PublicKey>,
         S: storage::DbRead + storage::DbWrite,
@@ -269,19 +229,6 @@
         Error: From<<S as storage::DbWrite>::Error>,
     {
         let encrypted_shares = storage
-<<<<<<< HEAD
-            .get_encrypted_dkg_shares(&aggregate_key.x().to_bytes().to_vec())
-            .await?
-            .ok_or(error::Error::MissingDkgShares)?;
-
-        let public_dkg_shares: BTreeMap<u32, wsts::net::DkgPublicShares> =
-            BTreeMap::decode(encrypted_shares.public_shares.as_slice())
-                .map_err(error::Error::Codec)?;
-
-        let mut coordinator = Self::new(signers, threshold, message_private_key)?;
-
-        // TODO(338): Replace this for-loop with a simpler method to set the public DKG shares.
-=======
             .get_encrypted_dkg_shares(&aggregate_key)
             .await?
             .ok_or(Error::MissingDkgShares)?;
@@ -322,64 +269,19 @@
         // In this part we are trying to set the party_polynomials of the
         // WstsCoordinator given all of the known public keys that we
         // stored in the database.
->>>>>>> 1989f507
         for msg in public_dkg_shares.values().cloned() {
             let packet = wsts::net::Packet {
                 msg: wsts::net::Message::DkgPublicShares(msg),
                 sig: Vec::new(),
             };
 
-<<<<<<< HEAD
-            coordinator
-                .move_to(wsts::state_machine::coordinator::State::Idle)
-                .map_err(coordinator_error)?;
-            coordinator
-                .move_to(wsts::state_machine::coordinator::State::DkgPublicDistribute)
-                .map_err(coordinator_error)?;
-            coordinator
-                .move_to(wsts::state_machine::coordinator::State::DkgPublicGather)
-                .map_err(coordinator_error)?;
-
-=======
             // We're in the state that can accept public keys, let's
             // process them.
->>>>>>> 1989f507
             coordinator
                 .process_message(&packet)
                 .map_err(coordinator_error)?;
         }
 
-<<<<<<< HEAD
-        coordinator
-            .move_to(wsts::state_machine::coordinator::State::DkgPrivateDistribute)
-            .map_err(coordinator_error)?;
-
-        coordinator
-            .move_to(wsts::state_machine::coordinator::State::DkgPrivateGather)
-            .map_err(coordinator_error)?;
-
-        coordinator
-            .move_to(wsts::state_machine::coordinator::State::DkgEndDistribute)
-            .map_err(coordinator_error)?;
-
-        coordinator
-            .move_to(wsts::state_machine::coordinator::State::DkgEndGather)
-            .map_err(coordinator_error)?;
-
-        let msg = wsts::net::DkgEnd {
-            dkg_id: 0,
-            signer_id: 0,
-            status: wsts::net::DkgStatus::Success,
-        };
-
-        let packet = wsts::net::Packet {
-            msg: wsts::net::Message::DkgEnd(msg),
-            sig: Vec::new(),
-        };
-
-        coordinator
-            .process_message(&packet)
-=======
         // Once we've processed all DKG public shares for all participants,
         // WSTS moves the state to `DKG_PRIVATE_DISTRIBUTE` automatically.
         // If this fails then we know that there is a mismatch between the
@@ -395,7 +297,6 @@
 
         coordinator
             .move_to(WstsState::Idle)
->>>>>>> 1989f507
             .map_err(coordinator_error)?;
 
         Ok(coordinator)
@@ -416,11 +317,7 @@
     }
 }
 
-<<<<<<< HEAD
 /// Convert a coordinator error to a `error::Error`
-=======
-/// Convert an error
->>>>>>> 1989f507
 pub fn coordinator_error(err: wsts::state_machine::coordinator::Error) -> error::Error {
     error::Error::WstsCoordinator(Box::new(err))
 }