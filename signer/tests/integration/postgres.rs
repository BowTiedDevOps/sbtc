use std::collections::BTreeMap;
use std::collections::HashSet;
use std::io::Read as _;
use std::ops::Deref;
use std::time::Duration;

use bitcoin::hashes::Hash as _;
use blockstack_lib::chainstate::nakamoto::NakamotoBlock;
use blockstack_lib::clarity::vm::Value as ClarityValue;
use blockstack_lib::clarity::vm::types::PrincipalData;
use blockstack_lib::codec::StacksMessageCodec;
use blockstack_lib::types::chainstate::StacksAddress;
use fake::Faker;
use futures::StreamExt as _;
use futures::future::join_all;
use more_asserts::assert_gt;
use more_asserts::assert_le;
use rand::seq::IteratorRandom as _;
use rand::seq::SliceRandom as _;
use signer::WITHDRAWAL_BLOCKS_EXPIRY;
use signer::bitcoin::validation::WithdrawalRequestStatus;
use signer::bitcoin::validation::WithdrawalValidationResult;
use signer::storage::model::DkgSharesStatus;
use signer::storage::model::SweptWithdrawalRequest;
use signer::storage::model::WithdrawalRequest;
use signer::testing::IterTestExt as _;
use signer::testing::storage::DbReadTestExt;
use time::OffsetDateTime;

use signer::bitcoin::MockBitcoinInteract;
use signer::bitcoin::validation::DepositConfirmationStatus;
use signer::config::Settings;
use signer::context::Context;
use signer::emily_client::MockEmilyInteract;
use signer::error::Error;
use signer::keys::PublicKey;
use signer::keys::SignerScriptPubKey as _;
use signer::network;
use signer::stacks::api::MockStacksInteract;
use signer::stacks::contracts::AcceptWithdrawalV1;
use signer::stacks::contracts::AsContractCall;
use signer::stacks::contracts::AsTxPayload as _;
use signer::stacks::contracts::CompleteDepositV1;
use signer::stacks::contracts::RejectWithdrawalV1;
use signer::stacks::contracts::ReqContext;
use signer::stacks::contracts::RotateKeysV1;
use signer::storage;
use signer::storage::DbRead;
use signer::storage::DbWrite;
use signer::storage::model;
use signer::storage::model::BitcoinBlock;
use signer::storage::model::BitcoinBlockHash;
use signer::storage::model::BitcoinTxId;
use signer::storage::model::BitcoinTxSigHash;
use signer::storage::model::BitcoinWithdrawalOutput;
use signer::storage::model::CompletedDepositEvent;
use signer::storage::model::EncryptedDkgShares;
use signer::storage::model::QualifiedRequestId;
use signer::storage::model::ScriptPubKey;
use signer::storage::model::StacksBlock;
use signer::storage::model::StacksBlockHash;
use signer::storage::model::StacksTxId;
use signer::storage::model::WithdrawalAcceptEvent;
use signer::storage::model::WithdrawalRejectEvent;
use signer::storage::model::WithdrawalSigner;
use signer::storage::postgres::PgStore;
use signer::testing;
use signer::testing::dummy::SignerSetConfig;
use signer::testing::storage::model::TestData;
use signer::testing::wallet::ContractCallWrapper;

use fake::Fake;
use signer::DEPOSIT_LOCKTIME_BLOCK_BUFFER;
use signer::testing::context::*;
use signer::testing::get_rng;
use test_case::test_case;
use test_log::test;

use crate::setup::SweepAmounts;
use crate::setup::TestSignerSet;
use crate::setup::TestSweepSetup;
use crate::setup::TestSweepSetup2;
use crate::setup::backfill_bitcoin_blocks;
use crate::setup::fetch_canonical_bitcoin_blockchain;

#[tokio::test]
async fn should_be_able_to_query_bitcoin_blocks() {
    let mut store = testing::storage::new_test_database().await;
    let mut rng = get_rng();

    let test_model_params = testing::storage::model::Params {
        num_bitcoin_blocks: 20,
        num_stacks_blocks_per_bitcoin_block: 3,
        num_deposit_requests_per_block: 5,
        num_withdraw_requests_per_block: 5,
        num_signers_per_request: 0,
        consecutive_blocks: false,
    };

    let signer_set = testing::wsts::generate_signer_set_public_keys(&mut rng, 7);

    let persisted_model = TestData::generate(&mut rng, &signer_set, &test_model_params);
    let not_persisted_model = TestData::generate(&mut rng, &signer_set, &test_model_params);

    // Write all blocks for the persisted model to the database
    persisted_model.write_to(&mut store).await;

    // Assert that we can query each of the persisted blocks
    for block in &persisted_model.bitcoin_blocks {
        let persisted_block = store
            .get_bitcoin_block(&block.block_hash)
            .await
            .expect("failed to execute query")
            .expect("block doesn't exist in database");

        assert_eq!(&persisted_block, block)
    }

    // Assert that we can't find any blocks that haven't been persisted
    for block in &not_persisted_model.bitcoin_blocks {
        let result = store
            .get_bitcoin_block(&block.block_hash)
            .await
            .expect("failed_to_execute_query");
        assert!(result.is_none());
    }
    signer::testing::storage::drop_db(store).await;
}

struct InitiateWithdrawalRequest {
    deployer: StacksAddress,
}

impl AsContractCall for InitiateWithdrawalRequest {
    const CONTRACT_NAME: &'static str = "sbtc-withdrawal";
    const FUNCTION_NAME: &'static str = "initiate-withdrawal-request";
    /// The stacks address that deployed the contract.
    fn deployer_address(&self) -> StacksAddress {
        self.deployer
    }
    /// The arguments to the clarity function.
    fn as_contract_args(&self) -> Vec<ClarityValue> {
        Vec::new()
    }
    async fn validate<C>(&self, _db: &C, _ctx: &ReqContext) -> Result<(), Error>
    where
        C: Context + Send + Sync,
    {
        Ok(())
    }
}

/// Test that the write_stacks_blocks function does what it is supposed to
/// do, which is store all stacks blocks and store the transactions that we
/// care about, which, naturally, are sBTC related transactions.
#[test_case(ContractCallWrapper(InitiateWithdrawalRequest {
    deployer: *testing::wallet::WALLET.0.address(),
}); "initiate-withdrawal")]
#[test_case(ContractCallWrapper(CompleteDepositV1 {
    outpoint: bitcoin::OutPoint::null(),
    amount: 123654,
    recipient: PrincipalData::parse("ST1RQHF4VE5CZ6EK3MZPZVQBA0JVSMM9H5PMHMS1Y").unwrap(),
    deployer: *testing::wallet::WALLET.0.address(),
    sweep_txid: BitcoinTxId::from([0; 32]),
    sweep_block_hash: BitcoinBlockHash::from([0; 32]),
    sweep_block_height: 7,
}); "complete-deposit standard recipient")]
#[test_case(ContractCallWrapper(CompleteDepositV1 {
    outpoint: bitcoin::OutPoint::null(),
    amount: 123654,
    recipient: PrincipalData::parse("ST1RQHF4VE5CZ6EK3MZPZVQBA0JVSMM9H5PMHMS1Y.my-contract-name").unwrap(),
    deployer: *testing::wallet::WALLET.0.address(),
    sweep_txid: BitcoinTxId::from([0; 32]),
    sweep_block_hash: BitcoinBlockHash::from([0; 32]),
    sweep_block_height: 7,
}); "complete-deposit contract recipient")]
#[test_case(ContractCallWrapper(AcceptWithdrawalV1 {
    id: QualifiedRequestId {
	    request_id: 0,
	    txid: StacksTxId::from([0; 32]),
	    block_hash: StacksBlockHash::from([0; 32]),
    },
    outpoint: bitcoin::OutPoint::null(),
    tx_fee: 3500,
    signer_bitmap: 0,
    deployer: *testing::wallet::WALLET.0.address(),
    sweep_block_hash: BitcoinBlockHash::from([0; 32]),
    sweep_block_height: 7,
}); "accept-withdrawal")]
#[test_case(ContractCallWrapper(RejectWithdrawalV1 {
    id: QualifiedRequestId {
	request_id: 0,
	txid: StacksTxId::from([0; 32]),
	block_hash: StacksBlockHash::from([0; 32]),
    },
    signer_bitmap: 0,
    deployer: *testing::wallet::WALLET.0.address(),
}); "reject-withdrawal")]
#[test_case(ContractCallWrapper(RotateKeysV1::new(
    &testing::wallet::WALLET.0,
    *testing::wallet::WALLET.0.address(),
    &signer::keys::PublicKey::from_slice(&[0x02; 33]).unwrap()
)); "rotate-keys")]
#[tokio::test]
async fn writing_stacks_blocks_works<T: AsContractCall>(contract: ContractCallWrapper<T>) {
    let store = testing::storage::new_test_database().await;

    let path = "tests/fixtures/tenure-blocks-0-e5fdeb1a51ba6eb297797a1c473e715c27dc81a58ba82c698f6a32eeccee9a5b.bin";
    let mut file = std::fs::File::open(path).unwrap();
    let mut buf = Vec::new();
    file.read_to_end(&mut buf).unwrap();

    let bytes: &mut &[u8] = &mut buf.as_ref();
    let mut blocks = Vec::new();

    while !bytes.is_empty() {
        blocks.push(NakamotoBlock::consensus_deserialize(bytes).unwrap());
    }

    // Now we add a transaction of a type that we care about into one of
    // the blocks. The other transactions in this block are tenure changes,
    // coinbase transactions, or regular transfer transactions.
    let last_block = blocks.last_mut().unwrap();
    let mut tx = last_block.txs.last().unwrap().clone();

    tx.payload = contract.tx_payload();
    last_block.txs.push(tx);

    // Okay now to save these blocks. We check that all of these blocks are
    // saved and that the transaction that we care about is saved as well.
    let settings = Settings::new_from_default_config().unwrap();
    let txs = storage::postgres::extract_relevant_transactions(&blocks, &settings.signer.deployer);
    let headers = blocks
        .iter()
        .map(|block| StacksBlock::from_nakamoto_block(block, &[0; 32].into()))
        .collect::<Vec<_>>();
    store.write_stacks_block_headers(headers).await.unwrap();
    store.write_stacks_transactions(txs).await.unwrap();

    // First check that all blocks are saved
    let sql = "SELECT COUNT(*) FROM sbtc_signer.stacks_blocks";
    let stored_block_count = sqlx::query_scalar::<_, i64>(sql)
        .fetch_one(store.pool())
        .await
        .unwrap();

    assert_eq!(stored_block_count, blocks.len() as i64);

    // Next we check that the one transaction that we care about, the one
    // we just created above, was saved.
    let sql = "SELECT COUNT(*) FROM sbtc_signer.stacks_transactions";
    let stored_transaction_count = sqlx::query_scalar::<_, i64>(sql)
        .fetch_one(store.pool())
        .await
        .unwrap();

    assert_eq!(stored_transaction_count, 1);

    // We have a sanity check that there are more transactions that we
    // could have saved if we saved all transactions.
    let num_transactions = blocks.iter().map(|blk| blk.txs.len()).sum::<usize>();
    more_asserts::assert_gt!(num_transactions, 1);

    // Last let, we check that attempting to store identical blocks is an
    // idempotent operation.
    let headers = blocks
        .iter()
        .map(|block| StacksBlock::from_nakamoto_block(block, &[0; 32].into()))
        .collect::<Vec<_>>();
    store.write_stacks_block_headers(headers).await.unwrap();

    let sql = "SELECT COUNT(*) FROM sbtc_signer.stacks_blocks";
    let stored_block_count_again = sqlx::query_scalar::<_, i64>(sql)
        .fetch_one(store.pool())
        .await
        .unwrap();

    // No more blocks were written
    assert_eq!(stored_block_count_again, blocks.len() as i64);
    assert_eq!(stored_block_count_again, stored_block_count);

    let sql = "SELECT COUNT(*) FROM sbtc_signer.stacks_transactions";
    let stored_transaction_count_again = sqlx::query_scalar::<_, i64>(sql)
        .fetch_one(store.pool())
        .await
        .unwrap();

    // No more transactions were written
    assert_eq!(stored_transaction_count_again, 1);
    signer::testing::storage::drop_db(store).await;
}

/// Here we test that the DbRead::stacks_block_exists function works, while
/// implicitly testing the DbWrite::write_stacks_blocks function for the
/// PgStore type
#[tokio::test]
async fn checking_stacks_blocks_exists_works() {
    let store = testing::storage::new_test_database().await;

    let path = "tests/fixtures/tenure-blocks-0-e5fdeb1a51ba6eb297797a1c473e715c27dc81a58ba82c698f6a32eeccee9a5b.bin";
    let mut file = std::fs::File::open(path).unwrap();
    let mut buf = Vec::new();
    file.read_to_end(&mut buf).unwrap();

    let bytes: &mut &[u8] = &mut buf.as_ref();
    let mut blocks = Vec::new();

    while !bytes.is_empty() {
        blocks.push(NakamotoBlock::consensus_deserialize(bytes).unwrap());
    }

    // Okay, this table is empty and so none of the blocks have
    // been saved yet.
    let any_exist = futures::stream::iter(blocks.iter())
        .any(|block| async { store.stacks_block_exists(block.block_id()).await.unwrap() })
        .await;
    assert!(!any_exist);

    // Okay now to save these blocks.
    let headers = blocks
        .iter()
        .map(|block| StacksBlock::from_nakamoto_block(block, &[0; 32].into()))
        .collect::<Vec<_>>();
    store.write_stacks_block_headers(headers).await.unwrap();

    // Now each of them should exist.
    let all_exist = futures::stream::iter(blocks.iter())
        .all(|block| async { store.stacks_block_exists(block.block_id()).await.unwrap() })
        .await;
    assert!(all_exist);
    signer::testing::storage::drop_db(store).await;
}

/// This ensures that the postgres store and the in memory stores returns equivalent results
/// when fetching pending deposit requests
#[tokio::test]
async fn should_return_the_same_pending_deposit_requests_as_in_memory_store() {
    let mut pg_store = testing::storage::new_test_database().await;
    let mut in_memory_store = storage::in_memory::Store::new_shared();

    let mut rng = get_rng();

    let num_signers = 7;
    let context_window = 9;
    let test_model_params = testing::storage::model::Params {
        num_bitcoin_blocks: 20,
        num_stacks_blocks_per_bitcoin_block: 3,
        num_deposit_requests_per_block: 5,
        num_withdraw_requests_per_block: 5,
        num_signers_per_request: 0,
        consecutive_blocks: false,
    };
    let signer_set = testing::wsts::generate_signer_set_public_keys(&mut rng, num_signers);
    let test_data = TestData::generate(&mut rng, &signer_set, &test_model_params);

    test_data.write_to(&mut in_memory_store).await;
    test_data.write_to(&mut pg_store).await;

    let chain_tip = in_memory_store
        .get_bitcoin_canonical_chain_tip()
        .await
        .expect("failed to get canonical chain tip")
        .expect("no chain tip");

    assert_eq!(
        pg_store
            .get_bitcoin_canonical_chain_tip()
            .await
            .expect("failed to get canonical chain tip")
            .expect("no chain tip"),
        chain_tip
    );

    for signer_public_key in signer_set.iter() {
        let mut pending_deposit_requests = in_memory_store
            .get_pending_deposit_requests(&chain_tip, context_window, signer_public_key)
            .await
            .expect("failed to get pending deposit requests");

        pending_deposit_requests.sort();
        assert!(!pending_deposit_requests.is_empty());

        let mut pg_pending_deposit_requests = pg_store
            .get_pending_deposit_requests(&chain_tip, context_window, signer_public_key)
            .await
            .expect("failed to get pending deposit requests");

        pg_pending_deposit_requests.sort();

        assert_eq!(pending_deposit_requests, pg_pending_deposit_requests);
    }

    signer::testing::storage::drop_db(pg_store).await;
}

/// Test that [`DbRead::get_pending_deposit_requests`] returns deposit
/// requests that do not have a vote on them yet.
#[tokio::test]
async fn get_pending_deposit_requests_only_pending() {
    let db = testing::storage::new_test_database().await;

    let (rpc, faucet) = sbtc::testing::regtest::initialize_blockchain();

    let mut rng = get_rng();

    let amounts = SweepAmounts {
        amount: 123456,
        max_fee: 12345,
        is_deposit: true,
    };
    let signers = TestSignerSet::new(&mut rng);
    let setup = TestSweepSetup2::new_setup(signers, faucet, &[amounts]);

    backfill_bitcoin_blocks(&db, rpc, &setup.deposit_block_hash).await;
    let chain_tip = db.get_bitcoin_canonical_chain_tip().await.unwrap().unwrap();

    // There aren't any deposit requests in the database.
    let signer_public_key = setup.signers.signer_keys()[0];
    let pending_requests = db
        .get_pending_deposit_requests(&chain_tip, 1000, &signer_public_key)
        .await
        .unwrap();

    assert!(pending_requests.is_empty());

    // Now let's store a deposit request with no votes.
    // `get_pending_deposit_requests` should return it now.
    setup.store_deposit_txs(&db).await;
    setup.store_deposit_request(&db).await;

    let pending_requests = db
        .get_pending_deposit_requests(&chain_tip, 1000, &signer_public_key)
        .await
        .unwrap();

    assert_eq!(pending_requests.len(), 1);

    // Okay now lets suppose we have a decision on it.
    // `get_pending_deposit_requests` should not return it now.
    setup.store_deposit_decisions(&db).await;

    let pending_requests = db
        .get_pending_deposit_requests(&chain_tip, 1000, &signer_public_key)
        .await
        .unwrap();

    assert!(pending_requests.is_empty());

    signer::testing::storage::drop_db(db).await;
}

/// Test that [`DbRead::get_pending_withdrawal_requests`] returns
/// withdrawal requests that do not have a vote on them yet.
#[tokio::test]
async fn get_pending_withdrawal_requests_only_pending() {
    let db = testing::storage::new_test_database().await;

    let (rpc, faucet) = sbtc::testing::regtest::initialize_blockchain();

    let mut rng = get_rng();

    let amounts = SweepAmounts {
        amount: 123456,
        max_fee: 12345,
        is_deposit: false,
    };
    let signers = TestSignerSet::new(&mut rng);
    let setup = TestSweepSetup2::new_setup(signers, faucet, &[amounts]);

    backfill_bitcoin_blocks(&db, rpc, &setup.deposit_block_hash).await;
    let chain_tip = db.get_bitcoin_canonical_chain_tip().await.unwrap().unwrap();

    // There aren't any withdrawal requests in the database.
    let signer_public_key = setup.signers.signer_keys()[0];
    let pending_requests = db
        .get_pending_withdrawal_requests(&chain_tip, 1000, &signer_public_key)
        .await
        .unwrap();

    assert!(pending_requests.is_empty());

    // Now let's store a withdrawal request with no votes.
    // `get_pending_withdrawal_requests` should return it now.
    setup.store_withdrawal_requests(&db).await;

    let pending_requests = db
        .get_pending_withdrawal_requests(&chain_tip, 1000, &signer_public_key)
        .await
        .unwrap();

    assert_eq!(pending_requests.len(), 1);

    // Okay now lets suppose we have a decision on it.
    // `get_pending_withdrawal_requests` should not return it now.
    setup.store_withdrawal_decisions(&db).await;

    let pending_requests = db
        .get_pending_withdrawal_requests(&chain_tip, 1000, &signer_public_key)
        .await
        .unwrap();

    assert!(pending_requests.is_empty());

    signer::testing::storage::drop_db(db).await;
}

/// This ensures that the postgres store and the in memory stores returns equivalent results
/// when fetching pending withdraw requests
#[tokio::test]
async fn should_return_the_same_pending_withdraw_requests_as_in_memory_store() {
    let mut pg_store = testing::storage::new_test_database().await;
    let mut in_memory_store = storage::in_memory::Store::new_shared();

    let mut rng = get_rng();

    let num_signers = 7;
    let context_window = 7;
    let test_model_params = testing::storage::model::Params {
        num_bitcoin_blocks: 20,
        num_stacks_blocks_per_bitcoin_block: 3,
        num_deposit_requests_per_block: 5,
        num_withdraw_requests_per_block: 1,
        num_signers_per_request: 0,
        consecutive_blocks: false,
    };

    let signer_set = testing::wsts::generate_signer_set_public_keys(&mut rng, num_signers);
    let test_data = TestData::generate(&mut rng, &signer_set, &test_model_params);

    test_data.write_to(&mut in_memory_store).await;
    test_data.write_to(&mut pg_store).await;

    let chain_tip = in_memory_store
        .get_bitcoin_canonical_chain_tip()
        .await
        .expect("failed to get canonical chain tip")
        .expect("no chain tip");

    assert_eq!(
        pg_store
            .get_bitcoin_canonical_chain_tip()
            .await
            .expect("failed to get canonical chain tip")
            .expect("no chain tip"),
        chain_tip
    );

    assert_eq!(
        in_memory_store
            .get_stacks_chain_tip(&chain_tip)
            .await
            .expect("failed to get stacks chain tip")
            .expect("no chain tip"),
        pg_store
            .get_stacks_chain_tip(&chain_tip)
            .await
            .expect("failed to get stacks chain tip")
            .expect("no chain tip"),
    );

    for signer_public_key in signer_set.iter() {
        let mut pending_withdraw_requests = in_memory_store
            .get_pending_withdrawal_requests(&chain_tip, context_window, signer_public_key)
            .await
            .expect("failed to get pending deposit requests");

        pending_withdraw_requests.sort();

        assert!(!pending_withdraw_requests.is_empty());

        let mut pg_pending_withdraw_requests = pg_store
            .get_pending_withdrawal_requests(&chain_tip, context_window, signer_public_key)
            .await
            .expect("failed to get pending deposit requests");

        pg_pending_withdraw_requests.sort();

        assert_eq!(pending_withdraw_requests, pg_pending_withdraw_requests);
    }

    signer::testing::storage::drop_db(pg_store).await;
}

/// This ensures that the postgres store and the in memory stores returns equivalent results
/// when fetching pending accepted deposit requests
#[tokio::test]
async fn should_return_the_same_pending_accepted_deposit_requests_as_in_memory_store() {
    let mut pg_store = testing::storage::new_test_database().await;
    let mut in_memory_store = storage::in_memory::Store::new_shared();

    let mut rng = get_rng();

    let num_signers = 7;
    let context_window = 9;
    let test_model_params = testing::storage::model::Params {
        num_bitcoin_blocks: 20,
        num_stacks_blocks_per_bitcoin_block: 3,
        num_deposit_requests_per_block: 5,
        num_withdraw_requests_per_block: 5,
        num_signers_per_request: num_signers,
        consecutive_blocks: false,
    };
    let threshold = 4;

    let signer_set = testing::wsts::generate_signer_set_public_keys(&mut rng, num_signers);
    let test_data = TestData::generate(&mut rng, &signer_set, &test_model_params);

    test_data.write_to(&mut in_memory_store).await;
    test_data.write_to(&mut pg_store).await;

    let chain_tip = in_memory_store
        .get_bitcoin_canonical_chain_tip()
        .await
        .expect("failed to get canonical chain tip")
        .expect("no chain tip");

    assert_eq!(
        pg_store
            .get_bitcoin_canonical_chain_tip()
            .await
            .expect("failed to get canonical chain tip")
            .expect("no chain tip"),
        chain_tip
    );

    let mut pending_accepted_deposit_requests = in_memory_store
        .get_pending_accepted_deposit_requests(&chain_tip, context_window, threshold)
        .await
        .expect("failed to get pending deposit requests");

    pending_accepted_deposit_requests.sort();

    assert!(!pending_accepted_deposit_requests.is_empty());

    let mut pg_pending_accepted_deposit_requests = pg_store
        .get_pending_accepted_deposit_requests(&chain_tip, context_window, threshold)
        .await
        .expect("failed to get pending deposit requests");

    pg_pending_accepted_deposit_requests.sort();

    assert_eq!(
        pending_accepted_deposit_requests,
        pg_pending_accepted_deposit_requests
    );
    signer::testing::storage::drop_db(pg_store).await;
}

/// This tests that when fetching pending accepted deposits we ignore swept ones.
#[tokio::test]
async fn should_not_return_swept_deposits_as_pending_accepted() {
    let db = testing::storage::new_test_database().await;
    let mut rng = get_rng();

    // This query doesn't *need* bitcoind (it's just a query), we just need
    // the transaction data in the database. We use the [`TestSweepSetup`]
    // structure because it has helper functions for generating and storing
    // sweep transactions, and the [`TestSweepSetup`] structure correctly
    // sets up the database.
    let (rpc, faucet) = sbtc::testing::regtest::initialize_blockchain();
    let setup = TestSweepSetup::new_setup(&rpc, &faucet, 1_000_000, &mut rng);

    let chain_tip = setup.sweep_block_hash.into();
    let context_window = 20;
    let threshold = 4;

    // We need to manually update the database with new bitcoin block
    // headers.
    crate::setup::backfill_bitcoin_blocks(&db, rpc, &setup.sweep_block_hash).await;
    setup.store_stacks_genesis_block(&db).await;

    // This isn't technically required right now, but the deposit
    // transaction is supposed to be there, so future versions of our query
    // can rely on that fact.
    setup.store_deposit_tx(&db).await;

    // The request needs to be added to the database. This stores
    // `setup.deposit_request` into the database.
    setup.store_deposit_request(&db).await;

    // Store decisions to make it "accepted"
    setup.store_deposit_decisions(&db).await;

    let requests = db
        .get_pending_accepted_deposit_requests(&chain_tip, context_window, threshold)
        .await
        .unwrap();

    assert_eq!(requests.len(), 1);

    // We take the sweep transaction as is from the test setup and
    // store it in the database.
    setup.store_sweep_tx(&db).await;

    let requests = db
        .get_pending_accepted_deposit_requests(&chain_tip, context_window, threshold)
        .await
        .unwrap();

    assert!(requests.is_empty());

    // Ensure that we only consider sweep tx in the canonical chain
    let requests = db
        .get_pending_accepted_deposit_requests(
            // this excludes the sweep tx block
            &setup.deposit_block_hash.into(),
            context_window,
            threshold,
        )
        .await
        .unwrap();

    assert_eq!(requests.len(), 1);

    signer::testing::storage::drop_db(db).await;
}

/// This test ensures that the postgres store will only return the pending accepted deposit requests
/// if they are within the reclaim bounds. If they can be reclaimed too close to the current chain tip
/// they should not appear in the accepted pending deposit requests list.
///
///
/// TODO(#751): Add a test to ensure that the locktime buffer is interpreted the same way during
/// DepositRequestReport validation and the get pending accepted deposits database accessor function.
#[tokio::test]
async fn should_return_only_accepted_pending_deposits_that_are_within_reclaim_bounds() {
    let mut pg_store = testing::storage::new_test_database().await;
    let mut in_memory_store = storage::in_memory::Store::new_shared();

    let mut rng = get_rng();

    let num_signers = 7;
    let context_window = 9;
    let test_model_params = testing::storage::model::Params {
        num_bitcoin_blocks: 10,
        num_stacks_blocks_per_bitcoin_block: 3,
        num_deposit_requests_per_block: 5,
        num_withdraw_requests_per_block: 5,
        num_signers_per_request: num_signers,
        consecutive_blocks: false,
    };
    let threshold = 4;

    let signer_set = testing::wsts::generate_signer_set_public_keys(&mut rng, num_signers);
    let mut test_data = TestData::generate(&mut rng, &signer_set, &test_model_params);

    // Modify the lock times of the deposit requests to be definitely okay to accept because
    // it's the largest possible lock time.
    for deposit in test_data.deposit_requests.iter_mut() {
        deposit.lock_time = u16::MAX as u32;
    }

    // Take 1 ------------------------------------------------------------------
    test_data.write_to(&mut pg_store).await;
    test_data.write_to(&mut in_memory_store).await;

    let chain_tip = in_memory_store
        .get_bitcoin_canonical_chain_tip()
        .await
        .expect("failed to get canonical chain tip")
        .expect("no chain tip");

    assert_eq!(
        chain_tip,
        pg_store
            .get_bitcoin_canonical_chain_tip()
            .await
            .expect("failed to get canonical chain tip")
            .expect("no chain tip")
    );

    // First ensure that we didn't break the main pending accepted deposit requests functionality
    // since all the lock times are the maximum possible value and thus should be accepted.
    let mut pending_accepted_deposit_requests = pg_store
        .get_pending_accepted_deposit_requests(&chain_tip, context_window, threshold)
        .await
        .expect("failed to get pending deposit requests from pg store.");

    let mut in_memory_pending_accepted_deposit_requests = in_memory_store
        .get_pending_accepted_deposit_requests(&chain_tip, context_window, threshold)
        .await
        .expect("failed to get pending deposit requests from in memory store.");

    pending_accepted_deposit_requests.sort();
    in_memory_pending_accepted_deposit_requests.sort();
    assert_eq!(
        pending_accepted_deposit_requests, in_memory_pending_accepted_deposit_requests,
        "Basic pending accepted deposit requests functionality is broken."
    );

    // Every single accepted deposit request that is valid should be returned. If any of these aren't
    // returned after we modify the lock times then we know that the reclaim bounds are what kicked
    // them out.

    // Now get the height of the Bitcoin chain tip, we're going to use this to put some of the
    // accepted deposit requests outside of the reclaim bounds.
    let bitcoin_chain_tip_height = pg_store
        .get_bitcoin_block(&chain_tip)
        .await
        .expect("failed to get bitcoin block")
        .expect("no chain tip block")
        .block_height;

    // Add one to the acceptable unlock height because the chain tip is at height one less
    // than the height of the next block, which is the block for which we are assessing
    // the threshold.
    let minimum_acceptable_unlock_height =
        bitcoin_chain_tip_height as u32 + DEPOSIT_LOCKTIME_BLOCK_BUFFER as u32 + 1;

    // Okay, mess with the test data and make sure that some of the pending accepted deposit requests
    // are outside of the reclaim bounds.
    let percent_of_original_requests_expected_to_be_in_bounds = 0.42;
    let num_deposits_in_bounds = (pending_accepted_deposit_requests.len() as f64
        * percent_of_original_requests_expected_to_be_in_bounds)
        .floor() as usize;

    // Prepare some data structures to filter the deposit requests that we're going to put out of bounds
    // and to check against later.
    pending_accepted_deposit_requests.shuffle(&mut rng);
    let mut unique_deposit_ids = pending_accepted_deposit_requests
        .into_iter()
        .map(|deposit_request| (deposit_request.txid, deposit_request.output_index));

    // Take the first several deposit requests to be in bounds and the rest to be out of bounds.
    let in_bounds_requests: HashSet<(BitcoinTxId, u32)> = unique_deposit_ids
        .by_ref()
        .take(num_deposits_in_bounds)
        .collect();
    let out_of_bounds_requests: HashSet<(BitcoinTxId, u32)> = unique_deposit_ids.collect();

    // Alter all the deposit test data to make sure that the lock times are JUST BARELY in bounds.
    let mut expected_pending_deposit_requests: Vec<model::DepositRequest> = Vec::new();
    for deposit_request in test_data.deposit_requests.iter_mut() {
        // Get the associated block so that we can get the height that the deposit
        // was included in.
        let associated_blocks = pg_store
            .get_bitcoin_blocks_with_transaction(&deposit_request.txid)
            .await
            .expect("failed to get bitcoin blocks with transaction");

        assert_eq!(
            associated_blocks.len(),
            1,
            "Deposit found in multiple Bitcoin blocks - this test is not designed to handle this."
        );

        let height_included = pg_store
            .get_bitcoin_block(associated_blocks.first().unwrap())
            .await
            .expect("Failed getting block from storage")
            .expect("Block included needs to exists")
            .block_height;

        let minimum_acceptable_unlock_time_for_this_deposit =
            minimum_acceptable_unlock_height - height_included as u32;

        let unique_deposit_id: (BitcoinTxId, u32) =
            (deposit_request.txid, deposit_request.output_index);

        if out_of_bounds_requests.contains(&unique_deposit_id) {
            // Make the block the request can be reclaimed at one lower than the minimum.
            deposit_request.lock_time = minimum_acceptable_unlock_time_for_this_deposit - 1;
        } else if in_bounds_requests.contains(&unique_deposit_id) {
            // Make the block the request can be reclaimed at one lower than the minimum and
            // track that it's one of the expected acceptable deposits.
            deposit_request.lock_time = minimum_acceptable_unlock_time_for_this_deposit;
            expected_pending_deposit_requests.push(deposit_request.clone());
        }
    }

    // Take 2 ------------------------------------------------------------------
    // This time some of the deposit requests are outside of the reclaim bounds.
    // We should only get the ones that are within the reclaim bounds.
    signer::testing::storage::drop_db(pg_store).await;
    pg_store = testing::storage::new_test_database().await;
    in_memory_store = storage::in_memory::Store::new_shared();

    // Initialize the data.
    test_data.write_to(&mut pg_store).await;
    test_data.write_to(&mut in_memory_store).await;

    let mut pending_accepted_deposit_requests_in_memory = in_memory_store
        .get_pending_accepted_deposit_requests(&chain_tip, context_window, threshold)
        .await
        .expect("failed to get pending deposit requests");

    let mut pending_accepted_deposit_requests_pg_store = pg_store
        .get_pending_accepted_deposit_requests(&chain_tip, context_window, threshold)
        .await
        .expect("failed to get pending deposit requests");

    // Sort the deposit requests so that we can compare them.
    pending_accepted_deposit_requests_pg_store.sort();
    pending_accepted_deposit_requests_in_memory.sort();
    expected_pending_deposit_requests.sort();

    assert_eq!(
        expected_pending_deposit_requests, pending_accepted_deposit_requests_pg_store,
        "Pending accepted deposits from the PG store do not match the expected output."
    );
    assert_eq!(
        expected_pending_deposit_requests, pending_accepted_deposit_requests_in_memory,
        "Pending accepted deposits from the in memory store does not match the expected output."
    );

    signer::testing::storage::drop_db(pg_store).await;
}

/// This ensures that the postgres store and the in memory stores returns
/// equivalent results when fetching pending the last key rotation.
/// TODO(415): Make this robust to multiple key rotations.
#[tokio::test]
async fn should_return_the_same_last_key_rotation_as_in_memory_store() {
    let mut pg_store = testing::storage::new_test_database().await;
    let mut in_memory_store = storage::in_memory::Store::new_shared();

    let mut rng = get_rng();

    let test_model_params = testing::storage::model::Params {
        num_bitcoin_blocks: 20,
        num_stacks_blocks_per_bitcoin_block: 3,
        num_deposit_requests_per_block: 5,
        num_withdraw_requests_per_block: 1,
        num_signers_per_request: 7,
        consecutive_blocks: false,
    };
    let num_signers = 7;
    let threshold = 4;
    let signer_set = testing::wsts::generate_signer_set_public_keys(&mut rng, num_signers);
    let test_data = TestData::generate(&mut rng, &signer_set, &test_model_params);

    test_data.write_to(&mut in_memory_store).await;
    test_data.write_to(&mut pg_store).await;

    let chain_tip = in_memory_store
        .get_bitcoin_canonical_chain_tip()
        .await
        .expect("failed to get canonical chain tip")
        .expect("no chain tip");

    let signer_info = testing::wsts::generate_signer_info(&mut rng, num_signers);

    let dummy_wsts_network = network::InMemoryNetwork::new();
    let mut testing_signer_set =
        testing::wsts::SignerSet::new(&signer_info, threshold, || dummy_wsts_network.connect());
    let dkg_txid = testing::dummy::txid(&fake::Faker, &mut rng);
    let (_, all_shares) = testing_signer_set
        .run_dkg(
            chain_tip,
            dkg_txid.into(),
            &mut rng,
            model::DkgSharesStatus::Verified,
        )
        .await;

    let shares = all_shares.first().unwrap();
    testing_signer_set
        .write_as_rotate_keys_tx(&mut in_memory_store, &chain_tip, shares, &mut rng)
        .await;

    testing_signer_set
        .write_as_rotate_keys_tx(&mut pg_store, &chain_tip, shares, &mut rng)
        .await;

    let last_key_rotation_in_memory = in_memory_store
        .get_last_key_rotation(&chain_tip)
        .await
        .expect("failed to get last key rotation from in memory store");

    let last_key_rotation_pg = pg_store
        .get_last_key_rotation(&chain_tip)
        .await
        .expect("failed to get last key rotation from postgres");

    assert!(last_key_rotation_in_memory.is_some());
    assert_eq!(
        last_key_rotation_pg.as_ref().unwrap().aggregate_key,
        last_key_rotation_in_memory.as_ref().unwrap().aggregate_key
    );
    assert_eq!(
        last_key_rotation_pg.as_ref().unwrap().signer_set,
        last_key_rotation_in_memory.as_ref().unwrap().signer_set
    );
    signer::testing::storage::drop_db(pg_store).await;
}

/// Here we test that we can store deposit request model objects. We also
/// test that if we attempt to write another deposit request then we do not
/// write it and that we do not error.
#[tokio::test]
async fn writing_deposit_requests_postgres() {
    let store = testing::storage::new_test_database().await;
    let num_rows = 15;
    let mut rng = get_rng();
    let deposit_requests: Vec<model::DepositRequest> =
        std::iter::repeat_with(|| fake::Faker.fake_with_rng(&mut rng))
            .take(num_rows)
            .collect();

    // Let's see if we can write these rows to the database.
    store
        .write_deposit_requests(deposit_requests.clone())
        .await
        .unwrap();
    let count =
        sqlx::query_scalar::<_, i64>(r#"SELECT COUNT(*) FROM sbtc_signer.deposit_requests"#)
            .fetch_one(store.pool())
            .await
            .unwrap();
    // Were they all written?
    assert_eq!(num_rows, count as usize);

    // Okay now lets test that we do not write duplicates.
    store
        .write_deposit_requests(deposit_requests)
        .await
        .unwrap();
    let count =
        sqlx::query_scalar::<_, i64>(r#"SELECT COUNT(*) FROM sbtc_signer.deposit_requests"#)
            .fetch_one(store.pool())
            .await
            .unwrap();

    // No new records written right?
    assert_eq!(num_rows, count as usize);
    signer::testing::storage::drop_db(store).await;
}

/// This is very similar to the above test; we test that we can store
/// transaction model objects. We also test that if we attempt to write
/// duplicate transactions then we do not write it and that we do not
/// error.
#[tokio::test]
async fn writing_transactions_postgres() {
    let store = testing::storage::new_test_database().await;
    let num_rows = 12;
    let mut rng = get_rng();
    let mut txs: Vec<model::Transaction> =
        std::iter::repeat_with(|| fake::Faker.fake_with_rng(&mut rng))
            .take(num_rows)
            .collect();

    let parent_hash = bitcoin::BlockHash::from_byte_array([0; 32]);
    let block_hash = bitcoin::BlockHash::from_byte_array([1; 32]);

    txs.iter_mut().for_each(|tx| {
        tx.block_hash = block_hash.to_byte_array();
    });

    let db_block = model::BitcoinBlock {
        block_hash: block_hash.into(),
        block_height: 15,
        parent_hash: parent_hash.into(),
    };

    // We start by writing the bitcoin block because of the foreign key
    // constraint
    store.write_bitcoin_block(&db_block).await.unwrap();

    // Let's see if we can write these transactions to the database.
    store.write_bitcoin_transactions(txs.clone()).await.unwrap();
    let count =
        sqlx::query_scalar::<_, i64>(r#"SELECT COUNT(*) FROM sbtc_signer.bitcoin_transactions"#)
            .fetch_one(store.pool())
            .await
            .unwrap();
    // Were they all written?
    assert_eq!(num_rows, count as usize);

    // what about the transactions table, the same number of rows should
    // have been written there as well.
    let count = sqlx::query_scalar::<_, i64>(r#"SELECT COUNT(*) FROM sbtc_signer.transactions"#)
        .fetch_one(store.pool())
        .await
        .unwrap();

    assert_eq!(num_rows, count as usize);
    // Okay now lets test that we do not write duplicates.
    store.write_bitcoin_transactions(txs).await.unwrap();
    let count =
        sqlx::query_scalar::<_, i64>(r#"SELECT COUNT(*) FROM sbtc_signer.bitcoin_transactions"#)
            .fetch_one(store.pool())
            .await
            .unwrap();

    // No new records written right?
    assert_eq!(num_rows, count as usize);

    // what about duplicates in the transactions table.
    let count = sqlx::query_scalar::<_, i64>(r#"SELECT COUNT(*) FROM sbtc_signer.transactions"#)
        .fetch_one(store.pool())
        .await
        .unwrap();

    // let's see, who knows what will happen!
    assert_eq!(num_rows, count as usize);
    signer::testing::storage::drop_db(store).await;
}

/// Here we test that we can store completed deposit events.
#[tokio::test]
async fn writing_completed_deposit_requests_postgres() {
    let store = testing::storage::new_test_database().await;

    let mut rng = get_rng();
    let event: CompletedDepositEvent = fake::Faker.fake_with_rng(&mut rng);

    // Let's see if we can write these rows to the database.
    store.write_completed_deposit_event(&event).await.unwrap();
    let mut db_event = sqlx::query_as::<_, ([u8; 32], [u8; 32], i64, [u8; 32], i64)>(
        r#"
            SELECT txid
                 , block_hash
                 , amount
                 , bitcoin_txid
                 , output_index
            FROM sbtc_signer.completed_deposit_events"#,
    )
    .fetch_all(store.pool())
    .await
    .unwrap();
    // Did we only write one row
    assert_eq!(db_event.len(), 1);

    let (txid, block_id, amount, bitcoin_txid, vout) = db_event.pop().unwrap();

    assert_eq!(txid, event.txid.into_bytes());
    assert_eq!(block_id, event.block_id.into_bytes());
    assert_eq!(amount as u64, event.amount);
    assert_eq!(bitcoin_txid, event.outpoint.txid.to_byte_array());
    assert_eq!(vout as u32, event.outpoint.vout);

    signer::testing::storage::drop_db(store).await;
}

/// Here we test that we can store withdrawal-create events.
#[tokio::test]
async fn writing_withdrawal_requests_postgres() {
    let store = testing::storage::new_test_database().await;

    let mut rng = get_rng();
    let event: WithdrawalRequest = fake::Faker.fake_with_rng(&mut rng);

    // Let's see if we can write these rows to the database.
    store
        .write_withdrawal_request(&event.clone().into())
        .await
        .unwrap();

    let mut db_event =
        sqlx::query_as::<_, (i64, [u8; 32], [u8; 32], Vec<u8>, i64, i64, String, i64)>(
            r#"
            SELECT request_id
                 , txid
                 , block_hash
                 , recipient
                 , amount
                 , max_fee
                 , sender_address
                 , bitcoin_block_height
            FROM sbtc_signer.withdrawal_requests"#,
        )
        .fetch_all(store.pool())
        .await
        .unwrap();
    // Did we only write one row
    assert_eq!(db_event.len(), 1);

    let (request_id, txid, block_hash, recipient, amount, max_fee, sender, block_height) =
        db_event.pop().unwrap();

    assert_eq!(txid, event.txid.into_bytes());
    assert_eq!(block_hash, event.block_hash.into_bytes());
    assert_eq!(request_id as u64, event.request_id);
    assert_eq!(amount as u64, event.amount);
    assert_eq!(sender, event.sender_address.to_string());
    assert_eq!(recipient, event.recipient.to_bytes());
    assert_eq!(max_fee as u64, event.max_fee);
    assert_eq!(block_height as u64, event.bitcoin_block_height);

    signer::testing::storage::drop_db(store).await;
}

/// Here we test that we can store withdrawal-accept events.
#[tokio::test]
async fn writing_withdrawal_accept_requests_postgres() {
    let store = testing::storage::new_test_database().await;

    let mut rng = get_rng();
    let event: WithdrawalAcceptEvent = fake::Faker.fake_with_rng(&mut rng);

    // Let's see if we can write these rows to the database.
    store.write_withdrawal_accept_event(&event).await.unwrap();
    let mut db_event =
        sqlx::query_as::<_, ([u8; 32], [u8; 32], i64, [u8; 16], [u8; 32], i64, i64)>(
            r#"
            SELECT txid
                 , block_hash
                 , request_id
                 , signer_bitmap
                 , bitcoin_txid
                 , output_index
                 , fee
            FROM sbtc_signer.withdrawal_accept_events"#,
        )
        .fetch_all(store.pool())
        .await
        .unwrap();
    // Did we only write one row
    assert_eq!(db_event.len(), 1);

    let (txid, block_id, request_id, bitmap, bitcoin_txid, vout, fee) = db_event.pop().unwrap();

    assert_eq!(txid, event.txid.into_bytes());
    assert_eq!(block_id, event.block_id.into_bytes());
    assert_eq!(request_id as u64, event.request_id);
    assert_eq!(bitmap, event.signer_bitmap.into_inner());
    assert_eq!(bitcoin_txid, event.outpoint.txid.to_byte_array());
    assert_eq!(vout as u32, event.outpoint.vout);
    assert_eq!(fee as u64, event.fee);

    signer::testing::storage::drop_db(store).await;
}

/// Here we test that we can store withdrawal-reject events.
#[tokio::test]
async fn writing_withdrawal_reject_requests_postgres() {
    let store = testing::storage::new_test_database().await;

    let mut rng = get_rng();
    let event: WithdrawalRejectEvent = fake::Faker.fake_with_rng(&mut rng);

    // Let's see if we can write these rows to the database.
    store.write_withdrawal_reject_event(&event).await.unwrap();
    let mut db_event = sqlx::query_as::<_, ([u8; 32], [u8; 32], i64, [u8; 16])>(
        r#"
            SELECT txid
                 , block_hash
                 , request_id
                 , signer_bitmap
            FROM sbtc_signer.withdrawal_reject_events"#,
    )
    .fetch_all(store.pool())
    .await
    .unwrap();
    // Did we only write one row
    assert_eq!(db_event.len(), 1);

    let (txid, block_id, request_id, bitmap) = db_event.pop().unwrap();

    assert_eq!(txid, event.txid.into_bytes());
    assert_eq!(block_id, event.block_id.into_bytes());
    assert_eq!(request_id as u64, event.request_id);
    assert_eq!(bitmap, event.signer_bitmap.into_inner());

    signer::testing::storage::drop_db(store).await;
}

/// For this test we check that when we get the votes for a deposit request
/// for a specific aggregate key, that we get a vote for all public keys
/// for the specific aggregate key. This includes "implicit" votes where we
/// got no response from a particular signer but so we assume that they
/// vote to reject the transaction.
#[tokio::test]
async fn fetching_deposit_request_votes() {
    // So we have 7 signers, but we will only receive votes from 4 of them.
    // Three of the votes will be to accept and one explicit reject. The
    // others will be counted as rejections in the query.
    let store = testing::storage::new_test_database().await;

    let mut rng = get_rng();
    let signer_set_config = SignerSetConfig {
        num_keys: 7,
        signatures_required: 4,
    };
    let shares = EncryptedDkgShares {
        dkg_shares_status: DkgSharesStatus::Unverified,
        ..signer_set_config.fake_with_rng(&mut rng)
    };

    store.write_encrypted_dkg_shares(&shares).await.unwrap();

    let txid: BitcoinTxId = fake::Faker.fake_with_rng(&mut rng);
    let output_index = 2;

    let signer_decisions = [
        model::DepositSigner {
            txid,
            output_index,
            signer_pub_key: shares.signer_set_public_keys[0],
            can_accept: true,
            can_sign: true,
        },
        model::DepositSigner {
            txid,
            output_index,
            signer_pub_key: shares.signer_set_public_keys[1],
            can_accept: false,
            can_sign: true,
        },
        model::DepositSigner {
            txid,
            output_index,
            signer_pub_key: shares.signer_set_public_keys[2],
            can_accept: true,
            can_sign: true,
        },
        model::DepositSigner {
            txid,
            output_index,
            signer_pub_key: shares.signer_set_public_keys[3],
            can_accept: true,
            can_sign: true,
        },
    ];

    for decision in signer_decisions.clone() {
        // Before we can write the decision, we need to make sure that the
        // deposit request is in the database to satisfy the foreign key
        // constraint.
        let random_req: model::DepositRequest = fake::Faker.fake_with_rng(&mut rng);
        let req = model::DepositRequest {
            txid,
            output_index,
            ..random_req
        };
        store.write_deposit_request(&req).await.unwrap();
        store
            .write_deposit_signer_decision(&decision)
            .await
            .unwrap();
    }

    // Okay let's test the query and get the votes.
    let votes = store
        .get_deposit_request_signer_votes(&txid, output_index, &shares.aggregate_key)
        .await
        .unwrap();

    let mut actual_signer_vote_map: BTreeMap<PublicKey, Option<bool>> = votes
        .iter()
        .map(|vote| (vote.signer_public_key, vote.is_accepted))
        .collect();

    // Let's make sure that the votes are what we expected. For the votes
    // that we've received, they should match exactly.
    for decision in signer_decisions.into_iter() {
        let actual_vote = actual_signer_vote_map
            .remove(&decision.signer_pub_key)
            .unwrap();
        assert_eq!(actual_vote, Some(decision.can_accept));
    }

    // The remaining keys, the ones were we have not received a vote,
    // should be all None.
    assert!(actual_signer_vote_map.values().all(Option::is_none));

    signer::testing::storage::drop_db(store).await;
}

#[tokio::test]
async fn fetching_deposit_signer_decisions() {
    let pg_store = testing::storage::new_test_database().await;
    let mut rng = get_rng();

    // This is just a sql test, where we use the `TestData` struct to help
    // populate the database with test data. We set all the other
    // unnecessary parameters to zero.
    let num_signers = 3;
    let test_model_params = testing::storage::model::Params {
        num_bitcoin_blocks: 5,
        num_stacks_blocks_per_bitcoin_block: 0,
        num_deposit_requests_per_block: 1,
        num_withdraw_requests_per_block: 0,
        num_signers_per_request: num_signers,
        consecutive_blocks: true,
    };

    let signer_set = testing::wsts::generate_signer_set_public_keys(&mut rng, num_signers);

    let mut test_data = TestData::generate(&mut rng, &signer_set, &test_model_params);
    test_data.write_to(&pg_store).await;

    let signer_pub_key = signer_set.first().unwrap();

    // We'll register each block with a 2 minute interval
    // i.e. times -> [-15, -13, -11, -9, -7]
    let mut new_time = OffsetDateTime::now_utc() - time::Duration::minutes(15);
    // Update Bitcoin blocks
    for block in test_data.bitcoin_blocks.iter() {
        let new_time_str = new_time
            .format(&time::format_description::well_known::Rfc3339)
            .unwrap();
        sqlx::query(
            r#"
            UPDATE sbtc_signer.bitcoin_blocks
            SET created_at = $1::timestamptz
            WHERE block_hash = $2"#,
        )
        .bind(new_time_str) // Bind as string
        .bind(block.block_hash)
        .execute(pg_store.pool())
        .await
        .unwrap();

        new_time += time::Duration::minutes(2);
    }

    // Rotate deposits to test edge case:
    // Move first deposit to be processed last (latest timestamp)
    // This tests that a deposit decision can still be returned
    // even when its associated block falls outside the context window
    test_data.deposit_requests.rotate_left(1);

    // Now we'll update the deposits decisions. Each decision will be
    // updated so that it will arrive 1 minute after its corresponding block.
    // With the exception of the first one, which will be updated to arrive last.
    // Block times:     [-15, -13, -11,  -9,  -7]
    // Decision times:       [-12, -10,  -8,  -6,  -4]
    //                         ^    ^     ^    ^    ^
    //                         |    |     |    |    first deposit (moved to last)
    //                         |    |     |    fifth deposit
    //                         |    |     forth deposit
    //                         |    third deposit
    //                         second deposit
    new_time = OffsetDateTime::now_utc() - time::Duration::minutes(12);
    for deposit in test_data.deposit_requests.iter() {
        let new_time_str = new_time
            .format(&time::format_description::well_known::Rfc3339)
            .unwrap();

        sqlx::query(
            r#"
            UPDATE sbtc_signer.deposit_signers
            SET created_at = $1::timestamptz
            WHERE txid = $2 AND output_index = $3 AND signer_pub_key = $4"#,
        )
        .bind(new_time_str) // Bind as string
        .bind(deposit.txid)
        .bind(i32::try_from(deposit.output_index).unwrap())
        .bind(signer_pub_key)
        .execute(pg_store.pool())
        .await
        .unwrap();

        new_time += time::Duration::minutes(2);
    }

    let chain_tip = pg_store
        .get_bitcoin_canonical_chain_tip()
        .await
        .unwrap()
        .unwrap();

    let deposit_decisions = pg_store
        .get_deposit_signer_decisions(&chain_tip, 3, signer_pub_key)
        .await
        .unwrap();

    assert_eq!(deposit_decisions.len(), 4);
    // Test data contains 5 deposit requests, we should get decisions for
    // the last 4.
    for deposit in test_data.deposit_requests[1..].iter() {
        assert!(deposit_decisions.iter().any(|decision| {
            decision.txid == deposit.txid
                && decision.output_index == deposit.output_index
                && decision.signer_pub_key == *signer_pub_key
        }));
    }

    signer::testing::storage::drop_db(pg_store).await;
}

#[tokio::test]
async fn fetching_withdrawal_signer_decisions() {
    let pg_store = testing::storage::new_test_database().await;
    let mut rng = get_rng();

    // This is just a sql test, where we use the `TestData` struct to help
    // populate the database with test data. We set all the other
    // unnecessary parameters to zero.
    let num_signers = 3;
    let test_model_params = testing::storage::model::Params {
        num_bitcoin_blocks: 5,
        num_stacks_blocks_per_bitcoin_block: 0,
        num_deposit_requests_per_block: 0,
        num_withdraw_requests_per_block: 1,
        num_signers_per_request: num_signers,
        consecutive_blocks: true,
    };

    let signer_set = testing::wsts::generate_signer_set_public_keys(&mut rng, num_signers);

    let mut test_data = TestData::generate(&mut rng, &signer_set, &test_model_params);
    test_data.write_to(&pg_store).await;

    let signer_pub_key = signer_set.first().unwrap();

    // We'll register each block with a 2 minute interval
    // i.e. times -> [-15, -13, -11, -9, -7]
    let mut new_time = OffsetDateTime::now_utc() - time::Duration::minutes(15);
    // Update Bitcoin blocks
    for block in test_data.bitcoin_blocks.iter() {
        let new_time_str = new_time
            .format(&time::format_description::well_known::Rfc3339)
            .unwrap();
        sqlx::query(
            r#"
            UPDATE sbtc_signer.bitcoin_blocks
            SET created_at = $1::timestamptz
            WHERE block_hash = $2"#,
        )
        .bind(new_time_str) // Bind as string
        .bind(block.block_hash)
        .execute(pg_store.pool())
        .await
        .unwrap();

        new_time += time::Duration::minutes(2);
    }

    // Rotate withdraw to test edge case:
    // Move first withdraw to be processed last (latest timestamp)
    // This tests that a withdraw decision can still be returned
    // even when its associated block falls outside the context window
    test_data.withdraw_requests.rotate_left(1);

    // Now we'll update the withdraws decisions. Each decision will be
    // updated so that it will arrive 1 minute after its corresponding block.
    // With the exception of the first one, which will be updated to arrive last.
    // Block times:     [-15, -13, -11,  -9,  -7]
    // Decision times:       [-12, -10,  -8,  -6,  -4]
    //                         ^    ^     ^    ^    ^
    //                         |    |     |    |    first withdraw (moved to last)
    //                         |    |     |    fifth withdraw
    //                         |    |     forth withdraw
    //                         |    third withdraw
    //                         second withdraw
    new_time = OffsetDateTime::now_utc() - time::Duration::minutes(12);
    for withdrawal in test_data.withdraw_requests.iter() {
        let new_time_str = new_time
            .format(&time::format_description::well_known::Rfc3339)
            .unwrap();
        sqlx::query(
            r#"
            UPDATE sbtc_signer.withdrawal_signers
            SET created_at = $1::timestamptz
            WHERE request_id = $2 AND block_hash = $3 AND signer_pub_key = $4"#,
        )
        .bind(new_time_str) // Bind as string
        .bind(i64::try_from(withdrawal.request_id).unwrap())
        .bind(withdrawal.block_hash)
        .bind(signer_pub_key)
        .execute(pg_store.pool())
        .await
        .unwrap();

        new_time += time::Duration::minutes(2);
    }

    let chain_tip = pg_store
        .get_bitcoin_canonical_chain_tip()
        .await
        .unwrap()
        .unwrap();

    let withdrawal_decisions = pg_store
        .get_withdrawal_signer_decisions(&chain_tip, 3, signer_pub_key)
        .await
        .unwrap();

    assert_eq!(withdrawal_decisions.len(), 4);
    // Test data contains 5 withdrawal requests, we should get decisions for
    // the last 4.
    for withdrawal in test_data.withdraw_requests[1..].iter() {
        assert!(withdrawal_decisions.iter().any(|decision| {
            decision.block_hash == withdrawal.block_hash
                && decision.request_id == withdrawal.request_id
                && decision.txid == withdrawal.txid
                && decision.signer_pub_key == *signer_pub_key
        }));
    }

    signer::testing::storage::drop_db(pg_store).await;
}

/// For this test we check that when we get the votes for a withdrawal
/// request for a specific aggregate key, that we get a vote for all public
/// keys for the specific aggregate key. This includes "implicit" votes
/// where we got no response from a particular signer but so we assume that
/// they vote to reject the transaction.
#[tokio::test]
async fn fetching_withdrawal_request_votes() {
    // So we have 7 signers, but we will only receive votes from 4 of them.
    // Three of the votes will be to accept and one explicit reject. The
    // others will be counted as rejections in the query.
    let store = testing::storage::new_test_database().await;

    let mut rng = get_rng();
    let signer_set_config = SignerSetConfig {
        num_keys: 7,
        signatures_required: 4,
    };
    let shares = EncryptedDkgShares {
        dkg_shares_status: DkgSharesStatus::Unverified,
        ..signer_set_config.fake_with_rng(&mut rng)
    };

    store.write_encrypted_dkg_shares(&shares).await.unwrap();

    let txid: StacksTxId = fake::Faker.fake_with_rng(&mut rng);
    let block_hash: StacksBlockHash = fake::Faker.fake_with_rng(&mut rng);
    let request_id = 17;

    let signer_decisions = [
        WithdrawalSigner {
            txid,
            block_hash,
            request_id,
            signer_pub_key: shares.signer_set_public_keys[0],
            is_accepted: true,
        },
        WithdrawalSigner {
            txid,
            block_hash,
            request_id,
            signer_pub_key: shares.signer_set_public_keys[1],
            is_accepted: false,
        },
        WithdrawalSigner {
            txid,
            block_hash,
            request_id,
            signer_pub_key: shares.signer_set_public_keys[2],
            is_accepted: true,
        },
        WithdrawalSigner {
            txid,
            block_hash,
            request_id,
            signer_pub_key: shares.signer_set_public_keys[3],
            is_accepted: true,
        },
    ];

    for decision in signer_decisions.clone() {
        // Before we can write the decision, we need to make sure that the
        // withdrawal request and stacks block are in the database to
        // satisfy the foreign key constraints.
        let block = StacksBlock {
            block_hash,
            ..fake::Faker.fake_with_rng::<StacksBlock, _>(&mut rng)
        };
        let req = model::WithdrawalRequest {
            txid,
            block_hash,
            request_id,
            ..fake::Faker.fake_with_rng::<model::WithdrawalRequest, _>(&mut rng)
        };

        store.write_stacks_block(&block).await.unwrap();
        store.write_withdrawal_request(&req).await.unwrap();
        store
            .write_withdrawal_signer_decision(&decision)
            .await
            .unwrap();
    }

    let id = QualifiedRequestId { txid, block_hash, request_id };
    // Let's make sure the identifiers match, doesn't hurt too.
    assert_eq!(id, signer_decisions[0].qualified_id());

    // Okay let's test the query and get the votes.
    let votes = store
        .get_withdrawal_request_signer_votes(&id, &shares.aggregate_key)
        .await
        .unwrap();

    let mut actual_signer_vote_map: BTreeMap<PublicKey, Option<bool>> = votes
        .iter()
        .map(|vote| (vote.signer_public_key, vote.is_accepted))
        .collect();

    // Let's make sure that the votes are what we expected. For the votes
    // that we've received, they should match exactly.
    for decision in signer_decisions.into_iter() {
        let actual_vote = actual_signer_vote_map
            .remove(&decision.signer_pub_key)
            .unwrap();
        assert_eq!(actual_vote, Some(decision.is_accepted));
    }

    // The remaining keys, the ones were we have not received a vote,
    // should be all None.
    assert!(actual_signer_vote_map.values().all(Option::is_none));

    signer::testing::storage::drop_db(store).await;
}

/// For this test we check that the `block_in_canonical_bitcoin_blockchain`
/// function returns false when the input block is not in the canonical
/// bitcoin blockchain.
#[tokio::test]
async fn block_in_canonical_bitcoin_blockchain_in_other_block_chain() {
    let pg_store = testing::storage::new_test_database().await;
    let mut rng = get_rng();

    // This is just a sql test, where we use the `TestData` struct to help
    // populate the database with test data. We set all the other
    // unnecessary parameters to zero.
    let num_signers = 0;
    let test_model_params = testing::storage::model::Params {
        num_bitcoin_blocks: 50,
        num_stacks_blocks_per_bitcoin_block: 0,
        num_deposit_requests_per_block: 0,
        num_withdraw_requests_per_block: 0,
        num_signers_per_request: num_signers,
        consecutive_blocks: false,
    };

    let signer_set = testing::wsts::generate_signer_set_public_keys(&mut rng, num_signers);
    // Okay now we generate one blockchain and get its chain tip
    let test_data1 = TestData::generate(&mut rng, &signer_set, &test_model_params);
    // And we generate another blockchain and get its chain tip
    let test_data2 = TestData::generate(&mut rng, &signer_set, &test_model_params);

    test_data1.write_to(&pg_store).await;
    test_data2.write_to(&pg_store).await;

    let chain_tip1 = test_data1
        .bitcoin_blocks
        .iter()
        .max_by_key(|x| (x.block_height, x.block_hash))
        .unwrap();
    let chain_tip2 = test_data2
        .bitcoin_blocks
        .iter()
        .max_by_key(|x| (x.block_height, x.block_hash))
        .unwrap();

    // These shouldn't be equal
    assert_ne!(chain_tip1, chain_tip2);

    // Now for the moment of truth, these chains should have nothing to do
    // with one another.
    let is_in_chain = pg_store
        .in_canonical_bitcoin_blockchain(&chain_tip2.into(), &chain_tip1.into())
        .await
        .unwrap();
    assert!(!is_in_chain);
    let is_in_chain = pg_store
        .in_canonical_bitcoin_blockchain(&chain_tip1.into(), &chain_tip2.into())
        .await
        .unwrap();
    assert!(!is_in_chain);

    // Okay, now let's get a block that we know is in the blockchain.
    let block_ref = {
        let tmp = test_data1
            .get_bitcoin_block(&chain_tip1.parent_hash)
            .unwrap();
        test_data1.get_bitcoin_block(&tmp.parent_hash).unwrap()
    };

    let is_in_chain = pg_store
        .in_canonical_bitcoin_blockchain(&chain_tip1.into(), &block_ref.into())
        .await
        .unwrap();
    assert!(is_in_chain);

    signer::testing::storage::drop_db(pg_store).await;
}

<<<<<<< HEAD
/// For this test we check that the `get_bitcoin_tx` function returns a
/// transaction when the transaction exists in the block, and returns None
/// otherwise.
#[tokio::test]
async fn we_can_fetch_bitcoin_txs_from_db() {
    let pg_store = testing::storage::new_test_database().await;
    let mut rng = get_rng();

    // This is just a sql test, where we use the `TestData` struct to help
    // populate the database with test data. We set all the other
    // unnecessary parameters to zero.
    let num_signers = 0;
    let test_model_params = testing::storage::model::Params {
        num_bitcoin_blocks: 10,
        num_stacks_blocks_per_bitcoin_block: 0,
        num_deposit_requests_per_block: 2,
        num_withdraw_requests_per_block: 0,
        num_signers_per_request: num_signers,
        consecutive_blocks: false,
    };

    let signer_set = testing::wsts::generate_signer_set_public_keys(&mut rng, num_signers);
    let test_data = TestData::generate(&mut rng, &signer_set, &test_model_params);
    test_data.write_to(&pg_store).await;

    let tx = test_data.bitcoin_transactions.choose(&mut rng).unwrap();

    // Now let's try fetching this transaction
    let btc_tx = pg_store
        .get_bitcoin_tx(&tx.txid, &tx.block_hash)
        .await
        .unwrap()
        .unwrap();

    assert_eq!(btc_tx.compute_txid(), tx.txid.into());

    // Now let's try fetching this transaction when we know it is missing.
    let txid: BitcoinTxId = fake::Faker.fake_with_rng(&mut rng);
    let block_hash: BitcoinBlockHash = fake::Faker.fake_with_rng(&mut rng);
    // Actual block but missing txid
    let btc_tx = pg_store
        .get_bitcoin_tx(&txid, &tx.block_hash)
        .await
        .unwrap();
    assert!(btc_tx.is_none());
    // Actual txid but missing block
    let btc_tx = pg_store
        .get_bitcoin_tx(&tx.txid, &block_hash)
        .await
        .unwrap();
    assert!(btc_tx.is_none());
    // Now everything is missing
    let btc_tx = pg_store.get_bitcoin_tx(&txid, &block_hash).await.unwrap();
    assert!(btc_tx.is_none());

    signer::testing::storage::drop_db(pg_store).await;
}

=======
>>>>>>> 8e8de62c
/// Check that `is_signer_script_pub_key` correctly returns whether a
/// scriptPubKey value exists in the dkg_shares table.
#[tokio::test]
async fn is_signer_script_pub_key_checks_dkg_shares_for_script_pubkeys() {
    let db = testing::storage::new_test_database().await;
    let mem = storage::in_memory::Store::new_shared();

    let mut rng = get_rng();

    // Okay let's put a row in the dkg_shares table.
    let aggregate_key: PublicKey = fake::Faker.fake_with_rng(&mut rng);
    let script_pubkey: ScriptPubKey = aggregate_key.signers_script_pubkey().into();
    let shares = EncryptedDkgShares {
        script_pubkey: script_pubkey.clone(),
        tweaked_aggregate_key: aggregate_key.signers_tweaked_pubkey().unwrap(),
        encrypted_private_shares: Vec::new(),
        public_shares: Vec::new(),
        aggregate_key,
        signer_set_public_keys: vec![fake::Faker.fake_with_rng(&mut rng)],
        signature_share_threshold: 1,
        dkg_shares_status: Faker.fake_with_rng(&mut rng),
        started_at_bitcoin_block_hash: fake::Faker.fake_with_rng(&mut rng),
        started_at_bitcoin_block_height: fake::Faker.fake_with_rng::<u32, _>(&mut rng) as u64,
    };
    db.write_encrypted_dkg_shares(&shares).await.unwrap();
    mem.write_encrypted_dkg_shares(&shares).await.unwrap();

    // Now we have a row in their with our scriptPubKey, let's make sure
    // that the query accurately reports that.
    assert!(db.is_signer_script_pub_key(&script_pubkey).await.unwrap());
    assert!(mem.is_signer_script_pub_key(&script_pubkey).await.unwrap());

    // Now we try the case where it is the script pub key is missing from
    // the database by generating a new one (well it's unlikely to be
    // there).
    let aggregate_key: PublicKey = fake::Faker.fake_with_rng(&mut rng);
    let script_pubkey: ScriptPubKey = aggregate_key.signers_script_pubkey().into();

    assert!(!db.is_signer_script_pub_key(&script_pubkey).await.unwrap());
    assert!(!mem.is_signer_script_pub_key(&script_pubkey).await.unwrap());

    signer::testing::storage::drop_db(db).await;
}

/// The [`DbRead::get_signers_script_pubkeys`] function is only supposed to
/// fetch the last 365 days worth of scriptPubKeys, but if there are no new
/// encrypted shares in the database in a year, we should still return the
/// most recent one.
#[tokio::test]
async fn get_signers_script_pubkeys_returns_non_empty_vec_old_rows() {
    let db = testing::storage::new_test_database().await;

    let mut rng = get_rng();

    let shares: model::EncryptedDkgShares = fake::Faker.fake_with_rng(&mut rng);

    sqlx::query(
        r#"
        INSERT INTO sbtc_signer.dkg_shares (
            aggregate_key
            , tweaked_aggregate_key
            , encrypted_private_shares
            , public_shares
            , script_pubkey
            , signer_set_public_keys
            , signature_share_threshold
            , created_at
            , dkg_shares_status
            , started_at_bitcoin_block_hash
            , started_at_bitcoin_block_height
        )
        VALUES ($1, $2, $3, $4, $5, $6, $7, CURRENT_TIMESTAMP - INTERVAL '366 DAYS', $8, $9, $10)
        ON CONFLICT DO NOTHING"#,
    )
    .bind(shares.aggregate_key)
    .bind(shares.tweaked_aggregate_key)
    .bind(&shares.encrypted_private_shares)
    .bind(&shares.public_shares)
    .bind(&shares.script_pubkey)
    .bind(&shares.signer_set_public_keys)
    .bind(shares.signature_share_threshold as i32)
    .bind(shares.dkg_shares_status)
    .bind(shares.started_at_bitcoin_block_hash)
    .bind(shares.started_at_bitcoin_block_height as i64)
    .execute(db.pool())
    .await
    .unwrap();

    let keys = db.get_signers_script_pubkeys().await.unwrap();
    assert_eq!(keys.len(), 1);

    signer::testing::storage::drop_db(db).await;
}

/// The [`DbRead::get_last_encrypted_dkg_shares`] function is supposed to
/// fetch the last encrypted DKG shares stored in the database.
#[tokio::test]
async fn get_last_encrypted_dkg_shares_gets_most_recent_shares() {
    let db = testing::storage::new_test_database().await;

    let mut rng = get_rng();

    // We have an empty database, so we don't have any DKG shares there.
    let no_shares = db.get_latest_encrypted_dkg_shares().await.unwrap();
    assert!(no_shares.is_none());

    // Let's create some random DKG shares and store them in the database.
    // When we fetch the last one, there is only one to get, so nothing
    // surprising yet.
    let shares: model::EncryptedDkgShares = fake::Faker.fake_with_rng(&mut rng);
    db.write_encrypted_dkg_shares(&shares).await.unwrap();

    let stored_shares = db.get_latest_encrypted_dkg_shares().await.unwrap();
    assert_eq!(stored_shares.as_ref(), Some(&shares));

    // Now let's pretend that we somehow insert into the database some
    // shares with a timestamp that is in the past. Manually setting the
    // timestamp to be something in the past isn't possible in our current
    // codebase (and should probably never be possible), so this is just
    // for testing purposes.
    let shares0: model::EncryptedDkgShares = fake::Faker.fake_with_rng(&mut rng);
    db.write_encrypted_dkg_shares(&shares0).await.unwrap();

    tokio::time::sleep(Duration::from_millis(5)).await;

    let shares1: model::EncryptedDkgShares = fake::Faker.fake_with_rng(&mut rng);
    db.write_encrypted_dkg_shares(&shares1).await.unwrap();

    tokio::time::sleep(Duration::from_millis(5)).await;

    let shares2: model::EncryptedDkgShares = fake::Faker.fake_with_rng(&mut rng);
    db.write_encrypted_dkg_shares(&shares2).await.unwrap();

    // So when we try to get the last DKG shares this time, we'll get the
    // same ones as last time since they are the most recent.
    let some_shares = db.get_latest_encrypted_dkg_shares().await.unwrap();
    assert_eq!(some_shares.as_ref(), Some(&shares2));

    signer::testing::storage::drop_db(db).await;
}

/// The [`DbRead::get_latest_verified_dkg_shares`] function is supposed to
/// fetch the last encrypted DKG shares with status 'verified' from in the
/// database.
#[tokio::test]
async fn get_last_verified_dkg_shares_does_whats_advertised() {
    let db = testing::storage::new_test_database().await;

    let mut rng = get_rng();

    // We have an empty database, so we don't have any DKG shares there.
    let no_shares = db.get_latest_encrypted_dkg_shares().await.unwrap();
    assert!(no_shares.is_none());

    let no_shares = db.get_latest_verified_dkg_shares().await.unwrap();
    assert!(no_shares.is_none());

    // Let's create some random DKG shares and store them in the database.
    // When we fetch the last one, there is only one to get, so nothing
    // surprising yet.
    let mut shares: model::EncryptedDkgShares = fake::Faker.fake_with_rng(&mut rng);
    shares.dkg_shares_status = model::DkgSharesStatus::Failed;
    db.write_encrypted_dkg_shares(&shares).await.unwrap();

    let stored_shares = db.get_latest_encrypted_dkg_shares().await.unwrap();
    assert_eq!(stored_shares.as_ref(), Some(&shares));

    // But these shares are not verified so nothing still
    let no_shares = db.get_latest_verified_dkg_shares().await.unwrap();
    assert!(no_shares.is_none());

    let mut shares: model::EncryptedDkgShares = fake::Faker.fake_with_rng(&mut rng);
    shares.dkg_shares_status = model::DkgSharesStatus::Unverified;
    db.write_encrypted_dkg_shares(&shares).await.unwrap();

    let stored_shares = db.get_latest_encrypted_dkg_shares().await.unwrap();
    assert_eq!(stored_shares.as_ref(), Some(&shares));

    // None of these shares are verified so nothing still
    let no_shares = db.get_latest_verified_dkg_shares().await.unwrap();
    assert!(no_shares.is_none());

    let mut shares: model::EncryptedDkgShares = fake::Faker.fake_with_rng(&mut rng);
    shares.dkg_shares_status = model::DkgSharesStatus::Verified;
    db.write_encrypted_dkg_shares(&shares).await.unwrap();

    let stored_shares = db.get_latest_encrypted_dkg_shares().await.unwrap();
    assert_eq!(stored_shares.as_ref(), Some(&shares));

    // Finally some verified shares.
    let verified_shares = db.get_latest_verified_dkg_shares().await.unwrap();
    assert_eq!(verified_shares.as_ref(), Some(&shares));

    // Now let's add in some more verified shares to make sure that we get
    // the latest ones.
    let mut shares0: model::EncryptedDkgShares = fake::Faker.fake_with_rng(&mut rng);
    shares0.dkg_shares_status = model::DkgSharesStatus::Verified;
    db.write_encrypted_dkg_shares(&shares0).await.unwrap();

    tokio::time::sleep(Duration::from_millis(5)).await;

    let mut shares1: model::EncryptedDkgShares = fake::Faker.fake_with_rng(&mut rng);
    shares1.dkg_shares_status = model::DkgSharesStatus::Verified;
    db.write_encrypted_dkg_shares(&shares1).await.unwrap();

    tokio::time::sleep(Duration::from_millis(5)).await;

    let mut shares2: model::EncryptedDkgShares = fake::Faker.fake_with_rng(&mut rng);
    shares2.dkg_shares_status = model::DkgSharesStatus::Verified;
    db.write_encrypted_dkg_shares(&shares2).await.unwrap();

    // So when we try to get the last verified DKG shares this time, we'll
    // get the most recent ones.
    let some_shares = db.get_latest_verified_dkg_shares().await.unwrap();
    assert_eq!(some_shares.as_ref(), Some(&shares2));

    signer::testing::storage::drop_db(db).await;
}

/// The [`DbRead::deposit_request_exists`] function is return true we have
/// a record of the deposit request and false otherwise.
#[tokio::test]
async fn deposit_request_exists_works() {
    let db = testing::storage::new_test_database().await;

    let mut rng = get_rng();

    let deposit: model::DepositRequest = fake::Faker.fake_with_rng(&mut rng);
    let exists = db
        .deposit_request_exists(&deposit.txid, deposit.output_index)
        .await
        .unwrap();
    assert!(!exists);

    db.write_deposit_request(&deposit).await.unwrap();
    let exists = db
        .deposit_request_exists(&deposit.txid, deposit.output_index)
        .await
        .unwrap();
    assert!(exists);

    signer::testing::storage::drop_db(db).await;
}

/// Check that is_known_bitcoin_block_hash correctly reports whether a
/// given block is in the database.
#[tokio::test]
async fn is_known_bitcoin_block_hash_works() {
    let db = testing::storage::new_test_database().await;
    let mut rng = get_rng();

    // We only want the blockchain to be generated
    let num_signers = 3;
    let test_params = testing::storage::model::Params {
        num_bitcoin_blocks: 10,
        num_stacks_blocks_per_bitcoin_block: 1,
        num_deposit_requests_per_block: 0,
        num_withdraw_requests_per_block: 0,
        num_signers_per_request: num_signers,
        consecutive_blocks: false,
    };

    let signer_set = testing::wsts::generate_signer_set_public_keys(&mut rng, num_signers);
    let test_data = TestData::generate(&mut rng, &signer_set, &test_params);
    test_data.write_to(&db).await;

    // We just wrote all of this data to the database, so they are all
    // known.
    for block in test_data.bitcoin_blocks.iter() {
        let block_hash = block.block_hash;
        assert!(db.is_known_bitcoin_block_hash(&block_hash).await.unwrap());
    }

    // It's very unlikely that this random block will be known. It's also
    // that the fixed one is known as well.
    let random_block_hash: model::BitcoinBlockHash = fake::Faker.fake_with_rng(&mut rng);
    assert!(
        !db.is_known_bitcoin_block_hash(&random_block_hash)
            .await
            .unwrap()
    );

    let random_block_hash = model::BitcoinBlockHash::from([23; 32]);
    assert!(
        !db.is_known_bitcoin_block_hash(&random_block_hash)
            .await
            .unwrap()
    );

    signer::testing::storage::drop_db(db).await;
}

/// This tests that deposit requests where there is an associated sweep
/// transaction will show up in the query results from
/// [`DbRead::get_swept_deposit_requests`].
#[tokio::test]
async fn get_swept_deposit_requests_returns_swept_deposit_requests() {
    let db = testing::storage::new_test_database().await;
    let mut rng = get_rng();

    // This query doesn't *need* bitcoind (it's just a query), we just need
    // the transaction data in the database. We use the [`TestSweepSetup`]
    // structure because it has helper functions for generating and storing
    // sweep transactions, and the [`TestSweepSetup`] structure correctly
    // sets up the database.
    let (rpc, faucet) = sbtc::testing::regtest::initialize_blockchain();
    let setup = TestSweepSetup::new_setup(&rpc, &faucet, 1_000_000, &mut rng);

    // We need to manually update the database with new bitcoin block
    // headers.
    crate::setup::backfill_bitcoin_blocks(&db, rpc, &setup.sweep_block_hash).await;
    setup.store_stacks_genesis_block(&db).await;

    // This isn't technically required right now, but the deposit
    // transaction is supposed to be there, so future versions of our query
    // can rely on that fact.
    setup.store_deposit_tx(&db).await;

    // The request needs to be added to the database. This stores
    // `setup.deposit_request` into the database.
    setup.store_deposit_request(&db).await;

    // We take the sweep transaction as is from the test setup and
    // store it in the database.
    setup.store_sweep_tx(&db).await;

    let chain_tip = setup.sweep_block_hash.into();
    let context_window = 20;

    let mut requests = db
        .get_swept_deposit_requests(&chain_tip, context_window)
        .await
        .unwrap();

    // There should only be one request in the database and it has a sweep
    // transaction so the length should be 1.
    assert_eq!(requests.len(), 1);

    // Its details should match that of the deposit request.
    let req = requests.pop().unwrap();

    assert_eq!(req.amount, setup.deposit_request.amount);
    assert_eq!(req.txid, setup.deposit_request.outpoint.txid.into());
    assert_eq!(req.output_index, setup.deposit_request.outpoint.vout);
    assert_eq!(req.recipient, setup.deposit_recipient.into());
    assert_eq!(req.sweep_block_hash, setup.sweep_block_hash.into());
    assert_eq!(req.sweep_block_height, setup.sweep_block_height);
    assert_eq!(req.sweep_txid, setup.sweep_tx_info.txid.into());

    signer::testing::storage::drop_db(db).await;
}

/// This tests that withdrawal requests where there is an associated sweep
/// transaction will show up in the query results from
/// [`DbRead::get_swept_withdrawal_requests`].
#[tokio::test]
async fn get_swept_withdrawal_requests_returns_swept_withdrawal_requests() {
    let db = testing::storage::new_test_database().await;
    let mut rng = get_rng();

    let num_signers = 3;
    let test_params = testing::storage::model::Params {
        num_bitcoin_blocks: 10,
        num_stacks_blocks_per_bitcoin_block: 1,
        num_deposit_requests_per_block: 0,
        num_withdraw_requests_per_block: 0,
        num_signers_per_request: num_signers,
        consecutive_blocks: false,
    };

    let signer_set = testing::wsts::generate_signer_set_public_keys(&mut rng, num_signers);
    let test_data = TestData::generate(&mut rng, &signer_set, &test_params);
    test_data.write_to(&db).await;

    let bitcoin_tip_ref = db
        .get_bitcoin_canonical_chain_tip_ref()
        .await
        .unwrap()
        .unwrap();
    let bitcoin_tip = bitcoin_tip_ref.block_hash;
    let bitcoin_tip_height = bitcoin_tip_ref.block_height;

    let stacks_tip = db
        .get_stacks_chain_tip(&bitcoin_tip)
        .await
        .unwrap()
        .unwrap();

    // Prepare all data we want to insert into the database to see swept withdrawal requests in it.
    let bitcoin_block = model::BitcoinBlock {
        block_hash: fake::Faker.fake_with_rng(&mut rng),
        block_height: bitcoin_tip_height + 1,
        parent_hash: bitcoin_tip,
    };
    let stacks_block = model::StacksBlock {
        block_hash: fake::Faker.fake_with_rng(&mut rng),
        block_height: stacks_tip.block_height + 1,
        parent_hash: stacks_tip.block_hash,
        bitcoin_anchor: bitcoin_block.block_hash,
    };
    let withdrawal_request = model::WithdrawalRequest {
        request_id: 1,
        txid: fake::Faker.fake_with_rng(&mut rng),
        block_hash: stacks_block.block_hash,
        recipient: fake::Faker.fake_with_rng(&mut rng),
        amount: 1_000,
        max_fee: 1_000,
        sender_address: fake::Faker.fake_with_rng(&mut rng),
        bitcoin_block_height: bitcoin_block.block_height,
    };
    let swept_output = BitcoinWithdrawalOutput {
        request_id: withdrawal_request.request_id,
        stacks_txid: withdrawal_request.txid,
        stacks_block_hash: withdrawal_request.block_hash,
        bitcoin_chain_tip: bitcoin_block.block_hash,
        ..Faker.fake_with_rng(&mut rng)
    };
    let sweep_tx_model = model::Transaction {
        tx_type: model::TransactionType::SbtcTransaction,
        txid: swept_output.bitcoin_txid.to_byte_array(),
        block_hash: bitcoin_block.block_hash.to_byte_array(),
    };
    let sweep_tx_ref = model::BitcoinTxRef {
        txid: swept_output.bitcoin_txid,
        block_hash: bitcoin_block.block_hash,
    };

    // There should no withdrawal request in the empty database
    let context_window = 20;
    let requests = db
        .get_swept_withdrawal_requests(&bitcoin_block.block_hash, context_window)
        .await
        .unwrap();
    assert!(requests.is_empty());

    // Now write all the data to the database.
    db.write_bitcoin_block(&bitcoin_block).await.unwrap();
    db.write_stacks_block(&stacks_block).await.unwrap();
    db.write_withdrawal_request(&withdrawal_request)
        .await
        .unwrap();
    db.write_transaction(&sweep_tx_model).await.unwrap();
    db.write_bitcoin_transaction(&sweep_tx_ref).await.unwrap();
    db.write_bitcoin_withdrawals_outputs(&[swept_output.clone()])
        .await
        .unwrap();

    // There should only be one request in the database and it has a sweep
    // trasnaction so the length should be 1.
    let mut requests = db
        .get_swept_withdrawal_requests(&bitcoin_block.block_hash, context_window)
        .await
        .unwrap();
    assert_eq!(requests.len(), 1);

    // Its details should match that of the withdrawals request.
    let req = requests.pop().unwrap();
    let expected = SweptWithdrawalRequest {
        output_index: swept_output.output_index,
        amount: withdrawal_request.amount,
        txid: withdrawal_request.txid,
        sweep_block_hash: bitcoin_block.block_hash,
        sweep_block_height: bitcoin_block.block_height,
        sweep_txid: swept_output.bitcoin_txid,
        request_id: withdrawal_request.request_id,
        block_hash: withdrawal_request.block_hash,
        sender_address: withdrawal_request.sender_address,
        max_fee: withdrawal_request.max_fee,
        recipient: withdrawal_request.recipient,
    };
    assert_eq!(req.output_index, expected.output_index);
    assert_eq!(req.amount, expected.amount);
    assert_eq!(req.txid, expected.txid);
    assert_eq!(req.sweep_block_hash, expected.sweep_block_hash);
    assert_eq!(req.sweep_block_height, expected.sweep_block_height);
    assert_eq!(req.sweep_txid, expected.sweep_txid);
    assert_eq!(req.request_id, expected.request_id);
    assert_eq!(req.block_hash, expected.block_hash);
    assert_eq!(req.sender_address, expected.sender_address);
    assert_eq!(req.max_fee, expected.max_fee);

    signer::testing::storage::drop_db(db).await;
}

/// This tests that withdrawal requests that do not have a confirmed
/// response (sweep) bitcoin transaction are not returned from
/// [`DbRead::get_swept_withdrawal_requests`].
#[tokio::test]
async fn get_swept_withdrawal_requests_does_not_return_unswept_withdrawal_requests() {
    let db = testing::storage::new_test_database().await;
    let mut rng = get_rng();

    let num_signers = 3;
    let test_params = testing::storage::model::Params {
        num_bitcoin_blocks: 10,
        num_stacks_blocks_per_bitcoin_block: 1,
        num_deposit_requests_per_block: 0,
        num_withdraw_requests_per_block: 0,
        num_signers_per_request: num_signers,
        consecutive_blocks: false,
    };

    let signer_set = testing::wsts::generate_signer_set_public_keys(&mut rng, num_signers);
    let test_data = TestData::generate(&mut rng, &signer_set, &test_params);
    test_data.write_to(&db).await;

    let bitcoin_tip = db.get_bitcoin_canonical_chain_tip().await.unwrap().unwrap();
    let bitcoin_tip_height = db
        .get_bitcoin_block(&bitcoin_tip)
        .await
        .unwrap()
        .unwrap()
        .block_height;
    let stacks_tip = db
        .get_stacks_chain_tip(&bitcoin_tip)
        .await
        .unwrap()
        .unwrap();

    // Prepare all data we want to insert into the database to see swept withdrawal requests in it.
    let bitcoin_block = model::BitcoinBlock {
        block_hash: fake::Faker.fake_with_rng(&mut rng),
        block_height: bitcoin_tip_height + 1,
        parent_hash: bitcoin_tip,
    };
    let stacks_block = model::StacksBlock {
        block_hash: fake::Faker.fake_with_rng(&mut rng),
        block_height: stacks_tip.block_height + 1,
        parent_hash: stacks_tip.block_hash,
        bitcoin_anchor: bitcoin_block.block_hash,
    };
    let withdrawal_request = model::WithdrawalRequest {
        request_id: 1,
        txid: fake::Faker.fake_with_rng(&mut rng),
        block_hash: stacks_block.block_hash,
        recipient: fake::Faker.fake_with_rng(&mut rng),
        amount: 1_000,
        max_fee: 1_000,
        sender_address: fake::Faker.fake_with_rng(&mut rng),
        bitcoin_block_height: bitcoin_block.block_height,
    };

    // Now write all the data to the database.
    db.write_bitcoin_block(&bitcoin_block).await.unwrap();
    db.write_stacks_block(&stacks_block).await.unwrap();
    db.write_withdrawal_request(&withdrawal_request)
        .await
        .unwrap();

    // There should be no requests because db do not contain sweep transaction
    let context_window = 20;
    let requests = db
        .get_swept_withdrawal_requests(&bitcoin_block.block_hash, context_window)
        .await
        .unwrap();
    assert!(requests.is_empty());

    signer::testing::storage::drop_db(db).await;
}

/// This function tests that deposit requests that do not have a confirmed
/// response (sweep) bitcoin transaction are not returned from
/// [`DbRead::get_swept_deposit_requests`].
#[tokio::test]
async fn get_swept_deposit_requests_does_not_return_unswept_deposit_requests() {
    let db = testing::storage::new_test_database().await;
    let mut rng = get_rng();

    // This query doesn't *need* bitcoind (it's just a query), we just need
    // the transaction data in the database. We use the [`TestSweepSetup`]
    // structure because it has helper functions for generating and storing
    // sweep transactions, and the [`TestSweepSetup`] structure correctly
    // sets up the database.
    let (rpc, faucet) = sbtc::testing::regtest::initialize_blockchain();
    let setup = TestSweepSetup::new_setup(&rpc, &faucet, 1_000_000, &mut rng);

    // We need to manually update the database with new bitcoin block
    // headers.
    crate::setup::backfill_bitcoin_blocks(&db, rpc, &setup.sweep_block_hash).await;

    // This isn't technically required right now, but the deposit
    // transaction is supposed to be there, so future versions of our query
    // can rely on that fact.
    setup.store_deposit_tx(&db).await;

    // The request needs to be added to the database. This stores
    // `setup.deposit_request` into the database.
    setup.store_deposit_request(&db).await;

    // We are supposed to store a sweep transaction, but we haven't, so the
    // deposit request is not considered swept.
    let chain_tip = setup.sweep_block_hash.into();
    let context_window = 20;

    let requests = db
        .get_swept_deposit_requests(&chain_tip, context_window)
        .await
        .unwrap();

    // Womp, the request is not considered swept.
    assert!(requests.is_empty());

    signer::testing::storage::drop_db(db).await;
}

/// This function tests that [`DbRead::get_swept_deposit_requests`] function
/// does not return requests where we have already confirmed a
/// `complete-deposit` contract call transaction on the canonical Stacks
/// blockchain.
///
/// We use two sweep setups: we add confirming events to both but for one
/// of them the event is not in the canonical chain, then we push another event
/// (on the canonical chain) resulting in both being confirmed on the canonical chain.
#[tokio::test]
async fn get_swept_deposit_requests_does_not_return_deposit_requests_with_responses() {
    let db = testing::storage::new_test_database().await;
    let mut rng = get_rng();

    // This query doesn't *need* bitcoind (it's just a query), we just need
    // the transaction data in the database. We use the [`TestSweepSetup`]
    // structure because it has helper functions for generating and storing
    // sweep transactions, and the [`TestSweepSetup`] structure correctly
    // sets up the database.
    let (rpc, faucet) = sbtc::testing::regtest::initialize_blockchain();
    let mut setup_fork = TestSweepSetup::new_setup(&rpc, &faucet, 2_000_000, &mut rng);
    let mut setup_canonical = TestSweepSetup::new_setup(&rpc, &faucet, 1_000_000, &mut rng);

    let context_window = 20;

    // Adding a block, we will use it to store the complete deposit event later
    let chain_tip: BitcoinBlockHash = faucet.generate_blocks(1).pop().unwrap().into();

    // We need to manually update the database with new bitcoin block
    // headers.
    crate::setup::backfill_bitcoin_blocks(&db, rpc, &chain_tip).await;

    for setup in [&mut setup_fork, &mut setup_canonical] {
        // We almost always need a stacks genesis block, so let's store it.
        setup.store_stacks_genesis_block(&db).await;
        // This isn't technically required right now, but the deposit
        // transaction is supposed to be there, so future versions of our query
        // can rely on that fact.
        setup.store_deposit_tx(&db).await;

        // We take the sweep transaction as is from the test setup and
        // store it in the database.
        setup.store_sweep_tx(&db).await;

        // The request needs to be added to the database. This stores
        // `setup.deposit_request` into the database.
        setup.store_deposit_request(&db).await;
    }

    // Setup the stacks blocks
    let stacks_tip = db.get_stacks_chain_tip(&chain_tip).await.unwrap().unwrap();

    let setup_fork_event_block = StacksBlock {
        block_hash: fake::Faker.fake_with_rng(&mut rng),
        block_height: stacks_tip.block_height + 1,
        parent_hash: stacks_tip.block_hash,
        // For `setup_fork`, the stacks block is not in the canonical chain
        bitcoin_anchor: fake::Faker.fake_with_rng(&mut rng),
    };
    let setup_canonical_event_block = StacksBlock {
        block_hash: fake::Faker.fake_with_rng(&mut rng),
        block_height: stacks_tip.block_height + 1,
        parent_hash: stacks_tip.block_hash,
        // For `setup_canonical`, the stacks block is in the canonical chain
        bitcoin_anchor: chain_tip,
    };
    db.write_stacks_block_headers(vec![
        setup_fork_event_block.clone(),
        setup_canonical_event_block.clone(),
    ])
    .await
    .unwrap();

    // First, let's check we get both deposits
    let requests = db
        .get_swept_deposit_requests(&chain_tip, context_window)
        .await
        .unwrap();

    assert_eq!(requests.len(), 2);

    // Here we store some events that signals that the deposit request has been confirmed.
    // For `setup_canonical`, the event block is on the canonical chain
    let event = CompletedDepositEvent {
        txid: fake::Faker.fake_with_rng::<StacksTxId, _>(&mut rng).into(),
        block_id: setup_canonical_event_block.block_hash.into(),
        amount: setup_canonical.deposit_request.amount,
        outpoint: setup_canonical.deposit_request.outpoint,
        sweep_block_hash: setup_canonical.deposit_block_hash.into(),
        sweep_block_height: 42,
        sweep_txid: setup_canonical.deposit_request.outpoint.txid.into(),
    };
    db.write_completed_deposit_event(&event).await.unwrap();

    // For `setup_fork`, the event block is not on the canonical chain
    let event = CompletedDepositEvent {
        txid: fake::Faker.fake_with_rng::<StacksTxId, _>(&mut rng).into(),
        block_id: setup_fork_event_block.block_hash.into(),
        amount: setup_fork.deposit_request.amount,
        outpoint: setup_fork.deposit_request.outpoint,
        sweep_block_hash: setup_fork.deposit_block_hash.into(),
        sweep_block_height: 42,
        sweep_txid: setup_fork.deposit_request.outpoint.txid.into(),
    };
    db.write_completed_deposit_event(&event).await.unwrap();

    let requests = db
        .get_swept_deposit_requests(&chain_tip, context_window)
        .await
        .unwrap();

    // The only deposit request has a confirmed complete-deposit
    // transaction on the canonical stacks blockchain.
    assert_eq!(requests.len(), 1);
    assert_eq!(requests[0].amount, setup_fork.deposit_info.amount);

    // Finally, we mine again on a block in the canonical chain
    let setup_fork_event_block = StacksBlock {
        block_hash: fake::Faker.fake_with_rng(&mut rng),
        block_height: setup_canonical_event_block.block_height + 1,
        parent_hash: setup_canonical_event_block.block_hash,
        bitcoin_anchor: chain_tip,
    };
    db.write_stacks_block(&setup_fork_event_block)
        .await
        .unwrap();

    let event = CompletedDepositEvent {
        txid: fake::Faker.fake_with_rng::<StacksTxId, _>(&mut rng).into(),
        block_id: setup_fork_event_block.block_hash.into(),
        amount: setup_fork.deposit_request.amount,
        outpoint: setup_fork.deposit_request.outpoint,
        sweep_block_hash: setup_fork.deposit_block_hash.into(),
        sweep_block_height: 42,
        sweep_txid: setup_fork.deposit_request.outpoint.txid.into(),
    };
    db.write_completed_deposit_event(&event).await.unwrap();

    let requests = db
        .get_swept_deposit_requests(&chain_tip, context_window)
        .await
        .unwrap();

    // Now both are confirmed
    assert!(requests.is_empty());

    signer::testing::storage::drop_db(db).await;
}

/// This tests that accepted withdrawal requests will not show up in the query results from
/// [`DbRead::get_swept_withdrawal_requests`].
#[tokio::test]
async fn get_swept_withdrawal_requests_does_not_return_withdrawal_requests_with_responses() {
    let db = testing::storage::new_test_database().await;
    let mut rng = get_rng();

    let num_signers = 3;
    let test_params = testing::storage::model::Params {
        num_bitcoin_blocks: 10,
        num_stacks_blocks_per_bitcoin_block: 1,
        num_deposit_requests_per_block: 0,
        num_withdraw_requests_per_block: 0,
        num_signers_per_request: num_signers,
        consecutive_blocks: false,
    };

    let signer_set = testing::wsts::generate_signer_set_public_keys(&mut rng, num_signers);
    let test_data = TestData::generate(&mut rng, &signer_set, &test_params);
    test_data.write_to(&db).await;

    let bitcoin_tip = db.get_bitcoin_canonical_chain_tip().await.unwrap().unwrap();
    let bitcoin_tip_height = db
        .get_bitcoin_block(&bitcoin_tip)
        .await
        .unwrap()
        .unwrap()
        .block_height;
    let stacks_tip = db
        .get_stacks_chain_tip(&bitcoin_tip)
        .await
        .unwrap()
        .unwrap();

    // Prepare all data we want to insert into the database to see swept withdrawal requests in it.
    let bitcoin_block = model::BitcoinBlock {
        block_hash: fake::Faker.fake_with_rng(&mut rng),
        block_height: bitcoin_tip_height + 1,
        parent_hash: bitcoin_tip,
    };
    let stacks_block = model::StacksBlock {
        block_hash: fake::Faker.fake_with_rng(&mut rng),
        block_height: stacks_tip.block_height + 1,
        parent_hash: stacks_tip.block_hash,
        bitcoin_anchor: bitcoin_block.block_hash,
    };
    let withdrawal_request = model::WithdrawalRequest {
        request_id: 1,
        txid: fake::Faker.fake_with_rng(&mut rng),
        block_hash: stacks_block.block_hash,
        recipient: fake::Faker.fake_with_rng(&mut rng),
        amount: 1_000,
        max_fee: 1_000,
        sender_address: fake::Faker.fake_with_rng(&mut rng),
        bitcoin_block_height: bitcoin_block.block_height,
    };
    let swept_output = BitcoinWithdrawalOutput {
        request_id: withdrawal_request.request_id,
        stacks_txid: withdrawal_request.txid,
        stacks_block_hash: withdrawal_request.block_hash,
        bitcoin_chain_tip: bitcoin_block.block_hash,
        ..Faker.fake_with_rng(&mut rng)
    };
    let sweep_tx_model = model::Transaction {
        tx_type: model::TransactionType::SbtcTransaction,
        txid: swept_output.bitcoin_txid.to_byte_array(),
        block_hash: bitcoin_block.block_hash.to_byte_array(),
    };
    let sweep_tx_ref = model::BitcoinTxRef {
        txid: swept_output.bitcoin_txid,
        block_hash: bitcoin_block.block_hash,
    };

    let event = WithdrawalAcceptEvent {
        request_id: withdrawal_request.request_id,
        sweep_block_hash: bitcoin_block.block_hash,
        sweep_txid: sweep_tx_ref.txid,
        block_id: stacks_block.block_hash,
        ..Faker.fake_with_rng(&mut rng)
    };

    // Now write all the data to the database.
    db.write_bitcoin_block(&bitcoin_block).await.unwrap();
    db.write_stacks_block(&stacks_block).await.unwrap();
    db.write_withdrawal_request(&withdrawal_request)
        .await
        .unwrap();
    db.write_transaction(&sweep_tx_model).await.unwrap();
    db.write_bitcoin_transaction(&sweep_tx_ref).await.unwrap();
    db.write_bitcoin_withdrawals_outputs(&[swept_output.clone()])
        .await
        .unwrap();

    // Before we write corresponding withdrawal accept event query should return 1 request
    let context_window = 20;
    let requests = db
        .get_swept_withdrawal_requests(&bitcoin_block.block_hash, context_window)
        .await
        .unwrap();
    assert_eq!(requests.len(), 1);

    db.write_withdrawal_accept_event(&event).await.unwrap();

    // Since we have corresponding withdrawal accept event query should return nothing
    let requests = db
        .get_swept_withdrawal_requests(&bitcoin_block.block_hash, context_window)
        .await
        .unwrap();
    assert!(requests.is_empty());

    // It should remain accepted even if we have an unconfirmed accept event in
    // some fork
    let forked_event = WithdrawalAcceptEvent {
        request_id: withdrawal_request.request_id,
        ..Faker.fake_with_rng(&mut rng)
    };
    db.write_withdrawal_accept_event(&forked_event)
        .await
        .unwrap();

    let requests = db
        .get_swept_withdrawal_requests(&bitcoin_block.block_hash, context_window)
        .await
        .unwrap();
    assert!(requests.is_empty());

    signer::testing::storage::drop_db(db).await;
}

/// This checks that the DbRead::can_sign_deposit_tx implementation for
/// PgStore operators as it is supposed to. Specifically, it checks that it
/// returns Some(true) if the caller is part of the signing set,
/// Some(false) if it isn't and None if the deposit request record cannot
/// be found.
#[tokio::test]
async fn can_sign_deposit_tx_rejects_not_in_signer_set() {
    let db = testing::storage::new_test_database().await;
    let mut rng = get_rng();

    // Let's create any old aggregate key
    let aggregate_key: PublicKey = fake::Faker.fake_with_rng(&mut rng);

    // Now for a deposit request where we use the above aggregate key.
    let mut req: model::DepositRequest = fake::Faker.fake_with_rng(&mut rng);
    req.signers_public_key = aggregate_key.into();
    db.write_deposit_request(&req).await.unwrap();

    // Now we need a row where the aggregate key matches the one we created
    // above. Also, lets create some signing set.
    let signer_set_public_keys = std::iter::repeat_with(|| fake::Faker.fake_with_rng(&mut rng))
        .take(3)
        .collect::<Vec<PublicKey>>();
    let mut shares: model::EncryptedDkgShares = fake::Faker.fake_with_rng(&mut rng);
    shares.aggregate_key = aggregate_key;
    shares.signer_set_public_keys = signer_set_public_keys;
    db.write_encrypted_dkg_shares(&shares).await.unwrap();

    // For each public key in the signing set, we will correctly say that
    // the public key can sign for it.
    for signer_public_key in shares.signer_set_public_keys.iter() {
        let can_sign = db
            .can_sign_deposit_tx(&req.txid, req.output_index, signer_public_key)
            .await
            .unwrap();

        assert_eq!(can_sign, Some(true));
    }

    // For some public key not in the signing set, we will return false,
    // indicating that we cannot sign for the deposit request.
    let not_in_signing_set: PublicKey = fake::Faker.fake_with_rng(&mut rng);
    let can_sign = db
        .can_sign_deposit_tx(&req.txid, req.output_index, &not_in_signing_set)
        .await
        .unwrap();
    assert_eq!(can_sign, Some(false));

    // And lastly, if we do not have a record of the deposit request then
    // we return None.
    let random_txid = fake::Faker.fake_with_rng(&mut rng);
    let signer_public_key = shares.signer_set_public_keys.first().unwrap();
    let can_sign = db
        .can_sign_deposit_tx(&random_txid, req.output_index, signer_public_key)
        .await
        .unwrap();
    assert_eq!(can_sign, None);

    signer::testing::storage::drop_db(db).await;
}

/// This function tests that [`DbRead::get_swept_deposit_requests`]
/// function return requests where we have already confirmed a
/// `complete-deposit` contract call transaction on the Stacks blockchain
/// but that transaction has been reorged while the sweep transaction has not.
#[tokio::test]
async fn get_swept_deposit_requests_response_tx_reorged() {
    let db = testing::storage::new_test_database().await;
    let mut rng = get_rng();

    // This query doesn't *need* bitcoind (it's just a query), we just need
    // the transaction data in the database. We use the [`TestSweepSetup`]
    // structure because it has helper functions for generating and storing
    // sweep transactions, and the [`TestSweepSetup`] structure correctly
    // sets up the database.
    let (rpc, faucet) = sbtc::testing::regtest::initialize_blockchain();

    let setup = TestSweepSetup::new_setup(&rpc, &faucet, 1_000_000, &mut rng);

    let context_window = 20;

    // Adding a block, we will use it to store the complete deposit event later
    let chain_tip: BitcoinBlockHash = faucet.generate_blocks(1).pop().unwrap().into();

    // We need to manually update the database with new bitcoin block
    // headers.
    crate::setup::backfill_bitcoin_blocks(&db, rpc, &chain_tip).await;
    setup.store_stacks_genesis_block(&db).await;

    // This isn't technically required right now, but the deposit
    // transaction is supposed to be there, so future versions of our query
    // can rely on that fact.
    setup.store_deposit_tx(&db).await;

    // We take the sweep transaction as is from the test setup and
    // store it in the database.
    setup.store_sweep_tx(&db).await;

    // The request needs to be added to the database. This stores
    // `setup.deposit_request` into the database.
    setup.store_deposit_request(&db).await;

    let stacks_tip = db
        .get_stacks_chain_tip(&chain_tip.into())
        .await
        .unwrap()
        .unwrap();

    // First, let's check we get the deposit
    let requests = db
        .get_swept_deposit_requests(&chain_tip.into(), context_window)
        .await
        .unwrap();
    assert_eq!(requests.len(), 1);

    // Now we push the event to a stacks block anchored to the chain tip
    let original_event_block = StacksBlock {
        block_hash: fake::Faker.fake_with_rng(&mut rng),
        block_height: stacks_tip.block_height + 1,
        parent_hash: stacks_tip.block_hash,
        bitcoin_anchor: chain_tip.into(),
    };
    db.write_stacks_block(&original_event_block).await.unwrap();

    let event = CompletedDepositEvent {
        txid: fake::Faker.fake_with_rng::<StacksTxId, _>(&mut rng).into(),
        block_id: original_event_block.block_hash.into(),
        amount: setup.deposit_request.amount,
        outpoint: setup.deposit_request.outpoint,
        sweep_block_hash: setup.deposit_block_hash.into(),
        sweep_block_height: 42,
        sweep_txid: setup.deposit_request.outpoint.txid.into(),
    };
    db.write_completed_deposit_event(&event).await.unwrap();

    // The deposit should be confirmed now
    let requests = db
        .get_swept_deposit_requests(&chain_tip.into(), context_window)
        .await
        .unwrap();

    assert!(requests.is_empty());

    // Now assume we have a reorg: the new bitcoin chain is `sweep_block_hash`
    // and the complete deposit event is no longer in the canonical chain.
    // The deposit should no longer be confirmed.
    let requests = db
        .get_swept_deposit_requests(&setup.sweep_block_hash.into(), context_window)
        .await
        .unwrap();

    assert_eq!(requests.len(), 1);

    signer::testing::storage::drop_db(db).await;
}

/// This test shows an edge case that it's not handled by the query: when we
/// have a confirmed event in a stacks block that is anchored to bitcoin block
/// before the bitcoin block including the sweep tx, the query will return the
/// deposit as swept (not confirmed) when the sweep tx block is at the boundary
/// of the context window. This can happen if we have empty sortitions, fast
/// blocks or other situations causing stacks blocks to be mined anchored
/// to a previous bitcoin block, and we sweep deposits in some newer blocks.
///
/// This case is handled by the validation on the coordinator, on the signers
/// and on the smart contract so it's not an issue.
#[tokio::test]
async fn get_swept_deposit_requests_boundary() {
    let db = testing::storage::new_test_database().await;
    let mut rng = get_rng();

    // This query doesn't *need* bitcoind (it's just a query), we just need
    // the transaction data in the database. We use the [`TestSweepSetup`]
    // structure because it has helper functions for generating and storing
    // sweep transactions, and the [`TestSweepSetup`] structure correctly
    // sets up the database.
    let (rpc, faucet) = sbtc::testing::regtest::initialize_blockchain();
    let setup = TestSweepSetup::new_setup(&rpc, &faucet, 1_000_000, &mut rng);

    let context_window = 10;

    // We need to manually update the database with new bitcoin block headers.
    let chain_tip = fetch_canonical_bitcoin_blockchain(&db, rpc).await;

    // We almost always need a stacks genesis block, so let's store it.
    setup.store_stacks_genesis_block(&db).await;
    // This isn't technically required right now, but the deposit
    // transaction is supposed to be there, so future versions of our query
    // can rely on that fact.
    setup.store_deposit_tx(&db).await;

    // We take the sweep transaction as is from the test setup and
    // store it in the database.
    setup.store_sweep_tx(&db).await;

    // The request needs to be added to the database. This stores
    // `setup.deposit_request` into the database.
    setup.store_deposit_request(&db).await;

    // Sanity check for the scenario
    let deposit_block = db
        .get_bitcoin_block(&setup.deposit_block_hash.into())
        .await
        .unwrap()
        .unwrap();
    let sweep_block = db
        .get_bitcoin_block(&setup.sweep_block_hash.into())
        .await
        .unwrap()
        .unwrap();
    assert_eq!(deposit_block.block_height + 1, sweep_block.block_height);

    // Setup the stacks blocks
    let stacks_tip = db.get_stacks_chain_tip(&chain_tip).await.unwrap().unwrap();

    // The event is anchored to the deposit block, that is before the sweep
    // block
    let event_block = StacksBlock {
        block_hash: fake::Faker.fake_with_rng(&mut rng),
        block_height: stacks_tip.block_height + 1,
        parent_hash: stacks_tip.block_hash,
        bitcoin_anchor: setup.deposit_block_hash.into(),
    };
    db.write_stacks_block(&event_block).await.unwrap();

    // First, let's check we get the deposit
    let requests = db
        .get_swept_deposit_requests(&chain_tip, context_window)
        .await
        .unwrap();

    assert_eq!(requests.len(), 1);

    // Store the complete deposit event
    let event = CompletedDepositEvent {
        txid: fake::Faker.fake_with_rng::<StacksTxId, _>(&mut rng).into(),
        block_id: event_block.block_hash.into(),
        amount: setup.deposit_request.amount,
        outpoint: setup.deposit_request.outpoint,
        sweep_block_hash: setup.sweep_block_hash.into(),
        sweep_block_height: 42,
        sweep_txid: setup.deposit_request.outpoint.txid.into(),
    };
    db.write_completed_deposit_event(&event).await.unwrap();

    // And now the request is no longer swept (and pending confirmation)
    let requests = db
        .get_swept_deposit_requests(&chain_tip, context_window)
        .await
        .unwrap();

    assert!(requests.is_empty());

    // This will remain valid for a bunch of blocks; one block is already mined
    // for the sweep tx
    for _ in 1..context_window - 1 {
        faucet.generate_block();
        let chain_tip = fetch_canonical_bitcoin_blockchain(&db, rpc).await;

        let requests = db
            .get_swept_deposit_requests(&chain_tip, context_window)
            .await
            .unwrap();

        assert!(requests.is_empty());
    }

    // But once we reach the boundary of the context window, we will lose track
    // of the completed event
    faucet.generate_block();
    let chain_tip = fetch_canonical_bitcoin_blockchain(&db, rpc).await;

    let requests = db
        .get_swept_deposit_requests(&chain_tip, context_window)
        .await
        .unwrap();

    assert_eq!(requests.len(), 1);

    signer::testing::storage::drop_db(db).await;
}

/// This function tests that [`DbRead::get_swept_withdrawal_requests`]
/// function return requests where we have already confirmed a
/// `complete-withdrawal` contract call transaction on the Stacks blockchain
/// but that transaction has been reorged while the sweep transaction has not.
#[tokio::test]
async fn get_swept_withdrawal_requests_response_tx_reorged() {
    let db = testing::storage::new_test_database().await;
    let mut rng = get_rng();

    let num_signers = 3;
    let test_params = testing::storage::model::Params {
        num_bitcoin_blocks: 10,
        num_stacks_blocks_per_bitcoin_block: 1,
        num_deposit_requests_per_block: 0,
        num_withdraw_requests_per_block: 0,
        num_signers_per_request: num_signers,
        consecutive_blocks: false,
    };

    let signer_set = testing::wsts::generate_signer_set_public_keys(&mut rng, num_signers);
    let test_data = TestData::generate(&mut rng, &signer_set, &test_params);
    test_data.write_to(&db).await;

    let bitcoin_tip = db.get_bitcoin_canonical_chain_tip().await.unwrap().unwrap();
    let bitcoin_tip_height = db
        .get_bitcoin_block(&bitcoin_tip)
        .await
        .unwrap()
        .unwrap()
        .block_height;
    let stacks_tip = db
        .get_stacks_chain_tip(&bitcoin_tip)
        .await
        .unwrap()
        .unwrap();

    // Prepare all data we want to insert into the database to see swept withdrawal requests in it.
    let bitcoin_block = model::BitcoinBlock {
        block_hash: fake::Faker.fake_with_rng(&mut rng),
        block_height: bitcoin_tip_height + 1,
        parent_hash: bitcoin_tip,
    };
    let stacks_block = model::StacksBlock {
        block_hash: fake::Faker.fake_with_rng(&mut rng),
        block_height: stacks_tip.block_height + 1,
        parent_hash: stacks_tip.block_hash,
        bitcoin_anchor: bitcoin_block.block_hash,
    };
    let withdrawal_request = model::WithdrawalRequest {
        request_id: 1,
        txid: fake::Faker.fake_with_rng(&mut rng),
        block_hash: stacks_block.block_hash,
        recipient: fake::Faker.fake_with_rng(&mut rng),
        amount: 1_000,
        max_fee: 1_000,
        sender_address: fake::Faker.fake_with_rng(&mut rng),
        bitcoin_block_height: bitcoin_block.block_height,
    };
    let swept_output = BitcoinWithdrawalOutput {
        request_id: withdrawal_request.request_id,
        stacks_txid: withdrawal_request.txid,
        stacks_block_hash: withdrawal_request.block_hash,
        bitcoin_chain_tip: bitcoin_block.block_hash,
        ..Faker.fake_with_rng(&mut rng)
    };
    let sweep_tx_model = model::Transaction {
        tx_type: model::TransactionType::SbtcTransaction,
        txid: swept_output.bitcoin_txid.to_byte_array(),
        block_hash: bitcoin_block.block_hash.to_byte_array(),
    };
    let sweep_tx_ref = model::BitcoinTxRef {
        txid: swept_output.bitcoin_txid,
        block_hash: bitcoin_block.block_hash,
    };

    // Now write all the data to the database.
    db.write_bitcoin_block(&bitcoin_block).await.unwrap();
    db.write_stacks_block(&stacks_block).await.unwrap();
    db.write_withdrawal_request(&withdrawal_request)
        .await
        .unwrap();
    db.write_transaction(&sweep_tx_model).await.unwrap();
    db.write_bitcoin_transaction(&sweep_tx_ref).await.unwrap();
    db.write_bitcoin_withdrawals_outputs(&[swept_output.clone()])
        .await
        .unwrap();

    // Creating new bitcoin block, withdrawal accept event will happen
    // in stacks block ancored to this block
    let new_block = model::BitcoinBlock {
        block_hash: fake::Faker.fake_with_rng(&mut rng),
        block_height: bitcoin_block.block_height + 1,
        parent_hash: bitcoin_block.block_hash,
    };

    // Now we push the event to a stacks block anchored to the chain tip
    let original_event_block = StacksBlock {
        block_hash: fake::Faker.fake_with_rng(&mut rng),
        block_height: stacks_block.block_height + 1,
        parent_hash: stacks_block.block_hash,
        bitcoin_anchor: new_block.block_hash,
    };
    db.write_stacks_block(&original_event_block).await.unwrap();

    let event = WithdrawalAcceptEvent {
        request_id: withdrawal_request.request_id,
        block_id: original_event_block.block_hash,
        sweep_block_hash: bitcoin_block.block_hash,
        sweep_txid: sweep_tx_ref.txid,
        ..Faker.fake_with_rng(&mut rng)
    };

    db.write_bitcoin_block(&new_block).await.unwrap();

    db.write_withdrawal_accept_event(&event).await.unwrap();

    // since this withdrawal was accepted get_swept_withdrawal_requests should return nothing
    let context_window = 20;
    let requests = db
        .get_swept_withdrawal_requests(&new_block.block_hash, context_window)
        .await
        .unwrap();
    assert!(requests.is_empty());

    // Now assume we have a reorg: the new bitcoin chain tip is `bitcoin_block`
    // and the accept withdrawal event is no longer in the canonical chain.
    // The withdrawal should no longer be confirmed.
    let requests = db
        .get_swept_withdrawal_requests(&bitcoin_block.block_hash, context_window)
        .await
        .unwrap();

    assert_eq!(requests.len(), 1);

    signer::testing::storage::drop_db(db).await;
}

async fn transaction_coordinator_test_environment(
    store: PgStore,
) -> testing::transaction_coordinator::TestEnvironment<
    TestContext<
        storage::postgres::PgStore,
        WrappedMock<MockBitcoinInteract>,
        WrappedMock<MockStacksInteract>,
        WrappedMock<MockEmilyInteract>,
    >,
> {
    let test_model_parameters = testing::storage::model::Params {
        num_bitcoin_blocks: 20,
        num_stacks_blocks_per_bitcoin_block: 3,
        num_deposit_requests_per_block: 5,
        num_withdraw_requests_per_block: 5,
        num_signers_per_request: 7,
        consecutive_blocks: false,
    };

    let context = TestContext::builder()
        .with_storage(store)
        .with_mocked_clients()
        .build();

    testing::transaction_coordinator::TestEnvironment {
        context,
        context_window: 5,
        num_signers: 7,
        signing_threshold: 5,
        test_model_parameters,
    }
}

/// Tests that TxCoordinatorEventLoop::get_pending_requests processes withdrawals
#[tokio::test]
#[ignore = "We tracking fix of this test in #1590"]
async fn should_process_withdrawals() {
    let store = testing::storage::new_test_database().await;

    transaction_coordinator_test_environment(store.clone())
        .await
        .assert_processes_withdrawals()
        .await;

    testing::storage::drop_db(store).await;
}

#[tokio::test]
async fn should_get_signer_utxo_simple() {
    let store = testing::storage::new_test_database().await;

    transaction_coordinator_test_environment(store.clone())
        .await
        .assert_get_signer_utxo_simple()
        .await;

    signer::testing::storage::drop_db(store).await;
}

#[tokio::test]
async fn should_get_signer_utxo_fork() {
    let store = testing::storage::new_test_database().await;

    transaction_coordinator_test_environment(store.clone())
        .await
        .assert_get_signer_utxo_fork()
        .await;

    signer::testing::storage::drop_db(store).await;
}

#[tokio::test]
async fn should_get_signer_utxo_unspent() {
    let store = testing::storage::new_test_database().await;

    transaction_coordinator_test_environment(store.clone())
        .await
        .assert_get_signer_utxo_unspent()
        .await;

    signer::testing::storage::drop_db(store).await;
}

#[tokio::test]
async fn should_get_signer_utxo_donations() {
    let store = testing::storage::new_test_database().await;

    transaction_coordinator_test_environment(store.clone())
        .await
        .assert_get_signer_utxo_donations()
        .await;

    signer::testing::storage::drop_db(store).await;
}

/// The following tests check the [`DbRead::get_deposit_request_report`]
/// function and all follow a similar pattern. The pattern is:
/// 1. Generate a random blockchain and write it to the database.
/// 2. Generate a random deposit request and write it to the database.
///    Write the associated deposit transaction as well, sometimes this
///    transaction will be on the canonical bitcoin blockchain, sometimes
///    not.
/// 3. Maybe generate a random deposit vote for the current signer and
///    store that in the database.
/// 4. Maybe generate a sweep transaction and put that in our database.
/// 5. Check that the report comes out right depending on where the various
///    transactions are confirmed.

/// Check the expected report if the deposit request and transaction are in
/// the database, but this signers vote is missing and the transaction is
/// confirmed on the wrong blockchain.
#[tokio::test]
async fn deposit_report_with_only_deposit_request() {
    let db = testing::storage::new_test_database().await;
    let mut rng = get_rng();

    // We only want the blockchain to be generated
    let num_signers = 3;
    let test_params = testing::storage::model::Params {
        num_bitcoin_blocks: 10,
        num_stacks_blocks_per_bitcoin_block: 1,
        num_deposit_requests_per_block: 0,
        num_withdraw_requests_per_block: 0,
        num_signers_per_request: num_signers,
        consecutive_blocks: false,
    };

    let signer_set = testing::wsts::generate_signer_set_public_keys(&mut rng, num_signers);
    let test_data = TestData::generate(&mut rng, &signer_set, &test_params);
    test_data.write_to(&db).await;

    // Let's create a deposit request, we'll write it to the database
    // later.
    let deposit_request: model::DepositRequest = fake::Faker.fake_with_rng(&mut rng);
    let chain_tip = db.get_bitcoin_canonical_chain_tip().await.unwrap().unwrap();
    let txid = &deposit_request.txid;
    let output_index = deposit_request.output_index;
    let signer_public_key = &signer_set[0];

    // The deposit request is not in our database, so we should get None
    // here.
    let report = db
        .get_deposit_request_report(&chain_tip, txid, output_index, signer_public_key)
        .await
        .unwrap();

    assert!(report.is_none());

    // We're going to write the deposit request to the database. We also
    // write the deposit transaction to the database. For that transaction
    // we want to test what happens if it is not on the canonical bitcoin
    // transaction.
    let random_block: model::BitcoinBlock = fake::Faker.fake_with_rng(&mut rng);
    let tx = model::Transaction {
        txid: deposit_request.txid.into_bytes(),
        tx_type: model::TransactionType::DepositRequest,
        block_hash: random_block.block_hash.into_bytes(),
    };
    let tx_ref = model::BitcoinTxRef {
        txid: deposit_request.txid,
        block_hash: random_block.block_hash,
    };

    db.write_deposit_request(&deposit_request).await.unwrap();

    // Sanity check, that if the transaction is not in our database then
    // the report comes back empty.
    let report = db
        .get_deposit_request_report(&chain_tip, txid, output_index, signer_public_key)
        .await
        .unwrap();

    assert!(report.is_none());

    db.write_bitcoin_block(&random_block).await.unwrap();
    db.write_transaction(&tx).await.unwrap();
    db.write_bitcoin_transaction(&tx_ref).await.unwrap();

    // The result shouldn't be Ok(None), since we have a deposit request,
    // but only the amount and locktime should be present, everything else
    // should be None.
    let report = db
        .get_deposit_request_report(&chain_tip, txid, output_index, signer_public_key)
        .await
        .unwrap()
        .unwrap();

    let report_lock_time = report.lock_time.to_consensus_u32();

    assert_eq!(report.amount, deposit_request.amount);
    assert_eq!(report_lock_time, deposit_request.lock_time);
    assert_eq!(report.max_fee, deposit_request.max_fee);
    assert!(report.can_accept.is_none());
    assert!(report.can_sign.is_none());
    // The transaction is not on the canonical bitcoin blockchain, so it
    // shows up as unconfirmed.
    assert_eq!(report.status, DepositConfirmationStatus::Unconfirmed);

    testing::storage::drop_db(db).await;
}

/// Check that if the deposit has been confirmed on a block that is not on
/// the canonical bitcoin blockchain then the deposit reports the status as
/// unconfirmed. We also check that if this signer has voted on the request
/// that the votes are accurately reflected in the report.
///
/// The difference between this test and
/// [`deposit_report_with_only_deposit_request`] is that we write the
/// signer decision to the database here and check that it gets reproduced
/// in the report.
#[tokio::test]
async fn deposit_report_with_deposit_request_reorged() {
    let db = testing::storage::new_test_database().await;
    let mut rng = get_rng();

    // We only want the blockchain to be generated
    let num_signers = 3;
    let test_params = testing::storage::model::Params {
        num_bitcoin_blocks: 10,
        num_stacks_blocks_per_bitcoin_block: 1,
        num_deposit_requests_per_block: 0,
        num_withdraw_requests_per_block: 0,
        num_signers_per_request: num_signers,
        consecutive_blocks: false,
    };

    let signer_set = testing::wsts::generate_signer_set_public_keys(&mut rng, num_signers);
    let test_data = TestData::generate(&mut rng, &signer_set, &test_params);
    test_data.write_to(&db).await;

    // Let's write the deposit request and associated transaction to our
    // database. The deposit transaction will be confirmed, but on a block
    // that is not on the canonical bitcoin blockchain.
    let deposit_request: model::DepositRequest = fake::Faker.fake_with_rng(&mut rng);
    let chain_tip = db.get_bitcoin_canonical_chain_tip().await.unwrap().unwrap();
    let txid = &deposit_request.txid;
    let output_index = deposit_request.output_index;
    let signer_public_key = &signer_set[0];

    let random_block: model::BitcoinBlock = fake::Faker.fake_with_rng(&mut rng);
    let tx = model::Transaction {
        txid: deposit_request.txid.into_bytes(),
        tx_type: model::TransactionType::DepositRequest,
        block_hash: random_block.block_hash.into_bytes(),
    };
    let tx_ref = model::BitcoinTxRef {
        txid: deposit_request.txid,
        block_hash: random_block.block_hash,
    };

    db.write_deposit_request(&deposit_request).await.unwrap();
    db.write_bitcoin_block(&random_block).await.unwrap();
    db.write_transaction(&tx).await.unwrap();
    db.write_bitcoin_transaction(&tx_ref).await.unwrap();

    // Time to record the signers' vote.
    let mut decision: model::DepositSigner = fake::Faker.fake_with_rng(&mut rng);
    decision.output_index = deposit_request.output_index;
    decision.txid = deposit_request.txid;
    decision.signer_pub_key = *signer_public_key;

    db.write_deposit_signer_decision(&decision).await.unwrap();

    let report = db
        .get_deposit_request_report(&chain_tip, txid, output_index, signer_public_key)
        .await
        .unwrap()
        .unwrap();

    let report_lock_time = report.lock_time.to_consensus_u32();

    assert_eq!(report.amount, deposit_request.amount);
    assert_eq!(report_lock_time, deposit_request.lock_time);
    assert_eq!(report.max_fee, deposit_request.max_fee);
    assert_eq!(report.can_accept, Some(decision.can_accept));
    assert_eq!(report.can_sign, Some(decision.can_sign));
    assert_eq!(report.status, DepositConfirmationStatus::Unconfirmed);

    signer::testing::storage::drop_db(db).await;
}

/// Check that if the deposit has been included in a sweep transaction
/// then the deposit report states that the deposit has been spent in the
/// status.
#[tokio::test]
async fn deposit_report_with_deposit_request_spent() {
    let db = testing::storage::new_test_database().await;
    let mut rng = get_rng();

    // We only want the blockchain to be generated
    let num_signers = 3;
    let test_params = testing::storage::model::Params {
        num_bitcoin_blocks: 10,
        num_stacks_blocks_per_bitcoin_block: 1,
        num_deposit_requests_per_block: 0,
        num_withdraw_requests_per_block: 0,
        num_signers_per_request: num_signers,
        consecutive_blocks: false,
    };

    let signer_set = testing::wsts::generate_signer_set_public_keys(&mut rng, num_signers);
    let test_data = TestData::generate(&mut rng, &signer_set, &test_params);
    test_data.write_to(&db).await;

    // Let's write the deposit request and associated transaction to the
    // database. Here the deposit transaction will be confirmed on the
    // canonical bitcoin blockchain.
    let deposit_request: model::DepositRequest = fake::Faker.fake_with_rng(&mut rng);
    let chain_tip = db.get_bitcoin_canonical_chain_tip().await.unwrap().unwrap();
    let txid = &deposit_request.txid;
    let output_index = deposit_request.output_index;
    let signer_public_key = &signer_set[0];

    let tx = model::Transaction {
        txid: deposit_request.txid.into_bytes(),
        tx_type: model::TransactionType::DepositRequest,
        block_hash: chain_tip.into_bytes(),
    };
    let tx_ref = model::BitcoinTxRef {
        txid: deposit_request.txid,
        block_hash: chain_tip,
    };

    db.write_deposit_request(&deposit_request).await.unwrap();
    db.write_transaction(&tx).await.unwrap();
    db.write_bitcoin_transaction(&tx_ref).await.unwrap();

    // Write the decision to the database
    let mut decision: model::DepositSigner = fake::Faker.fake_with_rng(&mut rng);
    decision.output_index = deposit_request.output_index;
    decision.txid = deposit_request.txid;
    decision.signer_pub_key = *signer_public_key;

    db.write_deposit_signer_decision(&decision).await.unwrap();

    // Okay now let's pretend that the deposit has been swept. For that we
    // need a row in the `bitcoin_tx_inputs` tables, and records in the `transactions`
    // and `bitcoin_transactions` tables.
    let mut swept_prevout: model::TxPrevout = fake::Faker.fake_with_rng(&mut rng);
    swept_prevout.prevout_txid = deposit_request.txid;
    swept_prevout.prevout_output_index = deposit_request.output_index;
    swept_prevout.amount = deposit_request.amount;

    let sweep_tx_model = model::Transaction {
        tx_type: model::TransactionType::SbtcTransaction,
        txid: swept_prevout.txid.to_byte_array(),
        block_hash: chain_tip.to_byte_array(),
    };
    let sweep_tx_ref = model::BitcoinTxRef {
        txid: swept_prevout.txid,
        block_hash: chain_tip,
    };
    db.write_transaction(&sweep_tx_model).await.unwrap();
    db.write_bitcoin_transaction(&sweep_tx_ref).await.unwrap();
    db.write_tx_prevout(&swept_prevout).await.unwrap();

    let report = db
        .get_deposit_request_report(&chain_tip, txid, output_index, signer_public_key)
        .await
        .unwrap()
        .unwrap();

    let report_lock_time = report.lock_time.to_consensus_u32();

    assert_eq!(report.amount, deposit_request.amount);
    assert_eq!(report_lock_time, deposit_request.lock_time);
    assert_eq!(report.max_fee, deposit_request.max_fee);
    assert_eq!(report.can_accept, Some(decision.can_accept));
    assert_eq!(report.can_sign, Some(decision.can_sign));
    assert_eq!(
        report.status,
        DepositConfirmationStatus::Spent(swept_prevout.txid)
    );

    signer::testing::storage::drop_db(db).await;
}

/// Check that if the deposit has been included in a sweep transaction
/// that gets reorged, then the deposit report states that the deposit is
/// confirmed and not spent.
#[tokio::test]
async fn deposit_report_with_deposit_request_swept_but_swept_reorged() {
    let db = testing::storage::new_test_database().await;
    let mut rng = get_rng();

    // We only want the blockchain to be generated
    let num_signers = 3;
    let test_params = testing::storage::model::Params {
        num_bitcoin_blocks: 10,
        num_stacks_blocks_per_bitcoin_block: 1,
        num_deposit_requests_per_block: 0,
        num_withdraw_requests_per_block: 0,
        num_signers_per_request: num_signers,
        consecutive_blocks: false,
    };

    let signer_set = testing::wsts::generate_signer_set_public_keys(&mut rng, num_signers);
    let test_data = TestData::generate(&mut rng, &signer_set, &test_params);
    test_data.write_to(&db).await;

    // Let's write the deposit request and associated transaction to the
    // database. Here the deposit transaction will be confirmed on the
    // canonical bitcoin blockchain.
    let deposit_request: model::DepositRequest = fake::Faker.fake_with_rng(&mut rng);
    let chain_tip = db.get_bitcoin_canonical_chain_tip().await.unwrap().unwrap();
    let chain_tip_block = db.get_bitcoin_block(&chain_tip).await.unwrap().unwrap();
    let txid = &deposit_request.txid;
    let output_index = deposit_request.output_index;
    let signer_public_key = &signer_set[0];

    // We confirm it on the parent block of the chain tip because later we
    // change the chain tip and test certain conditions.
    let tx = model::Transaction {
        txid: deposit_request.txid.into_bytes(),
        tx_type: model::TransactionType::DepositRequest,
        block_hash: chain_tip_block.parent_hash.into_bytes(),
    };
    let tx_ref = model::BitcoinTxRef {
        txid: deposit_request.txid,
        block_hash: chain_tip_block.parent_hash,
    };

    db.write_deposit_request(&deposit_request).await.unwrap();
    db.write_transaction(&tx).await.unwrap();
    db.write_bitcoin_transaction(&tx_ref).await.unwrap();

    // Write the decision to the database
    let mut decision: model::DepositSigner = fake::Faker.fake_with_rng(&mut rng);
    decision.output_index = deposit_request.output_index;
    decision.txid = deposit_request.txid;
    decision.signer_pub_key = *signer_public_key;

    db.write_deposit_signer_decision(&decision).await.unwrap();

    // Okay now let's pretend that the deposit has been swept, but the
    // sweep gets reorged. For that we need a row in the `sweep_*` tables,
    // and records in the `transactions` and `bitcoin_transactions` tables,
    // but we'll use a random block that appears at the same height as the
    // current chain tip for what confirms the sweep transaction. This way
    // it is not on the canonical bitcoin blockchain identified by the
    // chain tip.
    let mut alt_chain_tip_block: model::BitcoinBlock = chain_tip_block.clone();
    alt_chain_tip_block.block_hash = fake::Faker.fake_with_rng(&mut rng);

    let mut swept_prevout: model::TxPrevout = fake::Faker.fake_with_rng(&mut rng);
    swept_prevout.prevout_txid = deposit_request.txid;
    swept_prevout.prevout_output_index = deposit_request.output_index;
    swept_prevout.amount = deposit_request.amount;

    let sweep_tx_model = model::Transaction {
        tx_type: model::TransactionType::SbtcTransaction,
        txid: swept_prevout.txid.to_byte_array(),
        block_hash: alt_chain_tip_block.block_hash.to_byte_array(),
    };
    let sweep_tx_ref = model::BitcoinTxRef {
        txid: swept_prevout.txid,
        block_hash: alt_chain_tip_block.block_hash,
    };
    db.write_bitcoin_block(&alt_chain_tip_block).await.unwrap();
    db.write_transaction(&sweep_tx_model).await.unwrap();
    db.write_bitcoin_transaction(&sweep_tx_ref).await.unwrap();
    db.write_tx_prevout(&swept_prevout).await.unwrap();

    let report = db
        .get_deposit_request_report(&chain_tip, txid, output_index, signer_public_key)
        .await
        .unwrap()
        .unwrap();

    let report_lock_time = report.lock_time.to_consensus_u32();

    assert_eq!(report.amount, deposit_request.amount);
    assert_eq!(report_lock_time, deposit_request.lock_time);
    assert_eq!(report.max_fee, deposit_request.max_fee);
    assert_eq!(report.can_accept, Some(decision.can_accept));
    assert_eq!(report.can_sign, Some(decision.can_sign));

    let confirmed_height = chain_tip_block.block_height - 1;
    let confirmed_block_hash = chain_tip_block.parent_hash;
    let expected_status =
        DepositConfirmationStatus::Confirmed(confirmed_height, confirmed_block_hash);
    assert_eq!(report.status, expected_status);

    // If we use the chain tip that confirms the sweep transaction, then we
    // see that the report tells us that it is now spent.
    let alt_chain_tip = alt_chain_tip_block.block_hash;
    let report = db
        .get_deposit_request_report(&alt_chain_tip, txid, output_index, signer_public_key)
        .await
        .unwrap()
        .unwrap();

    let report_lock_time = report.lock_time.to_consensus_u32();

    assert_eq!(report.amount, deposit_request.amount);
    assert_eq!(report_lock_time, deposit_request.lock_time);
    assert_eq!(report.max_fee, deposit_request.max_fee);
    assert_eq!(report.can_accept, Some(decision.can_accept));
    assert_eq!(report.can_sign, Some(decision.can_sign));

    let expected_status = DepositConfirmationStatus::Spent(swept_prevout.txid);
    assert_eq!(report.status, expected_status);

    signer::testing::storage::drop_db(db).await;
}

/// Check when we have a deposit that has been confirmed on the canonical
/// bitcoin and hasn't been spent, that the deposit report has the
/// appropriate "Confirmed" status.
#[tokio::test]
async fn deposit_report_with_deposit_request_confirmed() {
    let db = testing::storage::new_test_database().await;
    let mut rng = get_rng();

    // We only want the blockchain to be generated
    let num_signers = 3;
    let test_params = testing::storage::model::Params {
        num_bitcoin_blocks: 10,
        num_stacks_blocks_per_bitcoin_block: 1,
        num_deposit_requests_per_block: 0,
        num_withdraw_requests_per_block: 0,
        num_signers_per_request: num_signers,
        consecutive_blocks: false,
    };

    let signer_set = testing::wsts::generate_signer_set_public_keys(&mut rng, num_signers);
    let test_data = TestData::generate(&mut rng, &signer_set, &test_params);
    test_data.write_to(&db).await;

    // Let's write the deposit request and associated transaction to the
    // database. The transaction will be on the canonical bitcoin
    // blockchain.
    let deposit_request: model::DepositRequest = fake::Faker.fake_with_rng(&mut rng);
    let chain_tip = db.get_bitcoin_canonical_chain_tip().await.unwrap().unwrap();
    let txid = &deposit_request.txid;
    let output_index = deposit_request.output_index;
    let signer_public_key = &signer_set[0];

    let tx = model::Transaction {
        txid: deposit_request.txid.into_bytes(),
        tx_type: model::TransactionType::DepositRequest,
        block_hash: chain_tip.into_bytes(),
    };
    let tx_ref = model::BitcoinTxRef {
        txid: deposit_request.txid,
        block_hash: chain_tip,
    };

    db.write_deposit_request(&deposit_request).await.unwrap();
    db.write_transaction(&tx).await.unwrap();
    db.write_bitcoin_transaction(&tx_ref).await.unwrap();

    // Write this signer's vote to the database.
    let mut decision: model::DepositSigner = fake::Faker.fake_with_rng(&mut rng);
    decision.output_index = deposit_request.output_index;
    decision.txid = deposit_request.txid;
    decision.signer_pub_key = *signer_public_key;

    db.write_deposit_signer_decision(&decision).await.unwrap();

    let report = db
        .get_deposit_request_report(&chain_tip, txid, output_index, signer_public_key)
        .await
        .unwrap()
        .unwrap();

    let report_lock_time = report.lock_time.to_consensus_u32();

    // This is all happy path stuff, with fields filled in and a confirmed
    // status.
    assert_eq!(report.amount, deposit_request.amount);
    assert_eq!(report_lock_time, deposit_request.lock_time);
    assert_eq!(report.max_fee, deposit_request.max_fee);
    assert_eq!(report.can_accept, Some(decision.can_accept));
    assert_eq!(report.can_sign, Some(decision.can_sign));

    let block = db.get_bitcoin_block(&chain_tip).await.unwrap().unwrap();
    let expected_status =
        DepositConfirmationStatus::Confirmed(block.block_height, block.block_hash);
    assert_eq!(report.status, expected_status);

    signer::testing::storage::drop_db(db).await;
}

/// The following tests check the [`DbRead::get_withdrawal_request_report`]
/// function and all follow a similar pattern. The pattern is:
/// 1. Generate a random blockchain and write it to the database.
/// 2. Generate a random withdrawal request and write it to the database.
///    Write the block that included the transaction that confirmed the
///    transaction as well, sometimes this transaction will be on the
///    canonical bitcoin blockchain, sometimes not.
/// 3. Maybe generate a random withdrawal vote for the current signer and
///    store that in the database.
/// 4. Maybe generate a sweep transaction and put that in our database.
/// 5. Check that the report comes out right depending on where the various
///    transactions are confirmed.

/// Check that no report is generated if the withdrawal request is not in
/// the database or if the stacks block that confirmed the transaction that
/// generated the request is not in the database.
#[tokio::test]
async fn withdrawal_report_with_no_withdrawal_request_or_no_block() {
    let db = testing::storage::new_test_database().await;
    let mut rng = get_rng();

    // We only want the blockchain to be generated
    let num_signers = 3;
    let test_params = testing::storage::model::Params {
        num_bitcoin_blocks: 10,
        num_stacks_blocks_per_bitcoin_block: 1,
        num_deposit_requests_per_block: 0,
        num_withdraw_requests_per_block: 0,
        num_signers_per_request: num_signers,
        consecutive_blocks: false,
    };

    let signer_public_keys = testing::wsts::generate_signer_set_public_keys(&mut rng, num_signers);
    let signer_public_key = &signer_public_keys[0];
    let test_data = TestData::generate(&mut rng, &signer_public_keys, &test_params);
    test_data.write_to(&db).await;

    let bitcoin_chain_tip = db.get_bitcoin_canonical_chain_tip().await.unwrap().unwrap();
    let stacks_chain_tip = db
        .get_stacks_chain_tip(&bitcoin_chain_tip)
        .await
        .unwrap()
        .unwrap()
        .block_hash;

    // Let's suppose we are given a withdrawal request to validate that we
    // do not know about. In this case no report should be returned.
    let qualified_id = QualifiedRequestId {
        request_id: Faker.fake_with_rng::<u32, _>(&mut rng) as u64,
        txid: Faker.fake_with_rng(&mut rng),
        block_hash: stacks_chain_tip,
    };

    let maybe_report = db
        .get_withdrawal_request_report(
            &bitcoin_chain_tip,
            &stacks_chain_tip,
            &qualified_id,
            signer_public_key,
        )
        .await
        .unwrap();

    assert!(maybe_report.is_none());

    // Now suppose that we know about the withdrawal request but it is not
    // confirmed on a stacks block that we have a record of.
    let withdrawal_request: WithdrawalRequest = Faker.fake_with_rng(&mut rng);
    db.write_withdrawal_request(&withdrawal_request)
        .await
        .unwrap();

    let qualified_id = withdrawal_request.qualified_id();
    let maybe_report = db
        .get_withdrawal_request_report(
            &bitcoin_chain_tip,
            &stacks_chain_tip,
            &qualified_id,
            signer_public_key,
        )
        .await
        .unwrap();

    assert!(maybe_report.is_none());

    testing::storage::drop_db(db).await;
}

/// Check that the is_accepted field is none only if we do not have our
/// vote for the withdrawal request.
#[tokio::test]
async fn withdrawal_report_with_no_withdrawal_votes() {
    let db = testing::storage::new_test_database().await;
    let mut rng = get_rng();

    // We only want the blockchain to be generated
    let num_signers = 3;
    let test_params = testing::storage::model::Params {
        num_bitcoin_blocks: 10,
        num_stacks_blocks_per_bitcoin_block: 1,
        num_deposit_requests_per_block: 0,
        num_withdraw_requests_per_block: 0,
        num_signers_per_request: num_signers,
        consecutive_blocks: false,
    };

    let signer_public_keys = testing::wsts::generate_signer_set_public_keys(&mut rng, num_signers);
    let signer_public_key = &signer_public_keys[0];
    let test_data = TestData::generate(&mut rng, &signer_public_keys, &test_params);
    test_data.write_to(&db).await;

    let bitcoin_chain_tip_ref = db
        .get_bitcoin_canonical_chain_tip_ref()
        .await
        .unwrap()
        .unwrap();
    let bitcoin_chain_tip = bitcoin_chain_tip_ref.block_hash;
    let stacks_chain_tip_block = db
        .get_stacks_chain_tip(&bitcoin_chain_tip)
        .await
        .unwrap()
        .unwrap();
    let stacks_chain_tip = stacks_chain_tip_block.block_hash;

    // Let's suppose that this withdrawal request was generated in a
    // transaction on the chain tip of the stacks blockchain, so that we
    // know that it is confirmed.
    //
    // Note that the block_height usually matters, since the queries only
    // look for sweeps in blocks with height greater than or equal to the
    // block height in the withdrawal request. In this case, there is no
    // sweep transaction in the database, so it doesn't matter.
    let withdrawal_request = WithdrawalRequest {
        block_hash: stacks_chain_tip,
        bitcoin_block_height: bitcoin_chain_tip_ref.block_height,
        ..Faker.fake_with_rng(&mut rng)
    };

    db.write_withdrawal_request(&withdrawal_request)
        .await
        .unwrap();

    let qualified_id = withdrawal_request.qualified_id();
    let report = db
        .get_withdrawal_request_report(
            &bitcoin_chain_tip,
            &stacks_chain_tip,
            &qualified_id,
            signer_public_key,
        )
        .await
        .unwrap()
        .unwrap();

    // We didn't put any votes in the database, but the withdrawal request
    // should be identified with a transaction on the blockchain identified
    // by the given chain tip, since it's actually on the chain tip.
    assert!(report.is_accepted.is_none());
    assert_eq!(report.status, WithdrawalRequestStatus::Confirmed);

    let withdrawal_decision = WithdrawalSigner {
        request_id: qualified_id.request_id,
        block_hash: qualified_id.block_hash,
        txid: qualified_id.txid,
        signer_pub_key: *signer_public_key,
        is_accepted: true,
    };
    db.write_withdrawal_signer_decision(&withdrawal_decision)
        .await
        .unwrap();

    let report = db
        .get_withdrawal_request_report(
            &bitcoin_chain_tip,
            &stacks_chain_tip,
            &qualified_id,
            signer_public_key,
        )
        .await
        .unwrap()
        .unwrap();

    assert_eq!(report.is_accepted, Some(true));
    assert_eq!(report.status, WithdrawalRequestStatus::Confirmed);

    // Let's try one more time but with another public key (who we know has
    // not submitted a vote).
    let signer_public_key_2 = &signer_public_keys[1];
    let report = db
        .get_withdrawal_request_report(
            &bitcoin_chain_tip,
            &stacks_chain_tip,
            &qualified_id,
            signer_public_key_2,
        )
        .await
        .unwrap()
        .unwrap();

    assert!(report.is_accepted.is_none());
    assert_eq!(report.status, WithdrawalRequestStatus::Confirmed);

    testing::storage::drop_db(db).await;
}

/// Check that the report will return that the is unconfirmed if the
/// transaction that generated the request is not on stacks blockchain
/// identified by the given chain tip.
#[tokio::test]
async fn withdrawal_report_with_withdrawal_request_reorged() {
    let db = testing::storage::new_test_database().await;
    let mut rng = get_rng();

    // We only want the blockchain to be generated
    let num_signers = 3;
    let test_params = testing::storage::model::Params {
        num_bitcoin_blocks: 10,
        num_stacks_blocks_per_bitcoin_block: 1,
        num_deposit_requests_per_block: 0,
        num_withdraw_requests_per_block: 0,
        num_signers_per_request: num_signers,
        consecutive_blocks: false,
    };

    let signer_public_keys = testing::wsts::generate_signer_set_public_keys(&mut rng, num_signers);
    let signer_public_key = &signer_public_keys[0];
    let test_data = TestData::generate(&mut rng, &signer_public_keys, &test_params);
    test_data.write_to(&db).await;

    let bitcoin_chain_tip_ref = db
        .get_bitcoin_canonical_chain_tip_ref()
        .await
        .unwrap()
        .unwrap();
    let bitcoin_chain_tip = bitcoin_chain_tip_ref.block_hash;
    let stacks_chain_tip_block = db
        .get_stacks_chain_tip(&bitcoin_chain_tip)
        .await
        .unwrap()
        .unwrap();

    // Okay let's put the withdrawal request in the database on the stacks
    // chain tip.
    let withdrawal_request = WithdrawalRequest {
        block_hash: stacks_chain_tip_block.block_hash,
        bitcoin_block_height: bitcoin_chain_tip_ref.block_height,
        ..Faker.fake_with_rng(&mut rng)
    };

    db.write_withdrawal_request(&withdrawal_request)
        .await
        .unwrap();

    // Now let's generate a report where we know that the withdrawal
    // request is not on the blockchain identified by the given chain tip.
    let qualified_id = withdrawal_request.qualified_id();
    let random_stacks_chain_tip = Faker.fake_with_rng(&mut rng);
    let report = db
        .get_withdrawal_request_report(
            &bitcoin_chain_tip,
            &random_stacks_chain_tip,
            &qualified_id,
            signer_public_key,
        )
        .await
        .unwrap()
        .unwrap();

    assert_eq!(report.status, WithdrawalRequestStatus::Unconfirmed);

    // Okay, well does it say that it's confirmed if we know that it's on
    // the blockchain.
    let report = db
        .get_withdrawal_request_report(
            &bitcoin_chain_tip,
            &stacks_chain_tip_block.block_hash,
            &qualified_id,
            signer_public_key,
        )
        .await
        .unwrap()
        .unwrap();

    assert_eq!(report.status, WithdrawalRequestStatus::Confirmed);

    testing::storage::drop_db(db).await;
}

/// Check that the report correctly notes that the withdrawal request has
/// been fulfilled if there is sweep information in the database.
#[tokio::test]
async fn withdrawal_report_with_withdrawal_request_fulfilled() {
    let db = testing::storage::new_test_database().await;
    let mut rng = get_rng();

    // We only want the blockchain to be generated
    let num_signers = 3;
    let test_params = testing::storage::model::Params {
        num_bitcoin_blocks: 10,
        num_stacks_blocks_per_bitcoin_block: 1,
        num_deposit_requests_per_block: 0,
        num_withdraw_requests_per_block: 0,
        num_signers_per_request: num_signers,
        consecutive_blocks: false,
    };

    let signer_public_keys = testing::wsts::generate_signer_set_public_keys(&mut rng, num_signers);
    let signer_public_key = &signer_public_keys[0];
    let test_data = TestData::generate(&mut rng, &signer_public_keys, &test_params);
    test_data.write_to(&db).await;

    let bitcoin_chain_tip_ref = db
        .get_bitcoin_canonical_chain_tip_ref()
        .await
        .unwrap()
        .unwrap();
    let bitcoin_chain_tip = bitcoin_chain_tip_ref.block_hash;
    let stacks_chain_tip_block = db
        .get_stacks_chain_tip(&bitcoin_chain_tip)
        .await
        .unwrap()
        .unwrap();

    // Note that the block_height matters here, since the queries look for
    // sweeps in blocks with height greater than or equal to the block
    // height in the withdrawal request. In this case, the sweep
    // transaction is confirmed on the chain tip of the bitcoin blockchain.
    let withdrawal_request = WithdrawalRequest {
        block_hash: stacks_chain_tip_block.block_hash,
        bitcoin_block_height: bitcoin_chain_tip_ref.block_height - 1,
        ..Faker.fake_with_rng(&mut rng)
    };
    let qualified_id = withdrawal_request.qualified_id();

    db.write_withdrawal_request(&withdrawal_request)
        .await
        .unwrap();

    // Okay now let's pretend that the withdrawal has been swept. For that
    // we need a row in the `bitcoin_withdrawals_outputs` table, and
    // records in the `transactions` and `bitcoin_transactions` tables. We
    // place the sweep on the bitcoin chain tip.
    let swept_output = BitcoinWithdrawalOutput {
        request_id: qualified_id.request_id,
        stacks_txid: qualified_id.txid,
        stacks_block_hash: qualified_id.block_hash,
        bitcoin_chain_tip,
        ..Faker.fake_with_rng(&mut rng)
    };

    let sweep_tx_model = model::Transaction {
        tx_type: model::TransactionType::SbtcTransaction,
        txid: swept_output.bitcoin_txid.to_byte_array(),
        block_hash: bitcoin_chain_tip.to_byte_array(),
    };
    let sweep_tx_ref = model::BitcoinTxRef {
        txid: swept_output.bitcoin_txid,
        block_hash: bitcoin_chain_tip,
    };
    db.write_transaction(&sweep_tx_model).await.unwrap();
    db.write_bitcoin_transaction(&sweep_tx_ref).await.unwrap();
    db.write_bitcoin_withdrawals_outputs(&[swept_output])
        .await
        .unwrap();

    let bitcoin_block = db
        .get_bitcoin_block(&bitcoin_chain_tip)
        .await
        .unwrap()
        .unwrap();
    let report = db
        .get_withdrawal_request_report(
            &bitcoin_block.block_hash,
            &stacks_chain_tip_block.block_hash,
            &qualified_id,
            signer_public_key,
        )
        .await
        .unwrap()
        .unwrap();

    let expected_status = WithdrawalRequestStatus::Fulfilled(sweep_tx_ref);
    assert_eq!(report.status, expected_status);

    // Okay, now let's say that we give the parent of the block that
    // confirmed the sweep as the chain tip, so that we know that the sweep
    // is not on that blockchain. The status should just be confirmed now.
    let report = db
        .get_withdrawal_request_report(
            &bitcoin_block.parent_hash,
            &stacks_chain_tip_block.block_hash,
            &qualified_id,
            signer_public_key,
        )
        .await
        .unwrap()
        .unwrap();

    assert_eq!(report.status, WithdrawalRequestStatus::Confirmed);

    testing::storage::drop_db(db).await;
}

/// Check that a reorg on bitcoin that affects the sweep leads to the
/// report switching the status of the withdrawal from fulfilled to just
/// confirmed.
#[tokio::test]
async fn withdrawal_report_with_withdrawal_request_swept_but_swept_reorged() {
    let db = testing::storage::new_test_database().await;
    let mut rng = get_rng();

    // We only want the blockchain to be generated
    let num_signers = 3;
    let test_params = testing::storage::model::Params {
        num_bitcoin_blocks: 50,
        num_stacks_blocks_per_bitcoin_block: 1,
        num_deposit_requests_per_block: 0,
        num_withdraw_requests_per_block: 0,
        num_signers_per_request: num_signers,
        consecutive_blocks: true,
    };

    let signer_public_keys = testing::wsts::generate_signer_set_public_keys(&mut rng, num_signers);
    let signer_public_key = &signer_public_keys[0];
    let mut test_data = TestData::generate(&mut rng, &signer_public_keys, &test_params);
    let mut block_height = 0;
    let mut parent_hash = Faker.fake_with_rng(&mut rng);
    // Our `TestData` generator doesn't quite build us a nice Stacks
    // blockchain. So we manually make sure that we have consecutive blocks
    // here before writing them to the database. It matters because the
    // data that is generated by default is not a useful blockchain; all
    // blocks have the same height and their parents don't point to blocks
    // that exist.
    for block in test_data.stacks_blocks.iter_mut() {
        block.block_height = block_height;
        block.parent_hash = parent_hash;
        block_height += 1;
        parent_hash = block.block_hash;
    }
    test_data.write_to(&db).await;

    let bitcoin_chain_tip_ref = db
        .get_bitcoin_canonical_chain_tip_ref()
        .await
        .unwrap()
        .unwrap();
    let stacks_block = test_data.stacks_blocks[1].clone();

    // Okay let's put the withdrawal request to some low block height on
    // the chain.
    assert_eq!(stacks_block.block_height, 1);
    let withdrawal_request = WithdrawalRequest {
        block_hash: stacks_block.block_hash,
        bitcoin_block_height: bitcoin_chain_tip_ref.block_height,
        ..Faker.fake_with_rng(&mut rng)
    };
    let qualified_id = withdrawal_request.qualified_id();

    db.write_withdrawal_request(&withdrawal_request)
        .await
        .unwrap();

    // Okay now let's pretend that the withdrawal has been swept. For that
    // we need a row in the `bitcoin_withdrawals_outputs` table, and
    // records in the `transactions` and `bitcoin_transactions` tables. We
    // place the sweep on the bitcoin chain tip.
    let swept_output = BitcoinWithdrawalOutput {
        request_id: qualified_id.request_id,
        stacks_txid: qualified_id.txid,
        stacks_block_hash: qualified_id.block_hash,
        bitcoin_chain_tip: bitcoin_chain_tip_ref.block_hash,
        ..Faker.fake_with_rng(&mut rng)
    };

    let sweep_tx_model = model::Transaction {
        tx_type: model::TransactionType::SbtcTransaction,
        txid: swept_output.bitcoin_txid.to_byte_array(),
        block_hash: bitcoin_chain_tip_ref.block_hash.to_byte_array(),
    };
    let sweep_tx_ref = model::BitcoinTxRef {
        txid: swept_output.bitcoin_txid,
        block_hash: bitcoin_chain_tip_ref.block_hash,
    };
    db.write_transaction(&sweep_tx_model).await.unwrap();
    db.write_bitcoin_transaction(&sweep_tx_ref).await.unwrap();
    db.write_bitcoin_withdrawals_outputs(&[swept_output])
        .await
        .unwrap();

    // Alright, the report should say that the withdrawal request has been
    // fulfilled.
    let report = db
        .get_withdrawal_request_report(
            &bitcoin_chain_tip_ref.block_hash,
            &stacks_block.block_hash,
            &qualified_id,
            signer_public_key,
        )
        .await
        .unwrap()
        .unwrap();

    assert_eq!(
        report.status,
        WithdrawalRequestStatus::Fulfilled(sweep_tx_ref)
    );

    let bitcoin_chain_tip_block = db
        .get_bitcoin_block(&bitcoin_chain_tip_ref.block_hash)
        .await
        .unwrap()
        .unwrap();

    // Now let's fork the bitcoin blockchain, generating a sibling block to
    // the current chain tip and a child block, which would then be the
    // current chain tip.
    let bitcoin_block_fork0: BitcoinBlock = BitcoinBlock {
        block_height: bitcoin_chain_tip_block.block_height,
        block_hash: Faker.fake_with_rng(&mut rng),
        parent_hash: bitcoin_chain_tip_block.parent_hash,
    };

    let bitcoin_block_fork1: BitcoinBlock = BitcoinBlock {
        block_height: bitcoin_chain_tip_block.block_height + 1,
        block_hash: Faker.fake_with_rng(&mut rng),
        parent_hash: bitcoin_block_fork0.block_hash,
    };
    db.write_bitcoin_block(&bitcoin_block_fork0).await.unwrap();
    db.write_bitcoin_block(&bitcoin_block_fork1).await.unwrap();

    let bitcoin_chain_tip = db.get_bitcoin_canonical_chain_tip().await.unwrap().unwrap();

    // Well now our sweep is confirmed on an orphan chain, so we still need
    // to sweep out the funds. We haven't changed anything on the stacks
    // side since that transaction was confirmed on a block that was
    // unaffected by the reorg.
    assert_eq!(bitcoin_chain_tip, bitcoin_block_fork1.block_hash);
    let report = db
        .get_withdrawal_request_report(
            &bitcoin_chain_tip,
            &stacks_block.block_hash,
            &qualified_id,
            signer_public_key,
        )
        .await
        .unwrap()
        .unwrap();

    assert_eq!(report.status, WithdrawalRequestStatus::Confirmed);

    testing::storage::drop_db(db).await;
}

/// Check that a reorg on bitcoin that affects the sweep and the bitcoin
/// block anchoring the stacks block confirming the transaction that
/// generated the withdrawal request leads to the report switching the
/// status of the withdrawal from fulfilled to just unconfirmed.
///
/// This situation is supposed to "never" happen but let's see what happens
/// in our code.
#[tokio::test]
async fn withdrawal_report_with_withdrawal_request_swept_but_swept_reorged2() {
    let db = testing::storage::new_test_database().await;
    let mut rng = get_rng();

    // We only want the blockchain to be generated
    let num_signers = 3;
    let test_params = testing::storage::model::Params {
        num_bitcoin_blocks: 50,
        num_stacks_blocks_per_bitcoin_block: 1,
        num_deposit_requests_per_block: 0,
        num_withdraw_requests_per_block: 0,
        num_signers_per_request: num_signers,
        consecutive_blocks: true,
    };

    let signer_public_keys = testing::wsts::generate_signer_set_public_keys(&mut rng, num_signers);
    let signer_public_key = &signer_public_keys[0];
    let mut test_data = TestData::generate(&mut rng, &signer_public_keys, &test_params);
    let mut block_height = 0;
    let mut parent_hash = Faker.fake_with_rng(&mut rng);
    // Our `TestData` generator doesn't quite build us a nice Stacks
    // blockchain. So we manually make sure that we have consecutive blocks
    // here before writing them to the database. It matters because the
    // data that is generated by default is not a useful blockchain; all
    // blocks have the same height and their parents don't point to blocks
    // that exist.
    for block in test_data.stacks_blocks.iter_mut() {
        block.block_height = block_height;
        block.parent_hash = parent_hash;
        block_height += 1;
        parent_hash = block.block_hash;
    }
    test_data.write_to(&db).await;

    let chain_tip = db.get_bitcoin_canonical_chain_tip().await.unwrap().unwrap();
    let bitcoin_chain_tip = db.get_bitcoin_block(&chain_tip).await.unwrap().unwrap();
    let stacks_chain_tip = db
        .get_stacks_chain_tip(&bitcoin_chain_tip.block_hash)
        .await
        .unwrap()
        .unwrap();

    // Later, we are going to orphan the parent block of the bitcoin chain
    // tip.
    assert_eq!(
        stacks_chain_tip.bitcoin_anchor,
        bitcoin_chain_tip.block_hash
    );

    let withdrawal_request = WithdrawalRequest {
        block_hash: stacks_chain_tip.block_hash,
        bitcoin_block_height: bitcoin_chain_tip.block_height,
        ..Faker.fake_with_rng(&mut rng)
    };
    let qualified_id = withdrawal_request.qualified_id();

    db.write_withdrawal_request(&withdrawal_request)
        .await
        .unwrap();

    // Okay now let's pretend that the withdrawal has been swept. For that
    // we need a row in the `bitcoin_withdrawals_outputs` table, and
    // records in the `transactions` and `bitcoin_transactions` tables. We
    // place the sweep on the bitcoin chain tip.
    let swept_output = BitcoinWithdrawalOutput {
        request_id: qualified_id.request_id,
        stacks_txid: qualified_id.txid,
        stacks_block_hash: qualified_id.block_hash,
        bitcoin_chain_tip: bitcoin_chain_tip.block_hash,
        ..Faker.fake_with_rng(&mut rng)
    };

    let sweep_tx_model = model::Transaction {
        tx_type: model::TransactionType::SbtcTransaction,
        txid: swept_output.bitcoin_txid.to_byte_array(),
        block_hash: bitcoin_chain_tip.block_hash.to_byte_array(),
    };
    let sweep_tx_ref = model::BitcoinTxRef {
        txid: swept_output.bitcoin_txid,
        block_hash: bitcoin_chain_tip.block_hash,
    };
    db.write_transaction(&sweep_tx_model).await.unwrap();
    db.write_bitcoin_transaction(&sweep_tx_ref).await.unwrap();
    db.write_bitcoin_withdrawals_outputs(&[swept_output])
        .await
        .unwrap();

    // Alright, the report should say that the withdrawal request has been
    // fulfilled.
    let report = db
        .get_withdrawal_request_report(
            &bitcoin_chain_tip.block_hash,
            &stacks_chain_tip.block_hash,
            &qualified_id,
            signer_public_key,
        )
        .await
        .unwrap()
        .unwrap();

    assert_eq!(
        report.status,
        WithdrawalRequestStatus::Fulfilled(sweep_tx_ref)
    );

    let bitcoin_chain_tip_parent_block = db
        .get_bitcoin_block(&bitcoin_chain_tip.parent_hash)
        .await
        .unwrap()
        .unwrap();

    // Now let's fork the bitcoin blockchain, generating a sibling block to
    // the parent of the current chain tip and a grandchild block, which
    // would then be the current chain tip.
    let bitcoin_block_fork0: BitcoinBlock = BitcoinBlock {
        block_height: bitcoin_chain_tip_parent_block.block_height,
        block_hash: Faker.fake_with_rng(&mut rng),
        parent_hash: bitcoin_chain_tip_parent_block.parent_hash,
    };
    let bitcoin_block_fork1: BitcoinBlock = BitcoinBlock {
        block_height: bitcoin_chain_tip_parent_block.block_height + 1,
        block_hash: Faker.fake_with_rng(&mut rng),
        parent_hash: bitcoin_block_fork0.block_hash,
    };
    let bitcoin_block_fork2: BitcoinBlock = BitcoinBlock {
        block_height: bitcoin_chain_tip_parent_block.block_height + 2,
        block_hash: Faker.fake_with_rng(&mut rng),
        parent_hash: bitcoin_block_fork1.block_hash,
    };
    db.write_bitcoin_block(&bitcoin_block_fork0).await.unwrap();
    db.write_bitcoin_block(&bitcoin_block_fork1).await.unwrap();
    db.write_bitcoin_block(&bitcoin_block_fork2).await.unwrap();

    let bitcoin_chain_tip = db.get_bitcoin_canonical_chain_tip().await.unwrap().unwrap();
    let stacks_chain_tip = db
        .get_stacks_chain_tip(&bitcoin_chain_tip)
        .await
        .unwrap()
        .unwrap();

    // Well now our sweep is confirmed on an orphan chain. Moreover, the
    // transaction that generated the sweep was affected by the bitcoin
    // reorg, and so has been orphaned as well.
    assert_eq!(bitcoin_chain_tip, bitcoin_block_fork2.block_hash);
    let report = db
        .get_withdrawal_request_report(
            &bitcoin_chain_tip,
            &stacks_chain_tip.block_hash,
            &qualified_id,
            signer_public_key,
        )
        .await
        .unwrap()
        .unwrap();

    assert_eq!(report.status, WithdrawalRequestStatus::Unconfirmed);

    testing::storage::drop_db(db).await;
}

/// Check the normal happy path with a withdrawal request that has been
/// confirmed. Make sure that the values returned match what we would
/// expect given the contents of the withdrawal request.
#[tokio::test]
async fn withdrawal_report_with_withdrawal_request_confirmed() {
    let db = testing::storage::new_test_database().await;
    let mut rng = get_rng();

    // We only want the blockchain to be generated
    let num_signers = 3;
    let test_params = testing::storage::model::Params {
        num_bitcoin_blocks: 10,
        num_stacks_blocks_per_bitcoin_block: 1,
        num_deposit_requests_per_block: 0,
        num_withdraw_requests_per_block: 0,
        num_signers_per_request: num_signers,
        consecutive_blocks: false,
    };

    let signer_public_keys = testing::wsts::generate_signer_set_public_keys(&mut rng, num_signers);
    let signer_public_key = &signer_public_keys[0];
    let test_data = TestData::generate(&mut rng, &signer_public_keys, &test_params);
    test_data.write_to(&db).await;

    // Let's generate a withdrawal request and place it on our canonical
    // blockchain.
    let bitcoin_chain_tip_ref = db
        .get_bitcoin_canonical_chain_tip_ref()
        .await
        .unwrap()
        .unwrap();
    let bitcoin_chain_tip = bitcoin_chain_tip_ref.block_hash;
    let stacks_chain_tip_block = db
        .get_stacks_chain_tip(&bitcoin_chain_tip)
        .await
        .unwrap()
        .unwrap();

    let withdrawal_request = WithdrawalRequest {
        block_hash: stacks_chain_tip_block.block_hash,
        bitcoin_block_height: bitcoin_chain_tip_ref.block_height - 1,
        ..Faker.fake_with_rng(&mut rng)
    };
    let qualified_id = withdrawal_request.qualified_id();

    db.write_withdrawal_request(&withdrawal_request)
        .await
        .unwrap();

    // Let's put a vote in the database. Let's assume that they voted
    // against it, just because we haven't tested false as `is_accepted`
    // yet.
    let withdrawal_decision = WithdrawalSigner {
        request_id: qualified_id.request_id,
        block_hash: qualified_id.block_hash,
        txid: qualified_id.txid,
        signer_pub_key: *signer_public_key,
        is_accepted: false,
    };
    db.write_withdrawal_signer_decision(&withdrawal_decision)
        .await
        .unwrap();

    // Okay, now lets get the report and check the contents.
    let report = db
        .get_withdrawal_request_report(
            &bitcoin_chain_tip,
            &stacks_chain_tip_block.block_hash,
            &qualified_id,
            signer_public_key,
        )
        .await
        .unwrap()
        .unwrap();

    assert_eq!(report.is_accepted, Some(false));
    assert_eq!(report.status, WithdrawalRequestStatus::Confirmed);
    assert_eq!(
        report.bitcoin_block_height,
        withdrawal_request.bitcoin_block_height
    );
    assert_eq!(report.amount, withdrawal_request.amount);
    assert_eq!(report.max_fee, withdrawal_request.max_fee);
    assert_eq!(&report.recipient, withdrawal_request.recipient.deref());
    assert_eq!(report.id, withdrawal_request.qualified_id());

    testing::storage::drop_db(db).await;
}

#[tokio::test]
async fn can_write_and_get_multiple_bitcoin_txs_sighashes() {
    let db = testing::storage::new_test_database().await;

    let sighashes: Vec<BitcoinTxSigHash> = (0..5).map(|_| fake::Faker.fake()).collect();

    db.write_bitcoin_txs_sighashes(&sighashes).await.unwrap();

    let withdrawal_outputs_futures = sighashes
        .iter()
        .map(|sighash| db.will_sign_bitcoin_tx_sighash(&sighash.sighash));

    let results = join_all(withdrawal_outputs_futures).await;

    for (output, result) in sighashes.iter().zip(results) {
        let (result, _) = result.unwrap().unwrap();
        assert_eq!(result, output.will_sign);
    }
    signer::testing::storage::drop_db(db).await;
}

#[tokio::test]
async fn can_write_multiple_bitcoin_withdrawal_outputs() {
    let db = testing::storage::new_test_database().await;

    let outputs: Vec<BitcoinWithdrawalOutput> = (0..5).map(|_| fake::Faker.fake()).collect();

    db.write_bitcoin_withdrawals_outputs(&outputs)
        .await
        .unwrap();

    signer::testing::storage::drop_db(db).await;
}

#[tokio::test]
async fn get_deposit_request_returns_none_for_missing_deposit() {
    let db = testing::storage::new_test_database().await;
    let mut rng = get_rng();

    // Create a random txid
    let txid: model::BitcoinTxId = fake::Faker.fake_with_rng(&mut rng);

    // Fetch the deposit request for the fake txid
    let fetched_deposit = db.get_deposit_request(&txid, 0).await.unwrap();

    // Assert that the fetched fee is None
    assert_eq!(fetched_deposit, None);

    signer::testing::storage::drop_db(db).await;
}

#[tokio::test]
async fn get_deposit_request_returns_returns_inserted_deposit_request() {
    let db = testing::storage::new_test_database().await;
    let mut rng = get_rng();

    // Create multiple deposit requests
    let deposit_request1: model::DepositRequest = fake::Faker.fake_with_rng(&mut rng);
    let deposit_request2: model::DepositRequest = fake::Faker.fake_with_rng(&mut rng);

    // Insert the deposit requests into the database
    db.write_deposit_request(&deposit_request1).await.unwrap();
    db.write_deposit_request(&deposit_request2).await.unwrap();

    // Fetch deposit requests from the database
    let fetched_deposit1 = db
        .get_deposit_request(&deposit_request1.txid, deposit_request1.output_index)
        .await
        .unwrap();
    let fetched_deposit2 = db
        .get_deposit_request(&deposit_request2.txid, deposit_request2.output_index)
        .await
        .unwrap();

    // Assert that the fetched fees match the inserted fees
    assert_eq!(fetched_deposit1, Some(deposit_request1));
    assert_eq!(fetched_deposit2, Some(deposit_request2));

    signer::testing::storage::drop_db(db).await;
}

/// This struct is for testing different conditions when attempting to
/// retrieve the signers' UTXO.
struct ReorgDescription<const N: usize> {
    /// An array that indicates the height that includes at least one sweep
    /// transaction.
    sweep_heights: [u64; N],
    /// This is the height where there is a reorg.
    reorg_height: u64,
    /// This is the height of the donation. It must be less than or equal
    /// to the minimum sweep height indicated by `sweep_heights`.
    donation_height: u64,
    /// The expected height of the UTXO returned by
    /// [`DbRead::get_signer_utxo`].
    utxo_height: Option<u64>,
    /// When we create sweep package, this field controls how many
    /// transactions are created in the package.
    num_transactions: std::ops::Range<u8>,
}

impl<const N: usize> ReorgDescription<N> {
    fn num_blocks(&self) -> u64 {
        self.sweep_heights.into_iter().max().unwrap_or_default()
    }
}

/// In these tests we check that [`DbRead::get_signer_utxo`] returns the
/// expected UTXO when there is a reorg. The test is set up as follows
/// 1. Populate the database with some minimal bitcoin blockchain data.
/// 2. For each block between the current block and the number-of-blocks to
///    generate, create a random number of transactions where we spend the
///    last output and create a new one.
/// 3. Note the last transaction created in each bitcoin block.
/// 4. Create a new chain starting at the height indicated by
///    `reorg_height`, making sure that it is longer than the current
///    blockchain in the database, so that it is the best chain.
/// 5. Get the signers' UTXO and check that the transaction ID matches the
///    one expected.
#[test_case(ReorgDescription {
    sweep_heights: [0, 3, 4, 5],
    reorg_height: 4,
    donation_height: 0,
    utxo_height: Some(4),
    num_transactions: std::ops::Range { start: 1, end: 2 },
}; "vanilla reorg")]
#[test_case(ReorgDescription {
    sweep_heights: [0, 3, 4, 5],
    reorg_height: 2,
    donation_height: 0,
    utxo_height: Some(0),
    num_transactions: std::ops::Range { start: 1, end: 2 },
}; "near-complete-reorg")]
#[test_case(ReorgDescription {
    sweep_heights: [0, 6, 10, 12],
    reorg_height: 7,
    donation_height: 0,
    utxo_height: Some(6),
    num_transactions: std::ops::Range { start: 1, end: 2 },
}; "partial-reorg")]
#[test_case(ReorgDescription {
    sweep_heights: [0, 6, 20, 21],
    reorg_height: 19,
    donation_height: 0,
    utxo_height: Some(6),
    num_transactions: std::ops::Range { start: 1, end: 2 },
}; "long-gap-reorg")]
#[test_case(ReorgDescription {
    sweep_heights: [3, 4, 5],
    reorg_height: 2,
    donation_height: 3,
    utxo_height: None,
    num_transactions: std::ops::Range { start: 1, end: 2 },
}; "complete-reorg")]
#[test_case(ReorgDescription {
    sweep_heights: [1, 7, 17, 18, 19, 20, 21],
    reorg_height: 16,
    donation_height: 0,
    utxo_height: Some(7),
    num_transactions: std::ops::Range { start: 25, end: 26 },
}; "busy-bridge-with-reorg")]
#[tokio::test]
async fn signer_utxo_reorg_suite<const N: usize>(desc: ReorgDescription<N>) {
    let db = testing::storage::new_test_database().await;
    let mut rng = get_rng();

    // We just need some basic data in the database. The only value that
    // matters is `num_bitcoin_blocks`, and it must be positive.
    let num_signers = 3;
    let test_params = testing::storage::model::Params {
        num_bitcoin_blocks: 1,
        num_stacks_blocks_per_bitcoin_block: 1,
        num_deposit_requests_per_block: 0,
        num_withdraw_requests_per_block: 0,
        num_signers_per_request: num_signers,
        consecutive_blocks: false,
    };

    // Let's generate some dummy data and write it into the database.
    let signer_set = testing::wsts::generate_signer_set_public_keys(&mut rng, num_signers);
    let test_data = TestData::generate(&mut rng, &signer_set, &test_params);
    test_data.write_to(&db).await;

    // We need some DKG shares here, since we identify the signers' UTXO by
    // the fact that the signers can sign for the UTXO.
    let dkg_shares: model::EncryptedDkgShares = fake::Faker.fake_with_rng(&mut rng);
    db.write_encrypted_dkg_shares(&dkg_shares).await.unwrap();

    let chain_tip = db.get_bitcoin_canonical_chain_tip().await.unwrap().unwrap();
    let original_chain_tip_ref: model::BitcoinBlockRef = db
        .get_bitcoin_block(&chain_tip)
        .await
        .unwrap()
        .unwrap()
        .into();

    // This will store the last transaction ID for all transaction packages
    // created in a block with a sweep.
    let mut expected_sweep_txids = BTreeMap::new();

    let mut swept_output: model::TxOutput = fake::Faker.fake_with_rng(&mut rng);
    let mut chain_tip_ref = original_chain_tip_ref;
    let mut reorg_block_ref = chain_tip_ref;

    for height in 0..=desc.num_blocks() {
        // We need a UTXO to "bootstrap" the signers, so maybe we should
        // create one now.
        if height == desc.donation_height {
            swept_output.output_type = model::TxOutputType::Donation;
            swept_output.output_index = 0;
            swept_output.amount = 0;
            swept_output.script_pubkey = dkg_shares.script_pubkey.clone();

            let sweep_tx_model = model::Transaction {
                tx_type: model::TransactionType::Donation,
                txid: swept_output.txid.to_byte_array(),
                block_hash: chain_tip_ref.block_hash.to_byte_array(),
            };
            let sweep_tx_ref = model::BitcoinTxRef {
                txid: swept_output.txid,
                block_hash: chain_tip_ref.block_hash,
            };
            db.write_transaction(&sweep_tx_model).await.unwrap();
            db.write_bitcoin_transaction(&sweep_tx_ref).await.unwrap();
            db.write_tx_output(&swept_output).await.unwrap();
        }

        // Maybe there is a sweep package in this bitcoin block. If so
        // let's generate a random number of transactions in a transaction
        // package.
        if desc.sweep_heights.contains(&height) {
            let num_transactions = desc.num_transactions.clone().choose(&mut rng).unwrap();

            for _ in 0..num_transactions {
                let mut swept_prevout: model::TxPrevout = fake::Faker.fake_with_rng(&mut rng);
                swept_prevout.prevout_txid = swept_output.txid;
                swept_prevout.prevout_output_index = 0;
                swept_prevout.prevout_type = model::TxPrevoutType::SignersInput;

                swept_output.txid = swept_prevout.txid;
                swept_output.output_type = model::TxOutputType::SignersOutput;
                swept_output.output_index = 0;
                swept_output.script_pubkey = dkg_shares.script_pubkey.clone();

                let sweep_tx_model = model::Transaction {
                    tx_type: model::TransactionType::SbtcTransaction,
                    txid: swept_prevout.txid.to_byte_array(),
                    block_hash: chain_tip_ref.block_hash.to_byte_array(),
                };
                let sweep_tx_ref = model::BitcoinTxRef {
                    txid: swept_prevout.txid,
                    block_hash: chain_tip_ref.block_hash,
                };
                db.write_transaction(&sweep_tx_model).await.unwrap();
                db.write_bitcoin_transaction(&sweep_tx_ref).await.unwrap();
                db.write_tx_prevout(&swept_prevout).await.unwrap();
                db.write_tx_output(&swept_output).await.unwrap();

                expected_sweep_txids.insert(height, swept_prevout.txid);
            }
        }

        // We need to note the block that we need to branch from for our reorg.
        if height == desc.reorg_height {
            reorg_block_ref = chain_tip_ref;
        }

        // And now for the blockchain data.
        let (new_data, new_chain_tip_ref) =
            test_data.new_block(&mut rng, &signer_set, &test_params, Some(&chain_tip_ref));
        chain_tip_ref = new_chain_tip_ref;
        new_data.write_to(&db).await;
    }

    // And now for creating the reorg blocks.
    for _ in 0..=(desc.num_blocks() - desc.reorg_height) + 1 {
        let (new_data, new_chain_tip_ref) =
            test_data.new_block(&mut rng, &signer_set, &test_params, Some(&reorg_block_ref));
        reorg_block_ref = new_chain_tip_ref;
        new_data.write_to(&db).await;
    }

    let chain_tip = db.get_bitcoin_canonical_chain_tip().await.unwrap().unwrap();

    // Let's make sure we get the expected signer UTXO.
    let utxo = db.get_signer_utxo(&chain_tip).await.unwrap();
    match desc.utxo_height {
        Some(height) => {
            let txid: model::BitcoinTxId = utxo.unwrap().outpoint.txid.into();
            assert_eq!(&txid, expected_sweep_txids.get(&height).unwrap());
        }
        None => {
            assert!(utxo.is_none());
        }
    };

    signer::testing::storage::drop_db(db).await;
}

fn hex_to_block_hash(hash: &str) -> [u8; 32] {
    hex::decode(hash).unwrap().as_slice().try_into().unwrap()
}

#[tokio::test]
async fn compare_in_memory_bitcoin_chain_tip() {
    let mut rng = get_rng();

    let pg_store = testing::storage::new_test_database().await;
    let in_memory_store = storage::in_memory::Store::new_shared();

    let root: BitcoinBlock = fake::Faker.fake_with_rng(&mut rng);
    let mut blocks = vec![root.clone()];
    for block_hash in [
        "FF00000000000000000000000000000000000000000000000000000000000011",
        "11000000000000000000000000000000000000000000000000000000000000FF",
    ] {
        blocks.push(BitcoinBlock {
            block_hash: hex_to_block_hash(block_hash).into(),
            block_height: root.block_height + 1,
            parent_hash: root.block_hash,
        })
    }

    for block in &blocks {
        pg_store.write_bitcoin_block(block).await.unwrap();
        in_memory_store.write_bitcoin_block(block).await.unwrap();
    }

    assert_eq!(
        in_memory_store
            .get_bitcoin_canonical_chain_tip()
            .await
            .expect("failed to get canonical chain tip")
            .expect("no chain tip"),
        pg_store
            .get_bitcoin_canonical_chain_tip()
            .await
            .expect("failed to get canonical chain tip")
            .expect("no chain tip"),
    );

    signer::testing::storage::drop_db(pg_store).await;
}

#[tokio::test]
async fn compare_in_memory_stacks_chain_tip() {
    let mut rng = get_rng();

    let pg_store = testing::storage::new_test_database().await;
    let in_memory_store = storage::in_memory::Store::new_shared();

    let root_anchor: BitcoinBlock = fake::Faker.fake_with_rng(&mut rng);

    pg_store.write_bitcoin_block(&root_anchor).await.unwrap();
    in_memory_store
        .write_bitcoin_block(&root_anchor)
        .await
        .unwrap();

    let root: StacksBlock = fake::Faker.fake_with_rng(&mut rng);

    let mut blocks = vec![root.clone()];
    for block_hash in [
        "FF00000000000000000000000000000000000000000000000000000000000011",
        "11000000000000000000000000000000000000000000000000000000000000FF",
    ] {
        blocks.push(StacksBlock {
            block_hash: hex_to_block_hash(block_hash).into(),
            block_height: root.block_height + 1,
            parent_hash: root.block_hash,
            bitcoin_anchor: root_anchor.block_hash,
        })
    }

    for block in &blocks {
        pg_store.write_stacks_block(block).await.unwrap();
        in_memory_store.write_stacks_block(block).await.unwrap();
    }

    assert_eq!(
        in_memory_store
            .get_bitcoin_canonical_chain_tip()
            .await
            .expect("failed to get canonical chain tip")
            .expect("no chain tip"),
        root_anchor.block_hash
    );
    assert_eq!(
        pg_store
            .get_bitcoin_canonical_chain_tip()
            .await
            .expect("failed to get canonical chain tip")
            .expect("no chain tip"),
        root_anchor.block_hash
    );

    assert_eq!(
        in_memory_store
            .get_stacks_chain_tip(&root_anchor.block_hash)
            .await
            .expect("failed to get canonical chain tip")
            .expect("no chain tip"),
        pg_store
            .get_stacks_chain_tip(&root_anchor.block_hash)
            .await
            .expect("failed to get canonical chain tip")
            .expect("no chain tip"),
    );

    signer::testing::storage::drop_db(pg_store).await;
}

#[tokio::test]
async fn write_and_get_dkg_shares_is_pending() {
    let db = testing::storage::new_test_database().await;

    let insert = EncryptedDkgShares {
        aggregate_key: fake::Faker.fake(),
        tweaked_aggregate_key: fake::Faker.fake(),
        encrypted_private_shares: vec![],
        script_pubkey: fake::Faker.fake(),
        public_shares: vec![],
        signer_set_public_keys: vec![],
        signature_share_threshold: 1,
        dkg_shares_status: DkgSharesStatus::Unverified,
        ..fake::Faker.fake()
    };

    db.write_encrypted_dkg_shares(&insert).await.unwrap();

    let select = db
        .get_encrypted_dkg_shares(insert.aggregate_key)
        .await
        .expect("database error")
        .expect("no shares found");

    assert_eq!(insert, select);

    signer::testing::storage::drop_db(db).await;
}

#[test(tokio::test)]
async fn verify_dkg_shares_succeeds() {
    let db = testing::storage::new_test_database().await;

    // We start with a pending entry.
    let insert = EncryptedDkgShares {
        dkg_shares_status: DkgSharesStatus::Unverified,
        ..Faker.fake()
    };

    // Write the dkg_shares entry.
    db.write_encrypted_dkg_shares(&insert).await.unwrap();

    // Now to verify the shares.
    let result = db.verify_dkg_shares(insert.aggregate_key).await.unwrap();
    assert!(result, "verify failed, when it should succeed");

    // Get the dkg_shares entry.
    let select = db
        .get_encrypted_dkg_shares(insert.aggregate_key)
        .await
        .expect("database error")
        .expect("no shares found");

    // Assert that the status is now verified and that the block hash and height
    // are correct, and that the rest of the fields remain the same.
    let compare = EncryptedDkgShares {
        dkg_shares_status: DkgSharesStatus::Verified,
        ..insert.clone()
    };
    assert_eq!(select, compare);

    signer::testing::storage::drop_db(db).await;
}

#[tokio::test]
async fn revoke_dkg_shares_succeeds() {
    let db = testing::storage::new_test_database().await;

    // We start with a pending entry.
    let insert = EncryptedDkgShares {
        dkg_shares_status: DkgSharesStatus::Unverified,
        ..Faker.fake()
    };

    // Write the dkg_shares entry.
    db.write_encrypted_dkg_shares(&insert).await.unwrap();

    // Now try to fail the keys.
    let result = db.revoke_dkg_shares(insert.aggregate_key).await.unwrap();
    assert!(result, "revoke failed, when it should succeed");

    // Get the dkg_shares entry we just inserted.
    let select = db
        .get_encrypted_dkg_shares(insert.aggregate_key)
        .await
        .expect("database error")
        .expect("no shares found");

    // Assert that the status is now revoked and that the rest of the fields
    // remain the same.
    let compare = EncryptedDkgShares {
        dkg_shares_status: DkgSharesStatus::Failed,
        ..insert.clone()
    };
    assert_eq!(select, compare);

    signer::testing::storage::drop_db(db).await;
}

/// This test checks that DKG shares verification status follows a one-way state transition:
///
/// 1. Unverified -> Verified: Once shares are verified, they cannot be revoked
/// 2. Unverified -> Failed: Once shares are marked as failed, they cannot be verified
///
/// The test verifies both transition paths:
/// - Unverified -> Verified -> (attempt revoke, stays Verified)
/// - Unverified -> Failed -> (attempt verify, stays Failed)
#[tokio::test]
async fn verification_status_one_way_street() {
    let db = testing::storage::new_test_database().await;

    // We start with a pending entry.
    let insert = EncryptedDkgShares {
        dkg_shares_status: DkgSharesStatus::Unverified,
        ..Faker.fake()
    };

    // Write the dkg_shares entry.
    db.write_encrypted_dkg_shares(&insert).await.unwrap();

    // Now try to verify.
    let result = db.verify_dkg_shares(insert.aggregate_key).await.unwrap();
    assert!(result, "verify failed, when it should succeed");

    let select1 = db
        .get_encrypted_dkg_shares(insert.aggregate_key)
        .await
        .expect("database error")
        .expect("no shares found");

    assert_eq!(select1.dkg_shares_status, DkgSharesStatus::Verified);

    // Now try to revoke. This shouldn't have any effect because we have
    // verified the shares already.
    let result = db.revoke_dkg_shares(insert.aggregate_key).await.unwrap();
    assert!(!result, "revoking succeeded, when it should fail");

    // Get the dkg_shares entry we just inserted.
    let select2 = db
        .get_encrypted_dkg_shares(insert.aggregate_key)
        .await
        .expect("database error")
        .expect("no shares found");

    let compare = EncryptedDkgShares {
        dkg_shares_status: DkgSharesStatus::Verified,
        ..insert
    };

    assert_eq!(select1, select2);
    assert_eq!(select1, compare);

    // We start with a pending entry.
    let insert = EncryptedDkgShares {
        dkg_shares_status: DkgSharesStatus::Unverified,
        ..Faker.fake()
    };

    // Write the dkg_shares entry.
    db.write_encrypted_dkg_shares(&insert).await.unwrap();

    // Now try to revoke.
    let result = db.revoke_dkg_shares(insert.aggregate_key).await.unwrap();
    assert!(result, "revoke failed, when it should succeed");

    let select1 = db
        .get_encrypted_dkg_shares(insert.aggregate_key)
        .await
        .expect("database error")
        .expect("no shares found");

    assert_eq!(select1.dkg_shares_status, DkgSharesStatus::Failed);

    // Now try to verify them. This should be a no-op, since the keys have
    // already been marked as failed.
    let result = db.verify_dkg_shares(insert.aggregate_key).await.unwrap();
    assert!(!result, "verify succeeded, when it should fail");

    // Get the dkg_shares entry we just inserted.
    let select2 = db
        .get_encrypted_dkg_shares(insert.aggregate_key)
        .await
        .expect("database error")
        .expect("no shares found");

    let compare = EncryptedDkgShares {
        dkg_shares_status: DkgSharesStatus::Failed,
        ..insert
    };

    assert_eq!(select1, select2);
    assert_eq!(select1, compare);

    signer::testing::storage::drop_db(db).await;
}

/// Return a stacks block that is anchored to the bitcoin block with the
/// given block hash that is also on the canonical stacks blockchain, if
/// one exists. If one doesn't exist then panic.
async fn get_stacks_block(
    test_data: &TestData,
    db: &PgStore,
    anchor: &BitcoinBlockHash,
) -> StacksBlockHash {
    let request_stacks_blocks = test_data
        .stacks_blocks
        .iter()
        .filter(|block| &block.bitcoin_anchor == anchor);

    let (_, stacks_chain_tip) = db.get_chain_tips().await;

    for block in request_stacks_blocks {
        let in_canonical_stacks_blockchain = db
            .in_canonical_stacks_blockchain(
                &stacks_chain_tip,
                &block.block_hash,
                block.block_height,
            )
            .await
            .unwrap();

        if in_canonical_stacks_blockchain {
            return block.block_hash;
        }
    }

    panic!("could not find a stacks block with the given anchor: {anchor}");
}

/// Tests that get_pending_rejected_withdrawal_requests correctly return expired
/// requests in case there are no events affecting them.
#[test_log::test(tokio::test)]
async fn pending_rejected_withdrawal_no_events() {
    let mut db = testing::storage::new_test_database().await;
    let mut rng = get_rng();

    let num_signers = 10;
    let context_window = 1000;
    let test_model_params = testing::storage::model::Params {
        num_bitcoin_blocks: 50,
        num_stacks_blocks_per_bitcoin_block: 3,
        num_deposit_requests_per_block: 0,
        num_withdraw_requests_per_block: 5,
        num_signers_per_request: num_signers,
        consecutive_blocks: false,
    };

    let signer_set = testing::wsts::generate_signer_set_public_keys(&mut rng, num_signers);

    let test_data = TestData::generate(&mut rng, &signer_set, &test_model_params);

    test_data.write_to(&mut db).await;

    let mut bitcoin_chain_tip = db
        .get_bitcoin_canonical_chain_tip_ref()
        .await
        .expect("failed to get canonical chain tip")
        .expect("no chain tip");

    let chain_depth = bitcoin_chain_tip.block_height - test_data.bitcoin_blocks[0].block_height;

    // Append some blocks to ensure we have expired requests; we expire the
    // requests in the first 5 canonical blocks, while keeping the others valid.
    for _ in chain_depth..WITHDRAWAL_BLOCKS_EXPIRY + 5 {
        let new_block = BitcoinBlock {
            block_hash: fake::Faker.fake_with_rng(&mut rng),
            block_height: bitcoin_chain_tip.block_height + 1,
            parent_hash: bitcoin_chain_tip.block_hash,
        };
        db.write_bitcoin_block(&new_block).await.unwrap();

        bitcoin_chain_tip = new_block.into();
    }

    let pending_rejected = db
        .get_pending_rejected_withdrawal_requests(&bitcoin_chain_tip, context_window)
        .await
        .expect("failed to get pending rejected withdrawals");
    assert!(!pending_rejected.is_empty());

    let stacks_chain_tip = db
        .get_stacks_chain_tip(&bitcoin_chain_tip.block_hash)
        .await
        .expect("failed to get stacks chain tip")
        .expect("no chain tip");

    let mut non_expired = 0;
    for withdrawal in test_data.withdraw_requests {
        if withdrawal.bitcoin_block_height == test_data.bitcoin_blocks[0].block_height {
            // The stacks blocks in the first bitcoin block have an hallucinated
            // anchor, so they are in the canonical chain but have no link to
            // bitcoin chain, making things weird.
            continue;
        }

        let stacks_block = db
            .get_stacks_block(&withdrawal.block_hash)
            .await
            .unwrap()
            .unwrap();

        let in_canonical_stacks = db
            .in_canonical_stacks_blockchain(
                &stacks_chain_tip.block_hash,
                &stacks_block.block_hash,
                stacks_block.block_height,
            )
            .await
            .unwrap();

        if !in_canonical_stacks {
            assert!(!pending_rejected.contains(&withdrawal));
            continue;
        }

        let confirmations = bitcoin_chain_tip.block_height - withdrawal.bitcoin_block_height;
        assert_eq!(
            pending_rejected.contains(&withdrawal),
            confirmations > WITHDRAWAL_BLOCKS_EXPIRY
        );
        non_expired += 1;
    }
    // Sanity check we are testing both cases
    assert_gt!(non_expired, 0);

    signer::testing::storage::drop_db(db).await;
}

/// Test that pending_rejected_withdrawal correctly returns in case of expired
/// requests.
#[test_log::test(tokio::test)]
async fn pending_rejected_withdrawal_expiration() {
    let mut db = testing::storage::new_test_database().await;
    let mut rng = get_rng();

    let num_signers = 10;

    // Let's start with a fork-less chain
    let test_model_params = testing::storage::model::Params {
        num_bitcoin_blocks: 10,
        num_stacks_blocks_per_bitcoin_block: 3,
        num_deposit_requests_per_block: 0,
        num_withdraw_requests_per_block: 0,
        num_signers_per_request: 0,
        consecutive_blocks: true,
    };
    let signer_set = testing::wsts::generate_signer_set_public_keys(&mut rng, num_signers);
    let test_data = TestData::generate(&mut rng, &signer_set, &test_model_params);
    test_data.write_to(&mut db).await;

    // Add a withdrawal request not yet confirmed nor expired
    let request_confirmations = 1;
    let request_bitcoin_block = test_data
        .bitcoin_blocks
        .get(test_data.bitcoin_blocks.len() - request_confirmations - 1)
        .unwrap();

    // We want to get a candidate stacks block for our withdrawal request
    // that is anchored to the above bitcoin block.
    let request_stacks_block_hash =
        get_stacks_block(&test_data, &db, &request_bitcoin_block.block_hash).await;

    let request = WithdrawalRequest {
        block_hash: request_stacks_block_hash,
        bitcoin_block_height: request_bitcoin_block.block_height,
        ..fake::Faker.fake_with_rng(&mut rng)
    };
    db.write_withdrawal_request(&request).await.unwrap();

    // Append new blocks up to WITHDRAWAL_BLOCKS_EXPIRY, checking that the
    // request is not considered expired
    for _ in request_confirmations..WITHDRAWAL_BLOCKS_EXPIRY as usize {
        let bitcoin_chain_tip = db
            .get_bitcoin_canonical_chain_tip_ref()
            .await
            .expect("failed to get canonical chain tip")
            .expect("no chain tip");

        let new_block = BitcoinBlock {
            block_hash: fake::Faker.fake_with_rng(&mut rng),
            block_height: bitcoin_chain_tip.block_height + 1,
            parent_hash: bitcoin_chain_tip.block_hash,
        };
        db.write_bitcoin_block(&new_block).await.unwrap();

        assert_le!(
            new_block.block_height - request.bitcoin_block_height,
            WITHDRAWAL_BLOCKS_EXPIRY
        );

        // Check that now we do get it as rejected
        let pending_rejected = db
            .get_pending_rejected_withdrawal_requests(&new_block.into(), 1000)
            .await
            .expect("failed to get pending rejected withdrawals");

        assert!(pending_rejected.is_empty());
    }

    // Append one last block, reaching WITHDRAWAL_BLOCKS_EXPIRY
    let bitcoin_chain_tip = db
        .get_bitcoin_canonical_chain_tip_ref()
        .await
        .expect("failed to get canonical chain tip")
        .expect("no chain tip");

    let new_block = BitcoinBlock {
        block_hash: fake::Faker.fake_with_rng(&mut rng),
        block_height: bitcoin_chain_tip.block_height + 1,
        parent_hash: bitcoin_chain_tip.block_hash,
    };
    db.write_bitcoin_block(&new_block).await.unwrap();

    assert_gt!(
        new_block.block_height - request.bitcoin_block_height,
        WITHDRAWAL_BLOCKS_EXPIRY
    );

    // Check that now we do get it as rejected
    let pending_rejected = db
        .get_pending_rejected_withdrawal_requests(&new_block.into(), 1000)
        .await
        .expect("failed to get pending rejected withdrawals");

    assert_eq!(&pending_rejected.single(), &request);

    signer::testing::storage::drop_db(db).await;
}

/// Check that pending_rejected_withdrawal correctly skips rejected requests
/// that already have a confirmed rejection event.
#[test_log::test(tokio::test)]
async fn pending_rejected_withdrawal_rejected_already_rejected() {
    let mut db = testing::storage::new_test_database().await;
    let mut rng = get_rng();

    let num_signers = 10;

    // Let's start with a fork-less chain
    let test_model_params = testing::storage::model::Params {
        num_bitcoin_blocks: 30,
        num_stacks_blocks_per_bitcoin_block: 3,
        num_deposit_requests_per_block: 0,
        num_withdraw_requests_per_block: 0,
        num_signers_per_request: 0,
        consecutive_blocks: true,
    };
    let signer_set = testing::wsts::generate_signer_set_public_keys(&mut rng, num_signers);
    let test_data = TestData::generate(&mut rng, &signer_set, &test_model_params);
    test_data.write_to(&mut db).await;

    // Add a withdrawal request already expired
    let request_confirmations = WITHDRAWAL_BLOCKS_EXPIRY as usize + 1;
    let request_bitcoin_block = test_data
        .bitcoin_blocks
        .get(test_data.bitcoin_blocks.len() - request_confirmations - 1)
        .unwrap();

    // We want to get a candidate stacks block for our withdrawal request
    // that is anchored to the above bitcoin block.
    let request_stacks_block_hash =
        get_stacks_block(&test_data, &db, &request_bitcoin_block.block_hash).await;

    let request = WithdrawalRequest {
        block_hash: request_stacks_block_hash,
        bitcoin_block_height: request_bitcoin_block.block_height,
        ..fake::Faker.fake_with_rng(&mut rng)
    };
    db.write_withdrawal_request(&request).await.unwrap();

    // First, check that the request is pending rejected
    let bitcoin_chain_tip = db
        .get_bitcoin_canonical_chain_tip_ref()
        .await
        .expect("failed to get canonical chain tip")
        .expect("no chain tip");

    let pending_rejected = db
        .get_pending_rejected_withdrawal_requests(&bitcoin_chain_tip, 1000)
        .await
        .expect("failed to get pending rejected withdrawals");

    assert_eq!(&pending_rejected.single(), &request);

    // Now, let's add a rejection event in a fork first
    // As fork base, let's pick stacks tip - 2
    let mut fork_base = db
        .get_stacks_chain_tip(&bitcoin_chain_tip.block_hash)
        .await
        .unwrap()
        .unwrap();
    for _ in 0..2 {
        fork_base = db
            .get_stacks_block(&fork_base.parent_hash)
            .await
            .unwrap()
            .unwrap();
    }

    // Create the forked block that will contain the reject event
    let forked_stacks_block = StacksBlock {
        parent_hash: fork_base.block_hash,
        block_height: fork_base.block_height + 1,
        bitcoin_anchor: fork_base.bitcoin_anchor,
        ..fake::Faker.fake_with_rng(&mut rng)
    };
    db.write_stacks_block(&forked_stacks_block).await.unwrap();

    let stacks_chain_tip = db
        .get_stacks_chain_tip(&bitcoin_chain_tip.block_hash)
        .await
        .unwrap()
        .unwrap();
    assert!(
        db.in_canonical_stacks_blockchain(
            &stacks_chain_tip.block_hash,
            &fork_base.block_hash,
            fork_base.block_height
        )
        .await
        .unwrap()
    );
    assert!(
        !db.in_canonical_stacks_blockchain(
            &stacks_chain_tip.block_hash,
            &forked_stacks_block.block_hash,
            forked_stacks_block.block_height
        )
        .await
        .unwrap()
    );

    let event = WithdrawalRejectEvent {
        request_id: request.request_id,
        block_id: forked_stacks_block.block_hash,
        ..fake::Faker.fake_with_rng(&mut rng)
    };
    db.write_withdrawal_reject_event(&event).await.unwrap();

    // With a forked rejection event, the request is still pending rejected
    let pending_rejected = db
        .get_pending_rejected_withdrawal_requests(&bitcoin_chain_tip, 1000)
        .await
        .expect("failed to get pending rejected withdrawals");

    assert_eq!(&pending_rejected.single(), &request);

    // Now let's add a confirmed rejection event to fork base, so it's in the
    // canonical chain.
    let event = WithdrawalRejectEvent {
        request_id: request.request_id,
        block_id: fork_base.block_hash,
        ..fake::Faker.fake_with_rng(&mut rng)
    };
    db.write_withdrawal_reject_event(&event).await.unwrap();

    // With a confirmed rejection event, we should no longer get the request
    let pending_rejected = db
        .get_pending_rejected_withdrawal_requests(&bitcoin_chain_tip, 1000)
        .await
        .expect("failed to get pending rejected withdrawals");

    assert!(pending_rejected.is_empty());

    signer::testing::storage::drop_db(db).await;
}

/// Check that pending_rejected_withdrawal correctly skips expired requests
/// that have a confirmed withdrawal output.
#[test_log::test(tokio::test)]
async fn pending_rejected_withdrawal_already_accepted() {
    let mut db = testing::storage::new_test_database().await;
    let mut rng = get_rng();

    let num_signers = 10;

    // Let's start with a fork-less chain
    let test_model_params = testing::storage::model::Params {
        num_bitcoin_blocks: 30,
        num_stacks_blocks_per_bitcoin_block: 3,
        num_deposit_requests_per_block: 0,
        num_withdraw_requests_per_block: 0,
        num_signers_per_request: 0,
        consecutive_blocks: true,
    };
    let signer_set = testing::wsts::generate_signer_set_public_keys(&mut rng, num_signers);
    let test_data = TestData::generate(&mut rng, &signer_set, &test_model_params);
    test_data.write_to(&mut db).await;

    // Add a withdrawal request already expired
    let request_confirmations = WITHDRAWAL_BLOCKS_EXPIRY as usize + 1;
    let request_bitcoin_block = test_data
        .bitcoin_blocks
        .get(test_data.bitcoin_blocks.len() - request_confirmations - 1)
        .unwrap();
    // We want to get a candidate stacks block for our withdrawal request
    // that is anchored to the above bitcoin block.
    let request_stacks_block_hash =
        get_stacks_block(&test_data, &db, &request_bitcoin_block.block_hash).await;
    let request = WithdrawalRequest {
        block_hash: request_stacks_block_hash,
        bitcoin_block_height: request_bitcoin_block.block_height,
        ..fake::Faker.fake_with_rng(&mut rng)
    };
    db.write_withdrawal_request(&request).await.unwrap();

    // First, check that the request is pending rejected
    let bitcoin_chain_tip = db
        .get_bitcoin_canonical_chain_tip_ref()
        .await
        .expect("failed to get canonical chain tip")
        .expect("no chain tip");

    let pending_rejected = db
        .get_pending_rejected_withdrawal_requests(&bitcoin_chain_tip, 1000)
        .await
        .expect("failed to get pending rejected withdrawals");

    assert_eq!(&pending_rejected.single(), &request);

    // Now, let's add a withdrawal output in a fork (tip - 2)
    let mut fork_base = db
        .get_bitcoin_block(&bitcoin_chain_tip.block_hash)
        .await
        .unwrap()
        .unwrap();
    for _ in 0..2 {
        fork_base = db
            .get_bitcoin_block(&fork_base.parent_hash)
            .await
            .unwrap()
            .unwrap();
    }

    // Create the forked block that will contain the withdrawal output
    let forked_block = BitcoinBlock {
        parent_hash: fork_base.block_hash,
        block_height: fork_base.block_height + 1,
        ..fake::Faker.fake_with_rng(&mut rng)
    };
    db.write_bitcoin_block(&forked_block).await.unwrap();

    let forked_withdrawal_output = BitcoinWithdrawalOutput {
        request_id: request.request_id,
        stacks_block_hash: request.block_hash,
        ..fake::Faker.fake_with_rng(&mut rng)
    };
    db.write_bitcoin_withdrawals_outputs(&[forked_withdrawal_output.clone()])
        .await
        .unwrap();
    db.write_transaction(&model::Transaction {
        txid: forked_withdrawal_output.bitcoin_txid.into_bytes(),
        tx_type: model::TransactionType::SbtcTransaction,
        block_hash: forked_block.block_hash.into_bytes(),
    })
    .await
    .unwrap();
    db.write_bitcoin_transaction(&model::BitcoinTxRef {
        txid: forked_withdrawal_output.bitcoin_txid,
        block_hash: forked_block.block_hash,
    })
    .await
    .unwrap();

    let bitcoin_chain_tip = db
        .get_bitcoin_canonical_chain_tip_ref()
        .await
        .unwrap()
        .unwrap();
    assert!(
        db.in_canonical_bitcoin_blockchain(&bitcoin_chain_tip, &fork_base.clone().into())
            .await
            .unwrap()
    );
    assert!(
        !db.in_canonical_bitcoin_blockchain(&bitcoin_chain_tip, &forked_block.into())
            .await
            .unwrap()
    );

    // With a forked withdrawal output, the request is still pending rejected
    let pending_rejected = db
        .get_pending_rejected_withdrawal_requests(&bitcoin_chain_tip, 1000)
        .await
        .expect("failed to get pending rejected withdrawals");
    assert_eq!(&pending_rejected.single(), &request);

    // Now let's add a withdrawal output in the canonical chain
    let canonical_withdrawal_output = BitcoinWithdrawalOutput {
        request_id: request.request_id,
        stacks_block_hash: request.block_hash,
        ..fake::Faker.fake_with_rng(&mut rng)
    };
    db.write_bitcoin_withdrawals_outputs(&[canonical_withdrawal_output.clone()])
        .await
        .unwrap();

    // The output is not confirmed yet, so it shouldn't affect the request
    let pending_rejected = db
        .get_pending_rejected_withdrawal_requests(&bitcoin_chain_tip, 1000)
        .await
        .expect("failed to get pending rejected withdrawals");
    assert_eq!(&pending_rejected.single(), &request);

    // Confirming it (putting the output txid in a confirmed block)
    db.write_transaction(&model::Transaction {
        txid: canonical_withdrawal_output.bitcoin_txid.into_bytes(),
        tx_type: model::TransactionType::SbtcTransaction,
        block_hash: fork_base.block_hash.into_bytes(),
    })
    .await
    .unwrap();
    db.write_bitcoin_transaction(&model::BitcoinTxRef {
        txid: canonical_withdrawal_output.bitcoin_txid,
        block_hash: fork_base.block_hash,
    })
    .await
    .unwrap();

    // With a confirmed withdrawal output, we should no longer get the request
    let pending_rejected = db
        .get_pending_rejected_withdrawal_requests(&bitcoin_chain_tip, 1000)
        .await
        .expect("failed to get pending rejected withdrawals");
    assert!(pending_rejected.is_empty());

    signer::testing::storage::drop_db(db).await;
}

/// Check that is_withdrawal_inflight correctly picks up withdrawal
/// requests that have rows associated with sweep transactions that have
/// been proposed by the coordinator.
#[tokio::test]
async fn is_withdrawal_inflight_catches_withdrawals_with_rows_in_table() {
    let db = testing::storage::new_test_database().await;
    let mut rng = get_rng();

    let (rpc, faucet) = sbtc::testing::regtest::initialize_blockchain();

    let signers = TestSignerSet::new(&mut rng);
    let setup = TestSweepSetup2::new_setup(signers, faucet, &[]);

    // Normal: the signer follows the bitcoin blockchain and event observer
    // should be getting new block events from bitcoin-core. We haven't
    // hooked up our block observer, so we need to manually update the
    // database with new bitcoin block headers.
    fetch_canonical_bitcoin_blockchain(&db, rpc).await;

    let chain_tip = db.get_bitcoin_canonical_chain_tip().await.unwrap().unwrap();

    // This is needed for the part of the query that fetches the signers'
    // UTXO.
    setup.store_dkg_shares(&db).await;

    // This donation is currently the signers' UTXO, which is needed in the
    // `is_withdrawal_inflight` implementation.
    setup.store_donation(&db).await;

    let id = QualifiedRequestId {
        request_id: 234,
        block_hash: Faker.fake_with_rng(&mut rng),
        txid: Faker.fake_with_rng(&mut rng),
    };

    assert!(!db.is_withdrawal_inflight(&id, &chain_tip).await.unwrap());

    let bitcoin_txid: model::BitcoinTxId = Faker.fake_with_rng(&mut rng);
    let output = BitcoinWithdrawalOutput {
        request_id: id.request_id,
        stacks_txid: id.txid,
        stacks_block_hash: id.block_hash,
        bitcoin_chain_tip: chain_tip,
        bitcoin_txid,
        is_valid_tx: true,
        validation_result: WithdrawalValidationResult::Ok,
        output_index: 2,
    };
    db.write_bitcoin_withdrawals_outputs(&[output])
        .await
        .unwrap();

    assert!(!db.is_withdrawal_inflight(&id, &chain_tip).await.unwrap());

    let sighash = BitcoinTxSigHash {
        txid: bitcoin_txid,
        prevout_type: model::TxPrevoutType::SignersInput,
        prevout_txid: setup.donation.txid.into(),
        prevout_output_index: setup.donation.vout,
        validation_result: signer::bitcoin::validation::InputValidationResult::Ok,
        aggregate_key: setup.signers.aggregate_key().into(),
        is_valid_tx: false,
        will_sign: false,
        chain_tip,
        sighash: bitcoin::TapSighash::from_byte_array([88; 32]).into(),
    };
    db.write_bitcoin_txs_sighashes(&[sighash]).await.unwrap();

    assert!(db.is_withdrawal_inflight(&id, &chain_tip).await.unwrap());

    signer::testing::storage::drop_db(db).await;
}

/// Check that is_withdrawal_inflight correctly picks up withdrawal
/// requests that are fulfilled further down the chain of sweep
/// transactions that have been proposed by a coordinator.
#[tokio::test]
async fn is_withdrawal_inflight_catches_withdrawals_in_package() {
    let db = testing::storage::new_test_database().await;
    let mut rng = get_rng();
    let (rpc, faucet) = sbtc::testing::regtest::initialize_blockchain();

    // We use TestSweepSetup2 to help set up the signers' UTXO, which needs
    // to be available for this test.
    let signers = TestSignerSet::new(&mut rng);
    let setup = TestSweepSetup2::new_setup(signers, faucet, &[]);

    // Normal: the signer follows the bitcoin blockchain and event observer
    // should be getting new block events from bitcoin-core. We haven't
    // hooked up our block observer, so we need to manually update the
    // database with new bitcoin block headers.
    fetch_canonical_bitcoin_blockchain(&db, rpc).await;
    let chain_tip = db.get_bitcoin_canonical_chain_tip().await.unwrap().unwrap();

    // This is needed for the part of the query that fetches the signers'
    // UTXO.
    setup.store_dkg_shares(&db).await;
    // This donation is currently the signers' UTXO, which is needed in the
    // `is_withdrawal_inflight` implementation.
    setup.store_donation(&db).await;

    let id = QualifiedRequestId {
        request_id: 234,
        block_hash: Faker.fake_with_rng(&mut rng),
        txid: Faker.fake_with_rng(&mut rng),
    };

    assert!(!db.is_withdrawal_inflight(&id, &chain_tip).await.unwrap());

    let bitcoin_txid1: model::BitcoinTxId = Faker.fake_with_rng(&mut rng);
    let bitcoin_txid2: model::BitcoinTxId = Faker.fake_with_rng(&mut rng);
    let bitcoin_txid3: model::BitcoinTxId = Faker.fake_with_rng(&mut rng);

    let output = BitcoinWithdrawalOutput {
        request_id: id.request_id,
        stacks_txid: id.txid,
        stacks_block_hash: id.block_hash,
        bitcoin_chain_tip: chain_tip,
        bitcoin_txid: bitcoin_txid3,
        is_valid_tx: true,
        validation_result: WithdrawalValidationResult::Ok,
        output_index: 2,
    };
    db.write_bitcoin_withdrawals_outputs(&[output])
        .await
        .unwrap();

    // This is the first input of the third transaction in the chain. We
    // write it first to show that the transactions need to be chained in
    // order for the query to pick up the above output.
    let sighash3 = BitcoinTxSigHash {
        txid: bitcoin_txid3,
        prevout_type: model::TxPrevoutType::SignersInput,
        prevout_txid: bitcoin_txid2,
        prevout_output_index: 0,
        validation_result: signer::bitcoin::validation::InputValidationResult::Ok,
        aggregate_key: setup.signers.aggregate_key().into(),
        is_valid_tx: false,
        will_sign: false,
        chain_tip,
        sighash: bitcoin::TapSighash::from_byte_array([66; 32]).into(),
    };
    db.write_bitcoin_txs_sighashes(&[sighash3]).await.unwrap();

    assert!(!db.is_withdrawal_inflight(&id, &chain_tip).await.unwrap());

    let sighash2 = BitcoinTxSigHash {
        txid: bitcoin_txid2,
        prevout_type: model::TxPrevoutType::SignersInput,
        prevout_txid: bitcoin_txid1,
        prevout_output_index: 0,
        validation_result: signer::bitcoin::validation::InputValidationResult::Ok,
        aggregate_key: setup.signers.aggregate_key().into(),
        is_valid_tx: false,
        will_sign: false,
        chain_tip,
        sighash: bitcoin::TapSighash::from_byte_array([77; 32]).into(),
    };
    db.write_bitcoin_txs_sighashes(&[sighash2]).await.unwrap();

    assert!(!db.is_withdrawal_inflight(&id, &chain_tip).await.unwrap());

    // Okay now we add in the first input of the first transaction in the
    // chain. The query should be able to find our output now.
    let sighash1 = BitcoinTxSigHash {
        txid: bitcoin_txid1,
        prevout_type: model::TxPrevoutType::SignersInput,
        prevout_txid: setup.donation.txid.into(),
        prevout_output_index: setup.donation.vout,
        validation_result: signer::bitcoin::validation::InputValidationResult::Ok,
        aggregate_key: setup.signers.aggregate_key().into(),
        is_valid_tx: false,
        will_sign: false,
        chain_tip,
        sighash: bitcoin::TapSighash::from_byte_array([88; 32]).into(),
    };
    db.write_bitcoin_txs_sighashes(&[sighash1]).await.unwrap();

    assert!(db.is_withdrawal_inflight(&id, &chain_tip).await.unwrap());

    signer::testing::storage::drop_db(db).await;
}

/// Check that is_withdrawal_active correctly returns false for unknown
/// withdrawal requests.
#[tokio::test]
async fn is_withdrawal_active_unknown_withdrawal() {
    let db = testing::storage::new_test_database().await;
    let mut rng = get_rng();

    let chain_tip = Faker.fake_with_rng(&mut rng);
    let qualified_id: QualifiedRequestId = Faker.fake_with_rng(&mut rng);
    let active = db
        .is_withdrawal_active(&qualified_id, &chain_tip, 1)
        .await
        .unwrap();
    assert!(!active);

    signer::testing::storage::drop_db(db).await;
}

/// Check that is_withdrawal_active correctly returns true when there is a
/// sweep fulfilling a withdrawal request that might be in the mempool.
#[tokio::test]
async fn is_withdrawal_active_for_considered_withdrawal() {
    let db = testing::storage::new_test_database().await;
    let mut rng = get_rng();

    let chain_tip: model::BitcoinBlock = Faker.fake_with_rng(&mut rng);
    let qualified_id: QualifiedRequestId = Faker.fake_with_rng(&mut rng);

    let output = BitcoinWithdrawalOutput {
        request_id: qualified_id.request_id,
        stacks_txid: qualified_id.txid,
        stacks_block_hash: qualified_id.block_hash,
        bitcoin_chain_tip: chain_tip.block_hash,
        is_valid_tx: true,
        validation_result: WithdrawalValidationResult::Ok,
        output_index: 2,
        bitcoin_txid: Faker.fake_with_rng(&mut rng),
    };
    db.write_bitcoin_withdrawals_outputs(&[output])
        .await
        .unwrap();

    db.write_bitcoin_block(&chain_tip).await.unwrap();

    let chain_tip_ref = chain_tip.into();

    let active = db
        .is_withdrawal_active(&qualified_id, &chain_tip_ref, 1)
        .await
        .unwrap();
    assert!(active);

    signer::testing::storage::drop_db(db).await;
}

/// Check that the query in `compute_withdrawn_total` returns the total
/// amount of withdrawal amounts in the window.
#[tokio::test]
async fn compute_withdrawn_total_gets_all_amounts_in_chain() {
    let mut db = testing::storage::new_test_database().await;
    let mut rng = get_rng();

    let test_model_params = testing::storage::model::Params {
        num_bitcoin_blocks: 30,
        num_stacks_blocks_per_bitcoin_block: 1,
        num_deposit_requests_per_block: 0,
        num_withdraw_requests_per_block: 0,
        num_signers_per_request: 0,
        consecutive_blocks: true,
    };
    // The number of signers does not matter
    let num_signers = 1;
    let signer_set = testing::wsts::generate_signer_set_public_keys(&mut rng, num_signers);
    let test_data = TestData::generate(&mut rng, &signer_set, &test_model_params);
    test_data.write_to(&mut db).await;

    let context_window = 10;
    let bitcoin_chain_tip = db
        .get_bitcoin_canonical_chain_tip_ref()
        .await
        .unwrap()
        .unwrap();
    let current_total = db
        .compute_withdrawn_total(&bitcoin_chain_tip.block_hash, context_window)
        .await
        .unwrap();
    assert_eq!(current_total, 0);

    let mut block = db
        .get_bitcoin_block(&bitcoin_chain_tip.block_hash)
        .await
        .unwrap()
        .unwrap();
    let amount = 123_456;

    // Let's add a bunch of withdrawal outputs into our blockchain. Later
    // we will make sure that the query fetches only the ones that it is
    // supposed to.
    for _ in 0..context_window {
        let output = model::TxOutput {
            amount,
            output_type: model::TxOutputType::Withdrawal,
            ..Faker.fake_with_rng(&mut rng)
        };

        let tx = model::Transaction {
            txid: output.txid.into_bytes(),
            tx_type: model::TransactionType::SbtcTransaction,
            block_hash: block.block_hash.into_bytes(),
        };
        db.write_bitcoin_transactions(vec![tx]).await.unwrap();
        db.write_tx_output(&output).await.unwrap();

        block = db
            .get_bitcoin_block(&block.parent_hash)
            .await
            .unwrap()
            .unwrap();
    }

    // The blockchain with a context window of zero is just the chain_tip,
    // same thing as a context window of 1.
    let current_total = db
        .compute_withdrawn_total(&bitcoin_chain_tip.block_hash, 0)
        .await
        .unwrap();

    assert_eq!(current_total, amount);

    // Now let's check that we keep getting more and more outputs as we
    // increase the context window.
    for window in 1..context_window {
        let current_total = db
            .compute_withdrawn_total(&bitcoin_chain_tip.block_hash, window)
            .await
            .unwrap();

        assert_eq!(
            current_total,
            amount * window as u64,
            "Broke at context_window {window}"
        );
    }

    signer::testing::storage::drop_db(db).await;
}

/// Check that the query in `compute_withdrawn_total` returns the total
/// amount of withdrawal amounts on the identified blockchain.
///
/// This tests that if there are conflicting blockchains, where say, both
/// chains have the same height and there are sweep transactions fulfilling
/// withdrawals confirmed on both of them, then the the query will only
/// return the amounts associated with the one identified by the given
/// chain tip and context window.
#[tokio::test]
async fn compute_withdrawn_total_ignores_withdrawals_not_identified_blockchain() {
    let mut db = testing::storage::new_test_database().await;
    let mut rng = get_rng();

    let test_model_params = testing::storage::model::Params {
        num_bitcoin_blocks: 30,
        num_stacks_blocks_per_bitcoin_block: 1,
        num_deposit_requests_per_block: 0,
        num_withdraw_requests_per_block: 0,
        num_signers_per_request: 0,
        consecutive_blocks: true,
    };
    // The number of signers does not matter
    let num_signers = 1;
    let signer_set = testing::wsts::generate_signer_set_public_keys(&mut rng, num_signers);
    let test_data = TestData::generate(&mut rng, &signer_set, &test_model_params);
    test_data.write_to(&mut db).await;

    let context_window = 10;
    let bitcoin_chain_tip = db
        .get_bitcoin_canonical_chain_tip_ref()
        .await
        .unwrap()
        .unwrap();
    let current_total = db
        .compute_withdrawn_total(&bitcoin_chain_tip.block_hash, context_window)
        .await
        .unwrap();
    assert_eq!(current_total, 0);

    // Let's add one withdrawal output into the chain tip of our blockchain
    // and another output on a block at the same height that is not on our
    // blockchain.
    let amount1 = 123_456;
    let output1 = model::TxOutput {
        amount: amount1,
        output_type: model::TxOutputType::Withdrawal,
        ..Faker.fake_with_rng(&mut rng)
    };

    let tx = model::Transaction {
        txid: output1.txid.into_bytes(),
        tx_type: model::TransactionType::SbtcTransaction,
        block_hash: bitcoin_chain_tip.block_hash.into_bytes(),
    };
    db.write_bitcoin_transactions(vec![tx]).await.unwrap();
    db.write_tx_output(&output1).await.unwrap();

    // Okay, and another output on another blockchain
    let amount2 = 789_101;
    let another_block = model::BitcoinBlock {
        block_height: bitcoin_chain_tip.block_height,
        ..Faker.fake_with_rng(&mut rng)
    };

    let output2 = model::TxOutput {
        amount: amount2,
        output_type: model::TxOutputType::Withdrawal,
        ..Faker.fake_with_rng(&mut rng)
    };

    let tx = model::Transaction {
        txid: output2.txid.into_bytes(),
        tx_type: model::TransactionType::SbtcTransaction,
        block_hash: another_block.block_hash.into_bytes(),
    };
    db.write_bitcoin_block(&another_block).await.unwrap();
    db.write_bitcoin_transactions(vec![tx]).await.unwrap();
    db.write_tx_output(&output2).await.unwrap();

    // The blockchain with a context window of zero is just the chain_tip,
    // same thing as a context window of 1. So this checks the "regular"
    // chain tip.
    let current_total = db
        .compute_withdrawn_total(&bitcoin_chain_tip.block_hash, 0)
        .await
        .unwrap();

    assert_eq!(current_total, amount1);

    // Let's check for the withdrawal output on that other blockchain.
    let current_total = db
        .compute_withdrawn_total(&another_block.block_hash, 0)
        .await
        .unwrap();

    assert_eq!(current_total, amount2);

    // The blockchain with a context window of 5 should return the same
    // thing as a context window of zero or 1. Just an additional sanity
    // check.
    let current_total = db
        .compute_withdrawn_total(&bitcoin_chain_tip.block_hash, 5)
        .await
        .unwrap();

    assert_eq!(current_total, amount1);

    let current_total = db
        .compute_withdrawn_total(&another_block.block_hash, 5)
        .await
        .unwrap();

    assert_eq!(current_total, amount2);

    // Sanity check that the test isn't totally busted. It still might be
    // regular busted for some other reason though.
    assert_ne!(amount1, amount2);

    signer::testing::storage::drop_db(db).await;
}

/// Module containing a test suite and helpers specific to
/// `DbRead::get_pending_accepted_withdrawal_requests`.
mod get_pending_accepted_withdrawal_requests {
    use signer::{
        bitcoin::validation::WithdrawalValidationResult,
        testing::storage::{self, DbReadTestExt as _, DbWriteTestExt as _},
    };

    use super::*;

    /// Creates [`WithdrawalSigner`]s for each vote in the provided slice and
    /// stores them in the database. The signer public key is randomized.
    async fn store_votes(db: &PgStore, request: &WithdrawalRequest, votes: &[bool]) {
        for vote in votes {
            let signer = model::WithdrawalSigner {
                request_id: request.request_id,
                block_hash: request.block_hash,
                txid: request.txid,
                signer_pub_key: Faker.fake(),
                is_accepted: *vote,
            };
            db.write_withdrawal_signer_decision(&signer)
                .await
                .expect("failed to write signer decision");
        }
    }

    /// Creates and stores a withdrawal request, confirmed in the specified
    /// bitcoin & stacks blocks.
    ///
    /// If votes are provided, signer vote entries are created and stored as
    /// well (with the same number of votes as the length of the `votes` slice).
    /// The votes are stored under random signer public keys.
    async fn store_withdrawal_request(
        db: &PgStore,
        request_id: u64,
        bitcoin_block: &BitcoinBlock,
        stacks_block: &StacksBlock,
        votes: &[bool],
    ) -> WithdrawalRequest {
        let withdrawal_request = WithdrawalRequest {
            request_id,
            block_hash: stacks_block.block_hash,
            bitcoin_block_height: bitcoin_block.block_height,
            ..Faker.fake()
        };

        db.write_withdrawal_request(&withdrawal_request)
            .await
            .expect("failed to write withdrawal request");

        store_votes(db, &withdrawal_request, votes).await;

        withdrawal_request
    }

    /// Creates a withdrawal rejection event in the database at the specified
    /// stacks block.
    async fn reject_withdrawal_request(
        db: &PgStore,
        request: &WithdrawalRequest,
        stacks_block: &StacksBlock,
    ) {
        db.write_withdrawal_reject_event(&WithdrawalRejectEvent {
            request_id: request.request_id,
            block_id: stacks_block.block_hash,
            ..Faker.fake()
        })
        .await
        .expect("failed to write withdrawal reject event");
    }

    /// Creates a sweep transaction that includes the specified withdrawal
    /// request. The sweep transaction is written to the database in the
    /// provided bitcoin block and the transaction ID is returned.
    async fn sweep_withdrawal_request(
        db: &PgStore,
        request: &WithdrawalRequest,
        at_bitcoin_block: &BitcoinBlockHash,
    ) -> BitcoinTxId {
        // Simulate a sweep transaction on the canonical chain which will
        // include the withdrawal request.
        let transaction = model::Transaction {
            txid: Faker.fake(),
            block_hash: at_bitcoin_block.into_bytes(),
            tx_type: model::TransactionType::SbtcTransaction,
        };
        let bitcoin_sweep_tx = model::BitcoinTxRef {
            txid: transaction.txid.into(),
            block_hash: *at_bitcoin_block,
        };
        db.write_transaction(&transaction)
            .await
            .expect("failed to write transaction");
        db.write_bitcoin_transaction(&bitcoin_sweep_tx)
            .await
            .expect("failed to write bitcoin transaction");

        // Write a fully validated withdrawal output for the request.
        db.write_bitcoin_withdrawals_outputs(&[model::BitcoinWithdrawalOutput {
            bitcoin_txid: bitcoin_sweep_tx.txid,
            bitcoin_chain_tip: *at_bitcoin_block,
            is_valid_tx: true,
            stacks_txid: request.txid,
            stacks_block_hash: request.block_hash,
            request_id: request.request_id,
            validation_result: WithdrawalValidationResult::Ok,
            output_index: 2,
        }])
        .await
        .expect("failed to write bitcoin withdrawal output");

        transaction.txid.into()
    }

    /// Asserts that when there are no withdrawal requests, we return an empty
    /// list (just to make sure we don't error anywhere).
    #[test_log::test(tokio::test)]
    async fn returns_empty_list_when_no_requests() {
        let db = signer::testing::storage::new_test_database().await;

        let requests = db
            .get_pending_accepted_withdrawal_requests(&Faker.fake(), &Faker.fake(), 1_000, 0)
            .await
            .expect("failed to query db");
        assert!(requests.is_empty());

        signer::testing::storage::drop_db(db).await;
    }

    /// Asserts that requests which are confirmed in stacks blocks whose anchor
    /// block is, while in the canonical bitcoin chain, too old to be considered
    /// accepted and are not returned.
    ///
    /// The signature threshold/min height we are testing is _inclusive_.
    ///
    /// This test creates blockchains with the following structure:
    ///
    /// ```text
    /// Height:      0           1           2
    ///          ┌────────┐  ┌────────┐  ┌────────┐
    /// Bitcoin: │   B1   ├──►   B2   ├──►   B3   │ The request is confirmed (✔)
    ///          └─▲──────┘  └─▲──────┘  └─▲──────┘ in S2 and we test different
    ///          ┌─┴──────┐  ┌─┴──────┐  ┌─┴──────┐ min heights.
    /// Stacks:  │   S1   ├──►   S2 ✔ ├──►   S3   │
    ///          └────────┘  └────────┘  └────────┘
    /// ```
    #[tokio::test]
    async fn expired_requests_not_returned() {
        let db = signer::testing::storage::new_test_database().await;
        let signature_threshold = 2;

        // Bitcoin blocks:
        let bitcoin_1 = BitcoinBlock::new_genesis();
        let bitcoin_2 = bitcoin_1.new_child();
        let bitcoin_3 = bitcoin_2.new_child();
        // Stacks blocks:
        let stacks_1 = StacksBlock::new_genesis().anchored_to(&bitcoin_1);
        let stacks_2 = stacks_1.new_child().anchored_to(&bitcoin_2);
        let stacks_3 = stacks_2.new_child().anchored_to(&bitcoin_3);

        // Write our bitcoin + stacks blocks.
        db.write_blocks(
            [&bitcoin_1, &bitcoin_2, &bitcoin_2, &bitcoin_3],
            [&stacks_1, &stacks_2, &stacks_2, &stacks_3],
        )
        .await;

        // Get our chain tips.
        let (bitcoin_chain_tip, stacks_chain_tip) = db.get_chain_tips().await;

        // Assert that the chain tips are what we expect.
        assert_eq!(bitcoin_chain_tip.as_ref(), &bitcoin_3.block_hash);
        assert_eq!(&stacks_chain_tip, &stacks_3.block_hash);

        // Store a withdrawal request, confirmed in B2/S2.
        store_withdrawal_request(&db, 1, &bitcoin_2, &stacks_2, &[true, true]).await;

        // NOTE: The bitcoin block heights are 0-indexed, so these have a height
        // of `1`.
        assert_eq!(bitcoin_2.block_height, 1);
        assert_eq!(stacks_2.block_height, 1);

        // Min bitcoin height = 0, we should get the request.
        let requests = db
            .get_pending_accepted_withdrawal_requests(
                bitcoin_chain_tip.as_ref(),
                &stacks_chain_tip,
                0,
                signature_threshold,
            )
            .await
            .expect("failed to query db");
        assert_eq!(requests.len(), 1, "min height: 0");

        // Min bitcoin height = 1, we should get the request.
        let requests = db
            .get_pending_accepted_withdrawal_requests(
                bitcoin_chain_tip.as_ref(),
                &stacks_chain_tip,
                1,
                signature_threshold,
            )
            .await
            .expect("failed to query db");
        assert_eq!(requests.len(), 1, "min height: 1");

        // Min bitcoin height = 2, the request should NOT be returned.
        let requests = db
            .get_pending_accepted_withdrawal_requests(
                bitcoin_chain_tip.as_ref(),
                &stacks_chain_tip,
                2,
                signature_threshold,
            )
            .await
            .expect("failed to query db");
        assert!(requests.is_empty(), "min height: 2");

        storage::drop_db(db).await;
    }

    /// Asserts that requests with a confirmed rejection event are not returned.
    ///
    /// This test creates blockchains with the following structure:
    ///
    /// ```text
    ///          ┌────────┐
    /// Bitcoin: │   B1   │
    ///          └─▲──────┘  We both confirm (✔) and reject (✖) the
    ///          ┌─┴──────┐  request in S1.
    /// Stacks:  │  S1 ✔✖ │
    ///          └────────┘
    /// ```
    #[tokio::test]
    async fn request_with_confirmed_rejection_not_returned() {
        let db = signer::testing::storage::new_test_database().await;

        let signature_threshold = 2;
        let min_block_height = 0;

        // Bitcoin blocks:
        let bitcoin_block = BitcoinBlock::new_genesis();
        // Stacks blocks:
        let stacks_block = StacksBlock::new_genesis().anchored_to(&bitcoin_block);

        // Write our blocks.
        db.write_blocks([&bitcoin_block], [&stacks_block]).await;

        // Store a withdrawal request.
        let request =
            store_withdrawal_request(&db, 1, &bitcoin_block, &stacks_block, &[true, true]).await;

        // We should get the request as pending accepted.
        let requests = db
            .get_pending_accepted_withdrawal_requests(
                &bitcoin_block.block_hash,
                &stacks_block.block_hash,
                min_block_height,
                signature_threshold,
            )
            .await
            .expect("failed to query db");
        assert_eq!(requests.len(), 1);

        // Now reject the request.
        reject_withdrawal_request(&db, &request, &stacks_block).await;

        // It should no longer be returned.
        let requests = db
            .get_pending_accepted_withdrawal_requests(
                &bitcoin_block.block_hash,
                &stacks_block.block_hash,
                min_block_height,
                signature_threshold,
            )
            .await
            .expect("failed to query db");
        assert!(requests.is_empty());

        storage::drop_db(db).await;
    }

    /// Asserts that a withdrawal request is returned when it has been confirmed
    /// and has a rejection event, but the rejection event has been orphaned.
    ///
    /// This test creates blockchains with the following structure:
    ///
    /// ```text
    ///          ┌────────┐  ┌────────┐  ┌────────┐
    /// Bitcoin: │   B1   ├──►  B2a   ├──►  B3a   │
    ///          └─▲──┬───┘  └─▲──────┘  └─▲──────┘
    ///            ┊  │      ┌─┊──────┐    ┊  The request is confirmed (✔) in S1
    ///            ┊  └──────► ┊ B2b  │    ┊  and rejected (✖) in S2b, but its
    ///            ┊         └─┊────▲─┘    ┊  anchor later gets orphaned by B3a.
    ///            ┊           ┊    ┊      ┊  
    ///          ┌─┴──────┐  ┌─┴──────┐  ┌─┴──────┐
    /// Stacks:  │   S1 ✔ ├──►  S2a   ├──►  S3a   │
    ///          └────┬───┘  └────────┘  └────────┘
    ///               │      ┌──────┴─┐
    ///               └─────>│  S2b ✖ │
    ///                      └────────┘
    /// ```
    #[tokio::test]
    async fn request_with_orphaned_rejection_is_returned() {
        let db = storage::new_test_database().await;

        let signature_threshold = 2;
        let min_block_height = 0;

        // Bitcoin blocks:
        let bitcoin_1 = BitcoinBlock::new_genesis();
        let bitcoin_2a = bitcoin_1.new_child();
        let bitcoin_2b = bitcoin_1.new_child();
        let bitcoin_3a = bitcoin_2a.new_child();
        // Stacks blocks:
        let stacks_1 = StacksBlock::new_genesis().anchored_to(&bitcoin_1);
        let stacks_2a = stacks_1.new_child().anchored_to(&bitcoin_2a);
        let stacks_2b = stacks_1.new_child().anchored_to(&bitcoin_2b);
        let stacks_3a = stacks_2a.new_child().anchored_to(&bitcoin_3a);

        // Write our bitcoin + stacks blocks.
        db.write_blocks(
            [&bitcoin_1, &bitcoin_2a, &bitcoin_2b, &bitcoin_3a],
            [&stacks_1, &stacks_2a, &stacks_2b, &stacks_3a],
        )
        .await;

        // Get our chain tips.
        let (bitcoin_chain_tip, stacks_chain_tip) = db.get_chain_tips().await;

        // Assert that the chain tips are what we expect.
        assert_eq!(bitcoin_chain_tip.as_ref(), &bitcoin_3a.block_hash);
        assert_eq!(&stacks_chain_tip, &stacks_3a.block_hash);

        // Store a withdrawal request, confirmed in B1/S1.
        let request = store_withdrawal_request(&db, 1, &bitcoin_1, &stacks_1, &[true, true]).await;

        // Reject the withdrawal request in B2b/S2b.
        reject_withdrawal_request(&db, &request, &stacks_2b).await;

        // The request should be returned as the rejection has been orphaned.
        let requests = db
            .get_pending_accepted_withdrawal_requests(
                bitcoin_chain_tip.as_ref(),
                &stacks_chain_tip,
                min_block_height,
                signature_threshold,
            )
            .await
            .expect("failed to query db");
        assert_eq!(requests.len(), 1);

        storage::drop_db(db).await;
    }

    /// Asserts that a withdrawal request is not returned when it has been
    /// confirmed and has both confirmed and orphaned rejection events. This
    /// test is to ensure that an orphaned rejection event does not
    /// "accidentally" override a confirmed rejection event.
    ///
    /// This test creates blockchains with the following structure:
    ///
    /// ```text
    ///          ┌────────┐  ┌────────┐  ┌────────┐
    /// Bitcoin: │   B1   ├──►  B2a   ├──►  B3a   │
    ///          └─▲──┬───┘  └─▲──────┘  └─▲──────┘
    ///            ┊  │      ┌─┊──────┐    ┊  The request is confirmed (✔) in S1
    ///            ┊  └──────► ┊ B2b  │    ┊  and rejected (✖) in both S2a and S2b.
    ///            ┊         └─┊────▲─┘    ┊  B2b is orphaned by B3a, but B2a is
    ///            ┊           ┊    ┊      ┊  still confirming the rejection.
    ///          ┌─┴──────┐  ┌─┴──────┐  ┌─┴──────┐
    /// Stacks:  │   S1 ✔ ├──►  S2a ✖ ├──►  S3a   │
    ///          └────┬───┘  └────────┘  └────────┘
    ///               │      ┌──────┴─┐
    ///               └─────>│  S2b ✖ │
    ///                      └────────┘
    /// ```
    #[tokio::test]
    async fn request_with_both_confirmed_and_orphaned_rejection_not_returned() {
        let db = storage::new_test_database().await;

        let signature_threshold = 2;
        let min_block_height = 0;

        // Bitcoin blocks:
        let bitcoin_1 = BitcoinBlock::new_genesis();
        let bitcoin_2a = bitcoin_1.new_child();
        let bitcoin_2b = bitcoin_1.new_child();
        let bitcoin_3a = bitcoin_2a.new_child();
        // Stacks blocks:
        let stacks_1 = StacksBlock::new_genesis().anchored_to(&bitcoin_1);
        let stacks_2a = stacks_1.new_child().anchored_to(&bitcoin_2a);
        let stacks_2b = stacks_1.new_child().anchored_to(&bitcoin_2b);
        let stacks_3a = stacks_2a.new_child().anchored_to(&bitcoin_3a);

        // Write our bitcoin + stacks blocks.
        db.write_blocks(
            [&bitcoin_1, &bitcoin_2a, &bitcoin_2b, &bitcoin_3a],
            [&stacks_1, &stacks_2a, &stacks_2b, &stacks_3a],
        )
        .await;

        // Get our chain tips.
        let (bitcoin_chain_tip, stacks_chain_tip) = db.get_chain_tips().await;

        // Assert that the chain tips are what we expect.
        assert_eq!(bitcoin_chain_tip.as_ref(), &bitcoin_3a.block_hash);
        assert_eq!(&stacks_chain_tip, &stacks_3a.block_hash);

        // Store a withdrawal request, confirmed in B1/S1.
        let request = store_withdrawal_request(&db, 1, &bitcoin_1, &stacks_1, &[true, true]).await;

        // We should get the request as pending accepted.
        let requests = db
            .get_pending_accepted_withdrawal_requests(
                bitcoin_chain_tip.as_ref(),
                &stacks_chain_tip,
                min_block_height,
                signature_threshold,
            )
            .await
            .expect("failed to query db");
        assert_eq!(requests.len(), 1);

        // Reject the withdrawal request in B2a/S2a (canonical).
        reject_withdrawal_request(&db, &request, &stacks_2a).await;
        // Reject the withdrawal request in B2b/S2b (orphaned).
        reject_withdrawal_request(&db, &request, &stacks_2b).await;

        // The request should not be returned as there is a confirmed rejection
        // on the canonical chain.
        let requests = db
            .get_pending_accepted_withdrawal_requests(
                bitcoin_chain_tip.as_ref(),
                &stacks_chain_tip,
                min_block_height,
                signature_threshold,
            )
            .await
            .expect("failed to query db");
        assert!(requests.is_empty());

        storage::drop_db(db).await;
    }

    /// Asserts that we only return requests that have been accepted by the
    /// required number of signers. This test creates one valid withdrawal
    /// request with no votes.
    ///
    /// This test creates blockchains with the following structure:
    ///
    /// ```text
    ///          ┌────────┐
    /// Bitcoin: │   B1 ◆ │
    ///          └─▲──────┘  We both confirm (✔) and sweep (◆) the
    ///          ┌─┴──────┐  request in B1.
    /// Stacks:  │   S1 ✔ │
    ///          └────────┘
    /// ```
    #[tokio::test]
    async fn returns_empty_list_when_no_accepted_requests() {
        let db = signer::testing::storage::new_test_database().await;

        let signature_threshold = 2;
        let min_block_height = 0;

        // Bitcoin blocks:
        let bitcoin_block = BitcoinBlock::new_genesis();
        // Stacks blocks:
        let stacks_block = StacksBlock::new_genesis().anchored_to(&bitcoin_block);

        // Write our blocks.
        db.write_blocks([&bitcoin_block], [&stacks_block]).await;

        // Store a withdrawal request.
        store_withdrawal_request(&db, 1, &bitcoin_block, &stacks_block, &[]).await;

        // Ensure that the request is considered "pending".
        let requests = db
            .get_pending_withdrawal_requests(&bitcoin_block.block_hash, 1_000, &Faker.fake())
            .await
            .expect("failed to query db");
        assert_eq!(requests.len(), 1);

        // But it should not be "pending accepted".
        let requests = db
            .get_pending_accepted_withdrawal_requests(
                &bitcoin_block.block_hash,
                &stacks_block.block_hash,
                min_block_height,
                signature_threshold,
            )
            .await
            .expect("failed to query db");
        assert!(requests.is_empty());

        signer::testing::storage::drop_db(db).await;
    }

    /// Asserts that we only return requests that have been accepted by the
    /// required number of signers. This test uses an accept threshold of `2`.
    /// We create two withdrawal requests, one with two yes votes and one with
    /// one yes vote and one no vote and ensure that only the request with two
    /// yes votes is returned.
    ///
    /// This test creates blockchains with the following structure:
    ///
    /// ```text
    ///          ┌────────┐
    /// Bitcoin: │   B1 ◆ │
    ///          └─▲──────┘  We both confirm (✔) and sweep (◆) the
    ///          ┌─┴──────┐  request in B1.
    /// Stacks:  │   S1 ✔ │
    ///          └────────┘
    /// ```
    #[tokio::test]
    async fn returns_only_withdrawals_accepted_by_threshold_signers() {
        let db = signer::testing::storage::new_test_database().await;

        let signature_threshold = 2;
        let min_block_height = 0;

        // Bitcoin blocks:
        let bitcoin_block = BitcoinBlock::new_genesis();
        // Stacks blocks:
        let stacks_block = StacksBlock::new_genesis().anchored_to(&bitcoin_block);

        // Write our blocks.
        db.write_blocks([&bitcoin_block], [&stacks_block]).await;

        // Setup withdrawal request 1: no votes
        store_withdrawal_request(&db, 1, &bitcoin_block, &stacks_block, &[]).await;
        // Setup withdrawal request 2: two yes votes
        let withdrawal_request_2 =
            store_withdrawal_request(&db, 2, &bitcoin_block, &stacks_block, &[true, true]).await;
        // Setup withdrawal request 3: one yes vote, one no vote
        store_withdrawal_request(&db, 3, &bitcoin_block, &stacks_block, &[true, false]).await;

        // Get the pending accepted withdrawal requests. We should only
        // get withdrawal_request2.
        let requests = db
            .get_pending_accepted_withdrawal_requests(
                &bitcoin_block.block_hash,
                &stacks_block.block_hash,
                min_block_height,
                signature_threshold,
            )
            .await
            .expect("failed to query db");

        assert_eq!(requests.single(), withdrawal_request_2);

        storage::drop_db(db).await;
    }

    /// Asserts that we only return withdrawal requests that have been confirmed
    /// in a stacks block which is anchored to a bitcoin block in the canonical
    /// bitcoin blockchain.
    ///
    /// We achieve this by creating three withdrawal requests, one of which is
    /// confirmed in a stacks block which is anchored to a bitcoin block which
    /// is orphaned. We then ensure that only the requests confirmed in the
    /// canonical chain are returned.
    ///
    /// This test creates blockchains with the following structure:
    ///
    /// ```text
    ///          ┌────────┐  ┌────────┐  ┌────────┐
    /// Bitcoin: │   B1   ├──►  B2a   ├──►  B3a   │
    ///          └─▲──┬───┘  └─▲──────┘  └─▲──────┘
    ///            ┊  │      ┌─┊──────┐    ┊  We create requests in each
    ///            ┊  └──────► ┊B2b   │    ┊  stacks block, however B2b (and
    ///            ┊         └─┊────▲─┘    ┊  thus S2b) will be orphaned by
    ///            ┊           ┊    ┊      ┊  B3a+S3a.
    ///          ┌─┴──────┐  ┌─┴──────┐  ┌─┴──────┐
    /// Stacks:  │   S1 ✔ ├──►  S2a ✔ ├──►  S3a ✔ │
    ///          └────┬───┘  └────────┘  └────────┘
    ///               │      ┌──────┴─┐  The requests are each confirmed (✔) in
    ///               └─────>│  S2b ✔ │  their respective block.
    ///                      └────────┘
    /// ```
    #[tokio::test]
    async fn returns_only_requests_on_canonical_chains() {
        let db = storage::new_test_database().await;

        let signature_threshold = 2;
        let min_block_height = 0;

        // Bitcoin blocks:
        let bitcoin_1 = BitcoinBlock::new_genesis();
        let bitcoin_2a = bitcoin_1.new_child();
        let bitcoin_2b = bitcoin_1.new_child();
        let bitcoin_3a = bitcoin_2a.new_child();
        // Stacks blocks:
        let stacks_1 = StacksBlock::new_genesis().anchored_to(&bitcoin_1);
        let stacks_2a = stacks_1.new_child().anchored_to(&bitcoin_2a);
        let stacks_2b = stacks_1.new_child().anchored_to(&bitcoin_2b);
        let stacks_3a = stacks_2a.new_child().anchored_to(&bitcoin_3a);

        // Write our bitcoin + stacks blocks.
        db.write_blocks(
            [&bitcoin_1, &bitcoin_2a, &bitcoin_2b, &bitcoin_3a],
            [&stacks_1, &stacks_2a, &stacks_2b, &stacks_3a],
        )
        .await;

        // Get our chain tips.
        let (bitcoin_chain_tip, stacks_chain_tip) = db.get_chain_tips().await;

        // Assert that the chain tips are what we expect.
        assert_eq!(bitcoin_chain_tip.as_ref(), &bitcoin_3a.block_hash);
        assert_eq!(&stacks_chain_tip, &stacks_3a.block_hash);

        // Give all requests enough 'yes' votes.
        let votes = [true, true];

        // Setup withdrawal request 1 (canonical: block 1)
        let request_1 = store_withdrawal_request(&db, 1, &bitcoin_1, &stacks_1, &votes).await;
        // Setup withdrawal request 2a (canonical: block 2a)
        let request_2a = store_withdrawal_request(&db, 2, &bitcoin_2a, &stacks_2a, &votes).await;
        // Setup withdrawal request 2b (orphaned fork: block 2b)
        store_withdrawal_request(&db, 3, &bitcoin_2b, &stacks_2b, &votes).await;
        // Setup withdrawal request 3a (canonical: block 3a)
        let request_3a = store_withdrawal_request(&db, 4, &bitcoin_3a, &stacks_3a, &votes).await;

        // Get the pending accepted withdrawal requests. We should only
        // get requests on the canonical chains.
        let requests = db
            .get_pending_accepted_withdrawal_requests(
                bitcoin_chain_tip.as_ref(),
                &stacks_chain_tip,
                min_block_height,
                signature_threshold,
            )
            .await
            .expect("failed to query db");

        // We expect to receive requests `1`, `2a`, and `3a`. `2b` should be
        // orphaned.
        assert_eq!(requests.len(), 3);
        // We assert them in reverse order since we use `pop()` to remove them.
        assert_eq!(requests, [request_1, request_2a, request_3a]);

        storage::drop_db(db).await;
    }

    /// Asserts that requests which have been swept on the canonical chain are
    /// not returned by the query.
    ///
    /// We achieve this by creating a withdrawal request and then simulating a
    /// sweep transaction on the canonical chain which includes the request and
    /// then ensuring that the request is not returned by the query.
    ///
    /// This test creates blockchains with the following structure:
    ///
    /// ```text
    ///          ┌────────┐
    /// Bitcoin: │   B1 ◆ │
    ///          └─▲──────┘  We both confirm (✔) and sweep (◆) the
    ///          ┌─┴──────┐  request in S1.
    /// Stacks:  │   S1 ✔ │
    ///          └────────┘
    /// ```
    #[tokio::test]
    async fn requests_swept_on_canonical_chain_are_not_returned() {
        let db = storage::new_test_database().await;

        let signature_threshold = 2;
        let min_block_height = 0;

        // Bitcoin blocks:
        let bitcoin_block_1 = BitcoinBlock::new_genesis();
        // Stacks blocks:
        let stacks_block_1 = StacksBlock::new_genesis().anchored_to(&bitcoin_block_1);

        // Write our blocks to the database.
        db.write_blocks([&bitcoin_block_1], [&stacks_block_1]).await;

        // Create and store a withdrawal request confirmed in block 1 (both
        // bitcoin and stacks) and give it enough 'yes' votes.
        let request_1 =
            store_withdrawal_request(&db, 1, &bitcoin_block_1, &stacks_block_1, &[true, true])
                .await;

        // The request hasn't been swept yet, so it should be returned.
        let requests = db
            .get_pending_accepted_withdrawal_requests(
                &bitcoin_block_1.block_hash,
                &stacks_block_1.block_hash,
                min_block_height,
                signature_threshold,
            )
            .await
            .expect("failed to query db");
        assert_eq!(requests.len(), 1);

        // Simulate a sweep transaction on the canonical chain which will
        // include the withdrawal request.
        sweep_withdrawal_request(&db, &request_1, &bitcoin_block_1.block_hash).await;

        // The request should be considered swept now, so we should get empty
        // results here.
        let requests = db
            .get_pending_accepted_withdrawal_requests(
                &bitcoin_block_1.block_hash,
                &stacks_block_1.block_hash,
                min_block_height,
                signature_threshold,
            )
            .await
            .expect("failed to query db");
        assert_eq!(requests.len(), 0);

        storage::drop_db(db).await;
    }

    /// Asserts that requests which have been swept in orphaned bitcoin blocks
    /// are returned by the query.
    ///
    /// We achieve this by creating a withdrawal request, simulating the
    /// request being serviced by a sweep transaction in an orphaned bitcoin
    /// block and then ensuring that the request is returned by the query.
    ///
    /// This test creates blockchains with the following structure:
    ///
    /// ```text
    ///          ┌────────┐  ┌────────┐  ┌────────┐
    /// Bitcoin: │   B1   ├──►  B2a   ├──►  B3a   │
    ///          └─▲──┬───┘  └────────┘  └────────┘
    ///            ┊  │      ┌────────┐  We sweep (◆) the request in B2b,
    ///            ┊  └──────►  B2b ◆ │  which is orphaned by B3a.
    ///            ┊         └────────┘
    ///          ┌─┴──────┐
    /// Stacks:  │   S1 ✔ │  The request is confirmed (✔) in S1.
    ///          └────────┘
    /// ```
    #[tokio::test]
    async fn returns_request_swept_in_orphaned_bitcoin_block() {
        let db = storage::new_test_database().await;

        let signature_threshold = 2;
        let min_block_height = 0;

        // Bitcoin blocks:
        let bitcoin_1 = BitcoinBlock::new_genesis();
        let bitcoin_2a = bitcoin_1.new_child();
        let bitcoin_2b = bitcoin_1.new_child();
        let bitcoin_3a = bitcoin_2a.new_child();
        // Stacks blocks:
        let stacks_1 = StacksBlock::new_genesis().anchored_to(&bitcoin_1);

        // Write the blocks to the database.
        db.write_blocks(
            [&bitcoin_1, &bitcoin_2a, &bitcoin_2b, &bitcoin_3a],
            [&stacks_1],
        )
        .await;

        // Get our chain tips and assert they're what we expect.
        let (bitcoin_chain_tip, stacks_chain_tip) = db.get_chain_tips().await;
        assert_eq!(bitcoin_chain_tip.as_ref(), &bitcoin_3a.block_hash);
        assert_eq!(&stacks_chain_tip, &stacks_1.block_hash);

        // Create and store a withdrawal request confirmed in block 1 (both
        // bitcoin and stacks).
        let request = store_withdrawal_request(&db, 1, &bitcoin_1, &stacks_1, &[true, true]).await;

        // The request confirmed in the canonical chain and not swept, so we
        // should get it back here.
        let requests = db
            .get_pending_accepted_withdrawal_requests(
                bitcoin_chain_tip.as_ref(),
                &stacks_chain_tip,
                min_block_height,
                signature_threshold,
            )
            .await
            .expect("failed to query db");
        assert_eq!(requests.len(), 1);

        // Sweep the request on the orphaned chain (block 2b).
        sweep_withdrawal_request(&db, &request, &bitcoin_2b.block_hash).await;

        // The request confirmed in the canonical chain and swept in an
        // orphaned bitcoin block, so we should get it back here.
        let requests = db
            .get_pending_accepted_withdrawal_requests(
                bitcoin_chain_tip.as_ref(),
                &stacks_chain_tip,
                min_block_height,
                signature_threshold,
            )
            .await
            .expect("failed to query db");
        assert_eq!(requests.single(), request);

        storage::drop_db(db).await;
    }

    /// Asserts that a single request is not returned if it is swept in any
    /// canonical bitcoin block, despite also being swept in orphaned block(s).
    ///
    /// This test creates blockchains with the following structure:
    ///
    /// ```text
    ///          ┌────────┐  ┌────────┐  ┌────────┐
    /// Bitcoin: │   B1   ├──►  B2a ◆ ├──►  B3a   │
    ///          └─▲──┬───┘  └─▲──────┘  └─▲──────┘
    ///            ┊  │      ┌─┊──────┐    ┊  We sweep (◆) the request in
    ///            ┊  └──────► ┊B2b ◆ │    ┊  both B2a and B2b, but B2b is
    ///            ┊         └─┊────▲─┘    ┊  orphaned by B3a.
    ///            ┊           ┊    ┊      ┊
    ///          ┌─┴──────┐  ┌─┴──────┐  ┌─┴──────┐
    /// Stacks:  │   S1 ✔ ├──►  S2a   ├──►  S3a   │
    ///          └────┬───┘  └────────┘  └────────┘
    ///               │      ┌──────┴─┐
    ///               └──────►  S2b   │  We confirm (✔) the request in S1.
    ///                      └────────┘
    /// ```
    #[tokio::test]
    async fn does_not_return_request_swept_in_both_canonical_and_orphaned_blocks() {
        let db = storage::new_test_database().await;

        let signature_threshold = 2;
        let min_block_height = 0;

        // Bitcoin blocks:
        let bitcoin_1 = BitcoinBlock::new_genesis();
        let bitcoin_2a = bitcoin_1.new_child();
        let bitcoin_2b = bitcoin_1.new_child();
        let bitcoin_3a = bitcoin_2a.new_child();
        // Stacks blocks:
        let stacks_1 = StacksBlock::new_genesis().anchored_to(&bitcoin_1);
        let stacks_2a = stacks_1.new_child().anchored_to(&bitcoin_2a);
        let stacks_2b = stacks_1.new_child().anchored_to(&bitcoin_2b);
        let stacks_3a = stacks_2a.new_child().anchored_to(&bitcoin_3a);

        // Write the blocks to the database.
        db.write_blocks(
            [&bitcoin_1, &bitcoin_2a, &bitcoin_2b, &bitcoin_3a],
            [&stacks_1, &stacks_2a, &stacks_2b, &stacks_3a],
        )
        .await;

        // Get our chain tips and assert they're what we expect.
        let (bitcoin_chain_tip, stacks_chain_tip) = db.get_chain_tips().await;
        assert_eq!(bitcoin_chain_tip.as_ref(), &bitcoin_3a.block_hash);
        assert_eq!(&stacks_chain_tip, &stacks_3a.block_hash);

        // Create and store a withdrawal request confirmed in block 1 (both
        // bitcoin and stacks).
        let request = store_withdrawal_request(&db, 1, &bitcoin_1, &stacks_1, &[true, true]).await;

        // Sweep the request on the canonical chain (B2a).
        sweep_withdrawal_request(&db, &request, &bitcoin_2a.block_hash).await;
        // Sweep the request on the orphaned chain (B2b).
        sweep_withdrawal_request(&db, &request, &bitcoin_2b.block_hash).await;

        // The request is both confirmed (B1) and swept (B2a) in the canonical
        // bitcoin chain. It is also swept in an orphaned block (B2b). The query
        // should not return the request as it is considered swept due to B2a.
        let requests = db
            .get_pending_accepted_withdrawal_requests(
                bitcoin_chain_tip.as_ref(),
                &stacks_chain_tip,
                min_block_height,
                signature_threshold,
            )
            .await
            .expect("failed to query db");
        assert_eq!(requests.len(), 0);

        storage::drop_db(db).await;
    }

    /// Asserts that, for two requests with the same `request_id` confirmed in
    /// both a canonical and orphaned stacks block, that only the request
    /// confirmed in the canonical stacks block is returned. Both stacks blocks
    /// are anchored to the same bitcoin block in the canonical bitcoin chain.
    ///
    /// This test creates blockchains with the following structure:
    ///
    /// ```text
    ///          ┌────────────────────────────────┐
    /// Bitcoin: │                B1              │
    ///          └─▲───────────▲────▲──────▲──────┘
    ///            ┊           ┊    ┊      ┊
    ///          ┌─┴──────┐  ┌─┴──────┐  ┌─┴──────┐
    /// Stacks:  │   S1   ├──►  S2a ✔ ├──►  S3a   │
    ///          └────┬───┘  └────────┘  └────────┘
    ///               │      ┌──────┴─┐  We confirm (✔) a withdrawal request in
    ///               └──────►  S2b ✔ │  both S2a and S2b with the same id.
    ///                      └────────┘
    /// ```
    #[tokio::test]
    async fn requests_with_same_id_in_different_stacks_forks() {
        let db = storage::new_test_database().await;

        let signature_threshold = 2;
        let min_block_height = 0;

        // Bitcoin blocks:
        let bitcoin_1 = BitcoinBlock::new_genesis();
        // Stacks blocks:
        let stacks_1 = StacksBlock::new_genesis().anchored_to(&bitcoin_1);
        let stacks_2a = stacks_1.new_child();
        let stacks_2b = stacks_1.new_child();
        let stacks_3a = stacks_2a.new_child();

        // Write our blocks.
        db.write_blocks(
            [&bitcoin_1],
            [&stacks_1, &stacks_2a, &stacks_2b, &stacks_3a],
        )
        .await;

        // Get our chain tips and assert they're what we expect.
        let (bitcoin_chain_tip, stacks_chain_tip) = db.get_chain_tips().await;
        assert_eq!(bitcoin_chain_tip.as_ref(), &bitcoin_1.block_hash);
        assert_eq!(&stacks_chain_tip, &stacks_3a.block_hash);

        // Create withdrawal requests in both stacks forks using the same `request_id`.
        let expected =
            store_withdrawal_request(&db, 1, &bitcoin_1, &stacks_2a, &[true, true]).await;
        store_withdrawal_request(&db, 1, &bitcoin_1, &stacks_2b, &[true, true]).await;

        // Get the pending requests. The requests are both in blocks anchored to
        // the same canonical bitcoin block, but in different stacks forks. Only
        // the request in the canonical chain should be returned.
        let requests = db
            .get_pending_accepted_withdrawal_requests(
                bitcoin_chain_tip.as_ref(),
                &stacks_chain_tip,
                min_block_height,
                signature_threshold,
            )
            .await
            .expect("failed to query db");
        assert_eq!(requests.single(), expected);

        storage::drop_db(db).await;
    }

    /// In this test, the request is confirmed in S2, but the request's
    /// specified bitcoin block height is `2`. We use the request's specified
    /// bitcoin height as the actual block height. In this case, the
    /// confirmation block height (1) is lower than the specified bitcoin block
    /// height (2).
    ///
    /// The query will fetch the blockchains to a height of `min - 1`, so we
    /// would expect the following results based on the minimum height:
    ///
    /// - `0`: confirmation and block height above the minimum, request
    ///        returned.
    /// - `1`: confirmation at minimum, block height above minimum, request
    ///        returned..
    /// - `2`: confirmation at minimum - 1, block height at minimum. Given that
    ///        the blockchains will fetch to a height of `1` in this case, we
    ///        expect the request to be returned.
    /// - `3`: confirmation and block height below the minimum, nothing
    ///        returned.
    ///
    /// This test creates blockchains with the following structure:
    ///
    /// ```text
    /// Height:       0           1           2          3
    ///          ┌────────┐  ┌────────┐  ┌────────┐  ┌────────┐  
    /// Bitcoin: │   B1   ├──►   B2   ├──►   B3   ├──►   B4   │  We create a withdrawal
    ///          └─▲──────┘  └─▲──────┘  └─▲──────┘  └─▲──────┘  request which is confirmed
    ///          ┌─┴──────┐  ┌─┴──────┐  ┌─┴──────┐  ┌─┴──────┐  in S2, but we set its
    /// Stacks:  │   S1   ├──►   S2 ✔ ├──►   S3 ⚠️ ├──►   S4   │  bitcoin height to 3.  
    ///          └────────┘  └────────┘  └────────┘  └────────┘  
    /// ```
    #[tokio::test]
    async fn test_confirmed_anchor_block_lower_than_block_height() {
        let db = storage::new_test_database().await;

        let signature_threshold = 2;

        // Bitcoin blocks:
        let bitcoin_1 = BitcoinBlock::new_genesis();
        let bitcoin_2 = bitcoin_1.new_child();
        let bitcoin_3 = bitcoin_2.new_child();
        // Stacks blocks:
        let stacks_1 = StacksBlock::new_genesis().anchored_to(&bitcoin_1);
        let stacks_2 = stacks_1.new_child().anchored_to(&bitcoin_2);
        let stacks_3 = stacks_2.new_child().anchored_to(&bitcoin_3);

        // Write the blocks to the database.
        db.write_blocks(
            [&bitcoin_1, &bitcoin_2, &bitcoin_3],
            [&stacks_1, &stacks_2, &stacks_3],
        )
        .await;

        // Get our chain tips and assert they're what we expect.
        let (bitcoin_chain_tip, stacks_chain_tip) = db.get_chain_tips().await;
        assert_eq!(bitcoin_chain_tip.as_ref(), &bitcoin_3.block_hash);
        assert_eq!(&stacks_chain_tip, &stacks_3.block_hash);

        // Create a withdrawal request that has a bitcoin block height of `2`,
        // but is actually confirmed in S2 (which has a height of `1`).
        let request = WithdrawalRequest {
            request_id: 1,
            block_hash: stacks_2.block_hash, // Anchored to B2 with height of 1.
            bitcoin_block_height: 2,
            ..Faker.fake()
        };

        // Store the request in the database and give it enough votes.
        db.write_withdrawal_request(&request)
            .await
            .expect("failed to store request");
        store_votes(&db, &request, &[true, true]).await;

        // Min bitcoin height of `0`: both confirmation and block height above
        // the minimum; the request should be returned.
        let requests = db
            .get_pending_accepted_withdrawal_requests(
                bitcoin_chain_tip.as_ref(),
                &stacks_chain_tip,
                0,
                signature_threshold,
            )
            .await
            .expect("failed to query db");

        assert_eq!(requests.len(), 1);

        // Min bitcoin height of `1`: confirmation at minimum, block height
        // above minimum; the request should be returned.
        let requests = db
            .get_pending_accepted_withdrawal_requests(
                bitcoin_chain_tip.as_ref(),
                &stacks_chain_tip,
                1,
                signature_threshold,
            )
            .await
            .expect("failed to query db");

        assert_eq!(requests.len(), 1);

        // Min bitcoin height of `2`; confirmation at minimum - 1, block height
        // at minimum; the request should be returned.
        let requests = db
            .get_pending_accepted_withdrawal_requests(
                bitcoin_chain_tip.as_ref(),
                &stacks_chain_tip,
                2,
                signature_threshold,
            )
            .await
            .expect("failed to query db");

        assert_eq!(requests.len(), 1);

        // Min bitcoin height of `3`; both confirmation and block height below
        // the minimum; the request should NOT be returned.
        let requests = db
            .get_pending_accepted_withdrawal_requests(
                bitcoin_chain_tip.as_ref(),
                &stacks_chain_tip,
                3,
                signature_threshold,
            )
            .await
            .expect("failed to query db");

        assert_eq!(requests.len(), 0);
    }

    /// In this test, the request is confirmed in S2, but the request's
    /// specified bitcoin block height is `0`. We use the request's specified
    /// bitcoin height as the actual block height. In this case, the
    /// confirmation block height (1) is higher than the specified bitcoin block
    /// height (0), so we would expect all fetches where the min bitcoin height
    /// is greater than 0 to not return the request, however a min height of `0`
    /// should as both the request height and confirmation block height meet the
    /// criteria.
    ///
    /// This test creates blockchains with the following structure:
    ///
    /// ```text
    ///
    /// Height:       0           1           2     
    ///          ┌────────┐  ┌────────┐  ┌────────┐
    /// Bitcoin: │   B1   ├──►   B2   ├──►   B3   │  We create a withdrawal
    ///          └─▲──────┘  └─▲──────┘  └─▲──────┘  request which is confirmed
    ///          ┌─┴──────┐  ┌─┴──────┐  ┌─┴──────┐  (✔) in S2, but we set its
    /// Stacks:  │   S1 ⚠️ ├──►   S2 ✔ ├──►   S3   │  bitcoin height (⚠️) to 0.
    ///          └────────┘  └────────┘  └────────┘
    /// ```
    #[tokio::test]
    async fn test_confirmed_anchor_block_higher_than_block_height() {
        let db = storage::new_test_database().await;

        let signature_threshold = 2;

        // Bitcoin blocks:
        let bitcoin_1 = BitcoinBlock::new_genesis();
        let bitcoin_2 = bitcoin_1.new_child();
        let bitcoin_3 = bitcoin_2.new_child();
        // Stacks blocks:
        let stacks_1 = StacksBlock::new_genesis().anchored_to(&bitcoin_1);
        let stacks_2 = stacks_1.new_child().anchored_to(&bitcoin_2);
        let stacks_3 = stacks_2.new_child().anchored_to(&bitcoin_3);

        // Write the blocks to the database.
        db.write_blocks(
            [&bitcoin_1, &bitcoin_2, &bitcoin_3],
            [&stacks_1, &stacks_2, &stacks_3],
        )
        .await;

        // Get our chain tips and assert they're what we expect.
        let (bitcoin_chain_tip, stacks_chain_tip) = db.get_chain_tips().await;
        assert_eq!(bitcoin_chain_tip.as_ref(), &bitcoin_3.block_hash);
        assert_eq!(&stacks_chain_tip, &stacks_3.block_hash);

        // Create a withdrawal request that has a bitcoin block height of `0`,
        // but is actually confirmed in S2 (which has a height of `1`).
        let request = WithdrawalRequest {
            request_id: 1,
            block_hash: stacks_2.block_hash, // Anchored to B2 with height of 1.
            bitcoin_block_height: 0,
            ..Faker.fake()
        };

        // Store the request in the database and give it enough votes.
        db.write_withdrawal_request(&request)
            .await
            .expect("failed to store request");
        store_votes(&db, &request, &[true, true]).await;

        // Min height is 0, so we should get the request.
        let requests = db
            .get_pending_accepted_withdrawal_requests(
                bitcoin_chain_tip.as_ref(),
                &stacks_chain_tip,
                0,
                signature_threshold,
            )
            .await
            .expect("failed to query db");

        assert_eq!(requests.len(), 1);

        // Min height is 1, which is above the request height, so we should not
        // get the request.
        let requests = db
            .get_pending_accepted_withdrawal_requests(
                bitcoin_chain_tip.as_ref(),
                &stacks_chain_tip,
                1,
                signature_threshold,
            )
            .await
            .expect("failed to query db");

        assert_eq!(requests.len(), 0);

        // Min height is 2, which is above the request height, so we should not
        // get the request.
        let requests = db
            .get_pending_accepted_withdrawal_requests(
                bitcoin_chain_tip.as_ref(),
                &stacks_chain_tip,
                2,
                signature_threshold,
            )
            .await
            .expect("failed to query db");

        assert_eq!(requests.len(), 0);
    }
}<|MERGE_RESOLUTION|>--- conflicted
+++ resolved
@@ -1771,67 +1771,6 @@
     signer::testing::storage::drop_db(pg_store).await;
 }
 
-<<<<<<< HEAD
-/// For this test we check that the `get_bitcoin_tx` function returns a
-/// transaction when the transaction exists in the block, and returns None
-/// otherwise.
-#[tokio::test]
-async fn we_can_fetch_bitcoin_txs_from_db() {
-    let pg_store = testing::storage::new_test_database().await;
-    let mut rng = get_rng();
-
-    // This is just a sql test, where we use the `TestData` struct to help
-    // populate the database with test data. We set all the other
-    // unnecessary parameters to zero.
-    let num_signers = 0;
-    let test_model_params = testing::storage::model::Params {
-        num_bitcoin_blocks: 10,
-        num_stacks_blocks_per_bitcoin_block: 0,
-        num_deposit_requests_per_block: 2,
-        num_withdraw_requests_per_block: 0,
-        num_signers_per_request: num_signers,
-        consecutive_blocks: false,
-    };
-
-    let signer_set = testing::wsts::generate_signer_set_public_keys(&mut rng, num_signers);
-    let test_data = TestData::generate(&mut rng, &signer_set, &test_model_params);
-    test_data.write_to(&pg_store).await;
-
-    let tx = test_data.bitcoin_transactions.choose(&mut rng).unwrap();
-
-    // Now let's try fetching this transaction
-    let btc_tx = pg_store
-        .get_bitcoin_tx(&tx.txid, &tx.block_hash)
-        .await
-        .unwrap()
-        .unwrap();
-
-    assert_eq!(btc_tx.compute_txid(), tx.txid.into());
-
-    // Now let's try fetching this transaction when we know it is missing.
-    let txid: BitcoinTxId = fake::Faker.fake_with_rng(&mut rng);
-    let block_hash: BitcoinBlockHash = fake::Faker.fake_with_rng(&mut rng);
-    // Actual block but missing txid
-    let btc_tx = pg_store
-        .get_bitcoin_tx(&txid, &tx.block_hash)
-        .await
-        .unwrap();
-    assert!(btc_tx.is_none());
-    // Actual txid but missing block
-    let btc_tx = pg_store
-        .get_bitcoin_tx(&tx.txid, &block_hash)
-        .await
-        .unwrap();
-    assert!(btc_tx.is_none());
-    // Now everything is missing
-    let btc_tx = pg_store.get_bitcoin_tx(&txid, &block_hash).await.unwrap();
-    assert!(btc_tx.is_none());
-
-    signer::testing::storage::drop_db(pg_store).await;
-}
-
-=======
->>>>>>> 8e8de62c
 /// Check that `is_signer_script_pub_key` correctly returns whether a
 /// scriptPubKey value exists in the dkg_shares table.
 #[tokio::test]
