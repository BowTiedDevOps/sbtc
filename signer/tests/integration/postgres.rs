use std::collections::BTreeMap;
use std::collections::HashSet;
use std::io::Read as _;
use std::ops::Deref;
use std::time::Duration;

use bitcoin::hashes::Hash as _;
use bitvec::array::BitArray;
use blockstack_lib::chainstate::nakamoto::NakamotoBlock;
use blockstack_lib::clarity::vm::types::PrincipalData;
use blockstack_lib::clarity::vm::Value as ClarityValue;
use blockstack_lib::codec::StacksMessageCodec;
use blockstack_lib::types::chainstate::StacksAddress;
use fake::Faker;
use futures::future::join_all;
use futures::StreamExt as _;
use more_asserts::assert_gt;
use more_asserts::assert_le;
use rand::seq::IteratorRandom as _;
use rand::seq::SliceRandom as _;
use signer::bitcoin::validation::WithdrawalRequestStatus;
use signer::storage::model::DkgSharesStatus;
use signer::storage::model::WithdrawalRequest;
use signer::testing::IterTestExt as _;
use signer::WITHDRAWAL_BLOCKS_EXPIRY;
use time::OffsetDateTime;

use signer::bitcoin::validation::DepositConfirmationStatus;
use signer::bitcoin::MockBitcoinInteract;
use signer::config::Settings;
use signer::context::Context;
use signer::emily_client::MockEmilyInteract;
use signer::error::Error;
use signer::keys::PublicKey;
use signer::keys::SignerScriptPubKey as _;
use signer::network;
use signer::stacks::api::MockStacksInteract;
use signer::stacks::contracts::AcceptWithdrawalV1;
use signer::stacks::contracts::AsContractCall;
use signer::stacks::contracts::AsTxPayload as _;
use signer::stacks::contracts::CompleteDepositV1;
use signer::stacks::contracts::RejectWithdrawalV1;
use signer::stacks::contracts::ReqContext;
use signer::stacks::contracts::RotateKeysV1;
use signer::storage;
use signer::storage::model;
use signer::storage::model::BitcoinBlock;
use signer::storage::model::BitcoinBlockHash;
use signer::storage::model::BitcoinTxId;
use signer::storage::model::BitcoinTxSigHash;
use signer::storage::model::BitcoinWithdrawalOutput;
use signer::storage::model::CompletedDepositEvent;
use signer::storage::model::EncryptedDkgShares;
use signer::storage::model::QualifiedRequestId;
use signer::storage::model::ScriptPubKey;
use signer::storage::model::StacksBlock;
use signer::storage::model::StacksBlockHash;
use signer::storage::model::StacksTxId;
use signer::storage::model::WithdrawalAcceptEvent;
use signer::storage::model::WithdrawalRejectEvent;
use signer::storage::model::WithdrawalSigner;
use signer::storage::postgres::PgStore;
use signer::storage::DbRead;
use signer::storage::DbWrite;
use signer::testing;
use signer::testing::dummy::SignerSetConfig;
use signer::testing::storage::model::TestData;
use signer::testing::wallet::ContractCallWrapper;

use fake::Fake;
use rand::SeedableRng;
use signer::testing::context::*;
use signer::DEPOSIT_LOCKTIME_BLOCK_BUFFER;
use test_case::test_case;
use test_log::test;

use crate::setup::backfill_bitcoin_blocks;
use crate::setup::SweepAmounts;
use crate::setup::TestSignerSet;
use crate::setup::TestSweepSetup;
use crate::setup::TestSweepSetup2;

#[tokio::test]
async fn should_be_able_to_query_bitcoin_blocks() {
    let mut store = testing::storage::new_test_database().await;
    let mut rng = rand::rngs::StdRng::seed_from_u64(42);

    let test_model_params = testing::storage::model::Params {
        num_bitcoin_blocks: 20,
        num_stacks_blocks_per_bitcoin_block: 3,
        num_deposit_requests_per_block: 5,
        num_withdraw_requests_per_block: 5,
        num_signers_per_request: 0,
        consecutive_blocks: false,
    };

    let signer_set = testing::wsts::generate_signer_set_public_keys(&mut rng, 7);

    let persisted_model = TestData::generate(&mut rng, &signer_set, &test_model_params);
    let not_persisted_model = TestData::generate(&mut rng, &signer_set, &test_model_params);

    // Write all blocks for the persisted model to the database
    persisted_model.write_to(&mut store).await;

    // Assert that we can query each of the persisted blocks
    for block in &persisted_model.bitcoin_blocks {
        let persisted_block = store
            .get_bitcoin_block(&block.block_hash)
            .await
            .expect("failed to execute query")
            .expect("block doesn't exist in database");

        assert_eq!(&persisted_block, block)
    }

    // Assert that we can't find any blocks that haven't been persisted
    for block in &not_persisted_model.bitcoin_blocks {
        let result = store
            .get_bitcoin_block(&block.block_hash)
            .await
            .expect("failed_to_execute_query");
        assert!(result.is_none());
    }
    signer::testing::storage::drop_db(store).await;
}

struct InitiateWithdrawalRequest {
    deployer: StacksAddress,
}

impl AsContractCall for InitiateWithdrawalRequest {
    const CONTRACT_NAME: &'static str = "sbtc-withdrawal";
    const FUNCTION_NAME: &'static str = "initiate-withdrawal-request";
    /// The stacks address that deployed the contract.
    fn deployer_address(&self) -> StacksAddress {
        self.deployer
    }
    /// The arguments to the clarity function.
    fn as_contract_args(&self) -> Vec<ClarityValue> {
        Vec::new()
    }
    async fn validate<C>(&self, _db: &C, _ctx: &ReqContext) -> Result<(), Error>
    where
        C: Context + Send + Sync,
    {
        Ok(())
    }
}

/// Test that the write_stacks_blocks function does what it is supposed to
/// do, which is store all stacks blocks and store the transactions that we
/// care about, which, naturally, are sBTC related transactions.
#[test_case(ContractCallWrapper(InitiateWithdrawalRequest {
    deployer: *testing::wallet::WALLET.0.address(),
}); "initiate-withdrawal")]
#[test_case(ContractCallWrapper(CompleteDepositV1 {
    outpoint: bitcoin::OutPoint::null(),
    amount: 123654,
    recipient: PrincipalData::parse("ST1RQHF4VE5CZ6EK3MZPZVQBA0JVSMM9H5PMHMS1Y").unwrap(),
    deployer: *testing::wallet::WALLET.0.address(),
    sweep_txid: BitcoinTxId::from([0; 32]),
    sweep_block_hash: BitcoinBlockHash::from([0; 32]),
    sweep_block_height: 7,
}); "complete-deposit standard recipient")]
#[test_case(ContractCallWrapper(CompleteDepositV1 {
    outpoint: bitcoin::OutPoint::null(),
    amount: 123654,
    recipient: PrincipalData::parse("ST1RQHF4VE5CZ6EK3MZPZVQBA0JVSMM9H5PMHMS1Y.my-contract-name").unwrap(),
    deployer: *testing::wallet::WALLET.0.address(),
    sweep_txid: BitcoinTxId::from([0; 32]),
    sweep_block_hash: BitcoinBlockHash::from([0; 32]),
    sweep_block_height: 7,
}); "complete-deposit contract recipient")]
#[test_case(ContractCallWrapper(AcceptWithdrawalV1 {
    request_id: 0,
    outpoint: bitcoin::OutPoint::null(),
    tx_fee: 3500,
    signer_bitmap: BitArray::ZERO,
    deployer: *testing::wallet::WALLET.0.address(),
    sweep_block_hash: BitcoinBlockHash::from([0; 32]),
    sweep_block_height: 7,
}); "accept-withdrawal")]
#[test_case(ContractCallWrapper(RejectWithdrawalV1 {
    request_id: 0,
    signer_bitmap: BitArray::ZERO,
    deployer: *testing::wallet::WALLET.0.address(),
}); "reject-withdrawal")]
#[test_case(ContractCallWrapper(RotateKeysV1::new(
    &testing::wallet::WALLET.0,
    *testing::wallet::WALLET.0.address(),
    &signer::keys::PublicKey::from_slice(&[0x02; 33]).unwrap()
)); "rotate-keys")]
#[tokio::test]
async fn writing_stacks_blocks_works<T: AsContractCall>(contract: ContractCallWrapper<T>) {
    let store = testing::storage::new_test_database().await;

    let path = "tests/fixtures/tenure-blocks-0-e5fdeb1a51ba6eb297797a1c473e715c27dc81a58ba82c698f6a32eeccee9a5b.bin";
    let mut file = std::fs::File::open(path).unwrap();
    let mut buf = Vec::new();
    file.read_to_end(&mut buf).unwrap();

    let bytes: &mut &[u8] = &mut buf.as_ref();
    let mut blocks = Vec::new();

    while !bytes.is_empty() {
        blocks.push(NakamotoBlock::consensus_deserialize(bytes).unwrap());
    }

    // Now we add a transaction of a type that we care about into one of
    // the blocks. The other transactions in this block are tenure changes,
    // coinbase transactions, or regular transfer transactions.
    let last_block = blocks.last_mut().unwrap();
    let mut tx = last_block.txs.last().unwrap().clone();

    tx.payload = contract.tx_payload();
    last_block.txs.push(tx);

    // Okay now to save these blocks. We check that all of these blocks are
    // saved and that the transaction that we care about is saved as well.
    let settings = Settings::new_from_default_config().unwrap();
    let txs = storage::postgres::extract_relevant_transactions(&blocks, &settings.signer.deployer);
    let headers = blocks
        .iter()
        .map(|block| StacksBlock::from_nakamoto_block(block, &[0; 32].into()))
        .collect::<Vec<_>>();
    store.write_stacks_block_headers(headers).await.unwrap();
    store.write_stacks_transactions(txs).await.unwrap();

    // First check that all blocks are saved
    let sql = "SELECT COUNT(*) FROM sbtc_signer.stacks_blocks";
    let stored_block_count = sqlx::query_scalar::<_, i64>(sql)
        .fetch_one(store.pool())
        .await
        .unwrap();

    assert_eq!(stored_block_count, blocks.len() as i64);

    // Next we check that the one transaction that we care about, the one
    // we just created above, was saved.
    let sql = "SELECT COUNT(*) FROM sbtc_signer.stacks_transactions";
    let stored_transaction_count = sqlx::query_scalar::<_, i64>(sql)
        .fetch_one(store.pool())
        .await
        .unwrap();

    assert_eq!(stored_transaction_count, 1);

    // We have a sanity check that there are more transactions that we
    // could have saved if we saved all transactions.
    let num_transactions = blocks.iter().map(|blk| blk.txs.len()).sum::<usize>();
    more_asserts::assert_gt!(num_transactions, 1);

    // Last let, we check that attempting to store identical blocks is an
    // idempotent operation.
    let headers = blocks
        .iter()
        .map(|block| StacksBlock::from_nakamoto_block(block, &[0; 32].into()))
        .collect::<Vec<_>>();
    store.write_stacks_block_headers(headers).await.unwrap();

    let sql = "SELECT COUNT(*) FROM sbtc_signer.stacks_blocks";
    let stored_block_count_again = sqlx::query_scalar::<_, i64>(sql)
        .fetch_one(store.pool())
        .await
        .unwrap();

    // No more blocks were written
    assert_eq!(stored_block_count_again, blocks.len() as i64);
    assert_eq!(stored_block_count_again, stored_block_count);

    let sql = "SELECT COUNT(*) FROM sbtc_signer.stacks_transactions";
    let stored_transaction_count_again = sqlx::query_scalar::<_, i64>(sql)
        .fetch_one(store.pool())
        .await
        .unwrap();

    // No more transactions were written
    assert_eq!(stored_transaction_count_again, 1);
    signer::testing::storage::drop_db(store).await;
}

/// Here we test that the DbRead::stacks_block_exists function works, while
/// implicitly testing the DbWrite::write_stacks_blocks function for the
/// PgStore type
#[tokio::test]
async fn checking_stacks_blocks_exists_works() {
    let store = testing::storage::new_test_database().await;

    let path = "tests/fixtures/tenure-blocks-0-e5fdeb1a51ba6eb297797a1c473e715c27dc81a58ba82c698f6a32eeccee9a5b.bin";
    let mut file = std::fs::File::open(path).unwrap();
    let mut buf = Vec::new();
    file.read_to_end(&mut buf).unwrap();

    let bytes: &mut &[u8] = &mut buf.as_ref();
    let mut blocks = Vec::new();

    while !bytes.is_empty() {
        blocks.push(NakamotoBlock::consensus_deserialize(bytes).unwrap());
    }

    // Okay, this table is empty and so none of the blocks have
    // been saved yet.
    let any_exist = futures::stream::iter(blocks.iter())
        .any(|block| async { store.stacks_block_exists(block.block_id()).await.unwrap() })
        .await;
    assert!(!any_exist);

    // Okay now to save these blocks.
    let headers = blocks
        .iter()
        .map(|block| StacksBlock::from_nakamoto_block(block, &[0; 32].into()))
        .collect::<Vec<_>>();
    store.write_stacks_block_headers(headers).await.unwrap();

    // Now each of them should exist.
    let all_exist = futures::stream::iter(blocks.iter())
        .all(|block| async { store.stacks_block_exists(block.block_id()).await.unwrap() })
        .await;
    assert!(all_exist);
    signer::testing::storage::drop_db(store).await;
}

/// This ensures that the postgres store and the in memory stores returns equivalent results
/// when fetching pending deposit requests
#[tokio::test]
async fn should_return_the_same_pending_deposit_requests_as_in_memory_store() {
    let mut pg_store = testing::storage::new_test_database().await;
    let mut in_memory_store = storage::in_memory::Store::new_shared();

    let mut rng = rand::rngs::StdRng::seed_from_u64(42);

    let num_signers = 7;
    let context_window = 9;
    let test_model_params = testing::storage::model::Params {
        num_bitcoin_blocks: 20,
        num_stacks_blocks_per_bitcoin_block: 3,
        num_deposit_requests_per_block: 5,
        num_withdraw_requests_per_block: 5,
        num_signers_per_request: 0,
        consecutive_blocks: false,
    };
    let signer_set = testing::wsts::generate_signer_set_public_keys(&mut rng, num_signers);
    let test_data = TestData::generate(&mut rng, &signer_set, &test_model_params);

    test_data.write_to(&mut in_memory_store).await;
    test_data.write_to(&mut pg_store).await;

    let chain_tip = in_memory_store
        .get_bitcoin_canonical_chain_tip()
        .await
        .expect("failed to get canonical chain tip")
        .expect("no chain tip");

    assert_eq!(
        pg_store
            .get_bitcoin_canonical_chain_tip()
            .await
            .expect("failed to get canonical chain tip")
            .expect("no chain tip"),
        chain_tip
    );

    for signer_public_key in signer_set.iter() {
        let mut pending_deposit_requests = in_memory_store
            .get_pending_deposit_requests(&chain_tip, context_window, signer_public_key)
            .await
            .expect("failed to get pending deposit requests");

        pending_deposit_requests.sort();
        assert!(!pending_deposit_requests.is_empty());

        let mut pg_pending_deposit_requests = pg_store
            .get_pending_deposit_requests(&chain_tip, context_window, signer_public_key)
            .await
            .expect("failed to get pending deposit requests");

        pg_pending_deposit_requests.sort();

        assert_eq!(pending_deposit_requests, pg_pending_deposit_requests);
    }

    signer::testing::storage::drop_db(pg_store).await;
}

/// Test that [`DbRead::get_pending_deposit_requests`] returns deposit
/// requests that do not have a vote on them yet.
#[tokio::test]
async fn get_pending_deposit_requests_only_pending() {
    let db = testing::storage::new_test_database().await;

    let (rpc, faucet) = sbtc::testing::regtest::initialize_blockchain();

    let mut rng = rand::rngs::StdRng::seed_from_u64(43);

    let amounts = SweepAmounts {
        amount: 123456,
        max_fee: 12345,
        is_deposit: true,
    };
    let signers = TestSignerSet::new(&mut rng);
    let setup = TestSweepSetup2::new_setup(signers, faucet, &[amounts]);

    backfill_bitcoin_blocks(&db, rpc, &setup.deposit_block_hash).await;
    let chain_tip = db.get_bitcoin_canonical_chain_tip().await.unwrap().unwrap();

    // There aren't any deposit requests in the database.
    let signer_public_key = setup.signers.signer_keys()[0];
    let pending_requests = db
        .get_pending_deposit_requests(&chain_tip, 1000, &signer_public_key)
        .await
        .unwrap();

    assert!(pending_requests.is_empty());

    // Now let's store a deposit request with no votes.
    // `get_pending_deposit_requests` should return it now.
    setup.store_deposit_txs(&db).await;
    setup.store_deposit_request(&db).await;

    let pending_requests = db
        .get_pending_deposit_requests(&chain_tip, 1000, &signer_public_key)
        .await
        .unwrap();

    assert_eq!(pending_requests.len(), 1);

    // Okay now lets suppose we have a decision on it.
    // `get_pending_deposit_requests` should not return it now.
    setup.store_deposit_decisions(&db).await;

    let pending_requests = db
        .get_pending_deposit_requests(&chain_tip, 1000, &signer_public_key)
        .await
        .unwrap();

    assert!(pending_requests.is_empty());

    signer::testing::storage::drop_db(db).await;
}

/// Test that [`DbRead::get_pending_withdrawal_requests`] returns
/// withdrawal requests that do not have a vote on them yet.
#[tokio::test]
async fn get_pending_withdrawal_requests_only_pending() {
    let db = testing::storage::new_test_database().await;

    let (rpc, faucet) = sbtc::testing::regtest::initialize_blockchain();

    let mut rng = rand::rngs::StdRng::seed_from_u64(43);

    let amounts = SweepAmounts {
        amount: 123456,
        max_fee: 12345,
        is_deposit: false,
    };
    let signers = TestSignerSet::new(&mut rng);
    let setup = TestSweepSetup2::new_setup(signers, faucet, &[amounts]);

    backfill_bitcoin_blocks(&db, rpc, &setup.deposit_block_hash).await;
    let chain_tip = db.get_bitcoin_canonical_chain_tip().await.unwrap().unwrap();

    // There aren't any withdrawal requests in the database.
    let signer_public_key = setup.signers.signer_keys()[0];
    let pending_requests = db
        .get_pending_withdrawal_requests(&chain_tip, 1000, &signer_public_key)
        .await
        .unwrap();

    assert!(pending_requests.is_empty());

    // Now let's store a withdrawal request with no votes.
    // `get_pending_withdrawal_requests` should return it now.
    setup.store_withdrawal_request(&db).await;

    let pending_requests = db
        .get_pending_withdrawal_requests(&chain_tip, 1000, &signer_public_key)
        .await
        .unwrap();

    assert_eq!(pending_requests.len(), 1);

    // Okay now lets suppose we have a decision on it.
    // `get_pending_withdrawal_requests` should not return it now.
    setup.store_withdrawal_decisions(&db).await;

    let pending_requests = db
        .get_pending_withdrawal_requests(&chain_tip, 1000, &signer_public_key)
        .await
        .unwrap();

    assert!(pending_requests.is_empty());

    signer::testing::storage::drop_db(db).await;
}

/// This ensures that the postgres store and the in memory stores returns equivalent results
/// when fetching pending withdraw requests
#[tokio::test]
async fn should_return_the_same_pending_withdraw_requests_as_in_memory_store() {
    let mut pg_store = testing::storage::new_test_database().await;
    let mut in_memory_store = storage::in_memory::Store::new_shared();

    let mut rng = rand::rngs::StdRng::seed_from_u64(42);

    let num_signers = 7;
    let context_window = 7;
    let test_model_params = testing::storage::model::Params {
        num_bitcoin_blocks: 20,
        num_stacks_blocks_per_bitcoin_block: 3,
        num_deposit_requests_per_block: 5,
        num_withdraw_requests_per_block: 1,
        num_signers_per_request: 0,
        consecutive_blocks: false,
    };

    let signer_set = testing::wsts::generate_signer_set_public_keys(&mut rng, num_signers);
    let test_data = TestData::generate(&mut rng, &signer_set, &test_model_params);

    test_data.write_to(&mut in_memory_store).await;
    test_data.write_to(&mut pg_store).await;

    let chain_tip = in_memory_store
        .get_bitcoin_canonical_chain_tip()
        .await
        .expect("failed to get canonical chain tip")
        .expect("no chain tip");

    assert_eq!(
        pg_store
            .get_bitcoin_canonical_chain_tip()
            .await
            .expect("failed to get canonical chain tip")
            .expect("no chain tip"),
        chain_tip
    );

    assert_eq!(
        in_memory_store
            .get_stacks_chain_tip(&chain_tip)
            .await
            .expect("failed to get stacks chain tip")
            .expect("no chain tip"),
        pg_store
            .get_stacks_chain_tip(&chain_tip)
            .await
            .expect("failed to get stacks chain tip")
            .expect("no chain tip"),
    );

    for signer_public_key in signer_set.iter() {
        let mut pending_withdraw_requests = in_memory_store
            .get_pending_withdrawal_requests(&chain_tip, context_window, signer_public_key)
            .await
            .expect("failed to get pending deposit requests");

        pending_withdraw_requests.sort();

        assert!(!pending_withdraw_requests.is_empty());

        let mut pg_pending_withdraw_requests = pg_store
            .get_pending_withdrawal_requests(&chain_tip, context_window, signer_public_key)
            .await
            .expect("failed to get pending deposit requests");

        pg_pending_withdraw_requests.sort();

        assert_eq!(pending_withdraw_requests, pg_pending_withdraw_requests);
    }

    signer::testing::storage::drop_db(pg_store).await;
}

/// This ensures that the postgres store and the in memory stores returns equivalent results
/// when fetching pending accepted deposit requests
#[tokio::test]
async fn should_return_the_same_pending_accepted_deposit_requests_as_in_memory_store() {
    let mut pg_store = testing::storage::new_test_database().await;
    let mut in_memory_store = storage::in_memory::Store::new_shared();

    let mut rng = rand::rngs::StdRng::seed_from_u64(42);

    let num_signers = 7;
    let context_window = 9;
    let test_model_params = testing::storage::model::Params {
        num_bitcoin_blocks: 20,
        num_stacks_blocks_per_bitcoin_block: 3,
        num_deposit_requests_per_block: 5,
        num_withdraw_requests_per_block: 5,
        num_signers_per_request: num_signers,
        consecutive_blocks: false,
    };
    let threshold = 4;

    let signer_set = testing::wsts::generate_signer_set_public_keys(&mut rng, num_signers);
    let test_data = TestData::generate(&mut rng, &signer_set, &test_model_params);

    test_data.write_to(&mut in_memory_store).await;
    test_data.write_to(&mut pg_store).await;

    let chain_tip = in_memory_store
        .get_bitcoin_canonical_chain_tip()
        .await
        .expect("failed to get canonical chain tip")
        .expect("no chain tip");

    assert_eq!(
        pg_store
            .get_bitcoin_canonical_chain_tip()
            .await
            .expect("failed to get canonical chain tip")
            .expect("no chain tip"),
        chain_tip
    );

    let mut pending_accepted_deposit_requests = in_memory_store
        .get_pending_accepted_deposit_requests(&chain_tip, context_window, threshold)
        .await
        .expect("failed to get pending deposit requests");

    pending_accepted_deposit_requests.sort();

    assert!(!pending_accepted_deposit_requests.is_empty());

    let mut pg_pending_accepted_deposit_requests = pg_store
        .get_pending_accepted_deposit_requests(&chain_tip, context_window, threshold)
        .await
        .expect("failed to get pending deposit requests");

    pg_pending_accepted_deposit_requests.sort();

    assert_eq!(
        pending_accepted_deposit_requests,
        pg_pending_accepted_deposit_requests
    );
    signer::testing::storage::drop_db(pg_store).await;
}

/// This tests that when fetching pending accepted deposits we ignore swept ones.
#[tokio::test]
async fn should_not_return_swept_deposits_as_pending_accepted() {
    let db = testing::storage::new_test_database().await;
    let mut rng = rand::rngs::StdRng::seed_from_u64(51);

    // This query doesn't *need* bitcoind (it's just a query), we just need
    // the transaction data in the database. We use the [`TestSweepSetup`]
    // structure because it has helper functions for generating and storing
    // sweep transactions, and the [`TestSweepSetup`] structure correctly
    // sets up the database.
    let (rpc, faucet) = sbtc::testing::regtest::initialize_blockchain();
    let setup = TestSweepSetup::new_setup(&rpc, &faucet, 1_000_000, &mut rng);

    let chain_tip = setup.sweep_block_hash.into();
    let context_window = 20;
    let threshold = 4;

    // We need to manually update the database with new bitcoin block
    // headers.
    crate::setup::backfill_bitcoin_blocks(&db, rpc, &setup.sweep_block_hash).await;
    setup.store_stacks_genesis_block(&db).await;

    // This isn't technically required right now, but the deposit
    // transaction is supposed to be there, so future versions of our query
    // can rely on that fact.
    setup.store_deposit_tx(&db).await;

    // The request needs to be added to the database. This stores
    // `setup.deposit_request` into the database.
    setup.store_deposit_request(&db).await;

    // Store decisions to make it "accepted"
    setup.store_deposit_decisions(&db).await;

    let requests = db
        .get_pending_accepted_deposit_requests(&chain_tip, context_window, threshold)
        .await
        .unwrap();

    assert_eq!(requests.len(), 1);

    // We take the sweep transaction as is from the test setup and
    // store it in the database.
    setup.store_sweep_tx(&db).await;

    let requests = db
        .get_pending_accepted_deposit_requests(&chain_tip, context_window, threshold)
        .await
        .unwrap();

    assert!(requests.is_empty());

    // Ensure that we only consider sweep tx in the canonical chain
    let requests = db
        .get_pending_accepted_deposit_requests(
            // this excludes the sweep tx block
            &setup.deposit_block_hash.into(),
            context_window,
            threshold,
        )
        .await
        .unwrap();

    assert_eq!(requests.len(), 1);

    signer::testing::storage::drop_db(db).await;
}

/// This test ensures that the postgres store will only return the pending accepted deposit requests
/// if they are within the reclaim bounds. If they can be reclaimed too close to the current chain tip
/// they should not appear in the accepted pending deposit requests list.
///
///
/// TODO(#751): Add a test to ensure that the locktime buffer is interpreted the same way during
/// DepositRequestReport validation and the get pending accepted deposits database accessor function.
#[tokio::test]
async fn should_return_only_accepted_pending_deposits_that_are_within_reclaim_bounds() {
    let mut pg_store = testing::storage::new_test_database().await;
    let mut in_memory_store = storage::in_memory::Store::new_shared();

    let mut rng = rand::rngs::StdRng::seed_from_u64(42);

    let num_signers = 7;
    let context_window = 9;
    let test_model_params = testing::storage::model::Params {
        num_bitcoin_blocks: 10,
        num_stacks_blocks_per_bitcoin_block: 3,
        num_deposit_requests_per_block: 5,
        num_withdraw_requests_per_block: 5,
        num_signers_per_request: num_signers,
        consecutive_blocks: false,
    };
    let threshold = 4;

    let signer_set = testing::wsts::generate_signer_set_public_keys(&mut rng, num_signers);
    let mut test_data = TestData::generate(&mut rng, &signer_set, &test_model_params);

    // Modify the lock times of the deposit requests to be definitely okay to accept because
    // it's the largest possible lock time.
    for deposit in test_data.deposit_requests.iter_mut() {
        deposit.lock_time = u16::MAX as u32;
    }

    // Take 1 ------------------------------------------------------------------
    test_data.write_to(&mut pg_store).await;
    test_data.write_to(&mut in_memory_store).await;

    let chain_tip = in_memory_store
        .get_bitcoin_canonical_chain_tip()
        .await
        .expect("failed to get canonical chain tip")
        .expect("no chain tip");

    assert_eq!(
        chain_tip,
        pg_store
            .get_bitcoin_canonical_chain_tip()
            .await
            .expect("failed to get canonical chain tip")
            .expect("no chain tip")
    );

    // First ensure that we didn't break the main pending accepted deposit requests functionality
    // since all the lock times are the maximum possible value and thus should be accepted.
    let mut pending_accepted_deposit_requests = pg_store
        .get_pending_accepted_deposit_requests(&chain_tip, context_window, threshold)
        .await
        .expect("failed to get pending deposit requests from pg store.");

    let mut in_memory_pending_accepted_deposit_requests = in_memory_store
        .get_pending_accepted_deposit_requests(&chain_tip, context_window, threshold)
        .await
        .expect("failed to get pending deposit requests from in memory store.");

    pending_accepted_deposit_requests.sort();
    in_memory_pending_accepted_deposit_requests.sort();
    assert_eq!(
        pending_accepted_deposit_requests, in_memory_pending_accepted_deposit_requests,
        "Basic pending accepted deposit requests functionality is broken."
    );

    // Every single accepted deposit request that is valid should be returned. If any of these aren't
    // returned after we modify the lock times then we know that the reclaim bounds are what kicked
    // them out.

    // Now get the height of the Bitcoin chain tip, we're going to use this to put some of the
    // accepted deposit requests outside of the reclaim bounds.
    let bitcoin_chain_tip_height = pg_store
        .get_bitcoin_block(&chain_tip)
        .await
        .expect("failed to get bitcoin block")
        .expect("no chain tip block")
        .block_height;

    // Add one to the acceptable unlock height because the chain tip is at height one less
    // than the height of the next block, which is the block for which we are assessing
    // the threshold.
    let minimum_acceptable_unlock_height =
        bitcoin_chain_tip_height as u32 + DEPOSIT_LOCKTIME_BLOCK_BUFFER as u32 + 1;

    // Okay, mess with the test data and make sure that some of the pending accepted deposit requests
    // are outside of the reclaim bounds.
    let percent_of_original_requests_expected_to_be_in_bounds = 0.42;
    let num_deposits_in_bounds = (pending_accepted_deposit_requests.len() as f64
        * percent_of_original_requests_expected_to_be_in_bounds)
        .floor() as usize;

    // Prepare some data structures to filter the deposit requests that we're going to put out of bounds
    // and to check against later.
    pending_accepted_deposit_requests.shuffle(&mut rng);
    let mut unique_deposit_ids = pending_accepted_deposit_requests
        .into_iter()
        .map(|deposit_request| (deposit_request.txid, deposit_request.output_index));

    // Take the first several deposit requests to be in bounds and the rest to be out of bounds.
    let in_bounds_requests: HashSet<(BitcoinTxId, u32)> = unique_deposit_ids
        .by_ref()
        .take(num_deposits_in_bounds)
        .collect();
    let out_of_bounds_requests: HashSet<(BitcoinTxId, u32)> = unique_deposit_ids.collect();

    // Alter all the deposit test data to make sure that the lock times are JUST BARELY in bounds.
    let mut expected_pending_deposit_requests: Vec<model::DepositRequest> = Vec::new();
    for deposit_request in test_data.deposit_requests.iter_mut() {
        // Get the associated block so that we can get the height that the deposit
        // was included in.
        let associated_blocks = pg_store
            .get_bitcoin_blocks_with_transaction(&deposit_request.txid)
            .await
            .expect("failed to get bitcoin blocks with transaction");

        assert_eq!(
            associated_blocks.len(),
            1,
            "Deposit found in multiple Bitcoin blocks - this test is not designed to handle this."
        );

        let height_included = pg_store
            .get_bitcoin_block(associated_blocks.first().unwrap())
            .await
            .expect("Failed getting block from storage")
            .expect("Block included needs to exists")
            .block_height;

        let minimum_acceptable_unlock_time_for_this_deposit =
            minimum_acceptable_unlock_height - height_included as u32;

        let unique_deposit_id: (BitcoinTxId, u32) =
            (deposit_request.txid, deposit_request.output_index);

        if out_of_bounds_requests.contains(&unique_deposit_id) {
            // Make the block the request can be reclaimed at one lower than the minimum.
            deposit_request.lock_time = minimum_acceptable_unlock_time_for_this_deposit - 1;
        } else if in_bounds_requests.contains(&unique_deposit_id) {
            // Make the block the request can be reclaimed at one lower than the minimum and
            // track that it's one of the expected acceptable deposits.
            deposit_request.lock_time = minimum_acceptable_unlock_time_for_this_deposit;
            expected_pending_deposit_requests.push(deposit_request.clone());
        }
    }

    // Take 2 ------------------------------------------------------------------
    // This time some of the deposit requests are outside of the reclaim bounds.
    // We should only get the ones that are within the reclaim bounds.
    signer::testing::storage::drop_db(pg_store).await;
    pg_store = testing::storage::new_test_database().await;
    in_memory_store = storage::in_memory::Store::new_shared();

    // Initialize the data.
    test_data.write_to(&mut pg_store).await;
    test_data.write_to(&mut in_memory_store).await;

    let mut pending_accepted_deposit_requests_in_memory = in_memory_store
        .get_pending_accepted_deposit_requests(&chain_tip, context_window, threshold)
        .await
        .expect("failed to get pending deposit requests");

    let mut pending_accepted_deposit_requests_pg_store = pg_store
        .get_pending_accepted_deposit_requests(&chain_tip, context_window, threshold)
        .await
        .expect("failed to get pending deposit requests");

    // Sort the deposit requests so that we can compare them.
    pending_accepted_deposit_requests_pg_store.sort();
    pending_accepted_deposit_requests_in_memory.sort();
    expected_pending_deposit_requests.sort();

    assert_eq!(
        expected_pending_deposit_requests, pending_accepted_deposit_requests_pg_store,
        "Pending accepted deposits from the PG store do not match the expected output."
    );
    assert_eq!(
        expected_pending_deposit_requests, pending_accepted_deposit_requests_in_memory,
        "Pending accepted deposits from the in memory store does not match the expected output."
    );

    signer::testing::storage::drop_db(pg_store).await;
}

/// This ensures that the postgres store and the in memory stores returns
/// equivalent results when fetching pending the last key rotation.
/// TODO(415): Make this robust to multiple key rotations.
#[tokio::test]
async fn should_return_the_same_last_key_rotation_as_in_memory_store() {
    let mut pg_store = testing::storage::new_test_database().await;
    let mut in_memory_store = storage::in_memory::Store::new_shared();

    let mut rng = rand::rngs::StdRng::seed_from_u64(42);

    let test_model_params = testing::storage::model::Params {
        num_bitcoin_blocks: 20,
        num_stacks_blocks_per_bitcoin_block: 3,
        num_deposit_requests_per_block: 5,
        num_withdraw_requests_per_block: 1,
        num_signers_per_request: 7,
        consecutive_blocks: false,
    };
    let num_signers = 7;
    let threshold = 4;
    let signer_set = testing::wsts::generate_signer_set_public_keys(&mut rng, num_signers);
    let test_data = TestData::generate(&mut rng, &signer_set, &test_model_params);

    test_data.write_to(&mut in_memory_store).await;
    test_data.write_to(&mut pg_store).await;

    let chain_tip = in_memory_store
        .get_bitcoin_canonical_chain_tip()
        .await
        .expect("failed to get canonical chain tip")
        .expect("no chain tip");

    let signer_info = testing::wsts::generate_signer_info(&mut rng, num_signers);

    let dummy_wsts_network = network::InMemoryNetwork::new();
    let mut testing_signer_set =
        testing::wsts::SignerSet::new(&signer_info, threshold, || dummy_wsts_network.connect());
    let dkg_txid = testing::dummy::txid(&fake::Faker, &mut rng);
    let (_, all_shares) = testing_signer_set
        .run_dkg(
            chain_tip,
            dkg_txid.into(),
            &mut rng,
            model::DkgSharesStatus::Verified,
        )
        .await;

    let shares = all_shares.first().unwrap();
    testing_signer_set
        .write_as_rotate_keys_tx(&mut in_memory_store, &chain_tip, shares, &mut rng)
        .await;

    testing_signer_set
        .write_as_rotate_keys_tx(&mut pg_store, &chain_tip, shares, &mut rng)
        .await;

    let last_key_rotation_in_memory = in_memory_store
        .get_last_key_rotation(&chain_tip)
        .await
        .expect("failed to get last key rotation from in memory store");

    let last_key_rotation_pg = pg_store
        .get_last_key_rotation(&chain_tip)
        .await
        .expect("failed to get last key rotation from postgres");

    assert!(last_key_rotation_in_memory.is_some());
    assert_eq!(
        last_key_rotation_pg.as_ref().unwrap().aggregate_key,
        last_key_rotation_in_memory.as_ref().unwrap().aggregate_key
    );
    assert_eq!(
        last_key_rotation_pg.as_ref().unwrap().signer_set,
        last_key_rotation_in_memory.as_ref().unwrap().signer_set
    );
    signer::testing::storage::drop_db(pg_store).await;
}

/// Here we test that we can store deposit request model objects. We also
/// test that if we attempt to write another deposit request then we do not
/// write it and that we do not error.
#[tokio::test]
async fn writing_deposit_requests_postgres() {
    let store = testing::storage::new_test_database().await;
    let num_rows = 15;
    let mut rng = rand::rngs::StdRng::seed_from_u64(51);
    let deposit_requests: Vec<model::DepositRequest> =
        std::iter::repeat_with(|| fake::Faker.fake_with_rng(&mut rng))
            .take(num_rows)
            .collect();

    // Let's see if we can write these rows to the database.
    store
        .write_deposit_requests(deposit_requests.clone())
        .await
        .unwrap();
    let count =
        sqlx::query_scalar::<_, i64>(r#"SELECT COUNT(*) FROM sbtc_signer.deposit_requests"#)
            .fetch_one(store.pool())
            .await
            .unwrap();
    // Were they all written?
    assert_eq!(num_rows, count as usize);

    // Okay now lets test that we do not write duplicates.
    store
        .write_deposit_requests(deposit_requests)
        .await
        .unwrap();
    let count =
        sqlx::query_scalar::<_, i64>(r#"SELECT COUNT(*) FROM sbtc_signer.deposit_requests"#)
            .fetch_one(store.pool())
            .await
            .unwrap();

    // No new records written right?
    assert_eq!(num_rows, count as usize);
    signer::testing::storage::drop_db(store).await;
}

/// This is very similar to the above test; we test that we can store
/// transaction model objects. We also test that if we attempt to write
/// duplicate transactions then we do not write it and that we do not
/// error.
#[tokio::test]
async fn writing_transactions_postgres() {
    let store = testing::storage::new_test_database().await;
    let num_rows = 12;
    let mut rng = rand::rngs::StdRng::seed_from_u64(51);
    let mut txs: Vec<model::Transaction> =
        std::iter::repeat_with(|| fake::Faker.fake_with_rng(&mut rng))
            .take(num_rows)
            .collect();

    let parent_hash = bitcoin::BlockHash::from_byte_array([0; 32]);
    let block_hash = bitcoin::BlockHash::from_byte_array([1; 32]);

    txs.iter_mut().for_each(|tx| {
        tx.block_hash = block_hash.to_byte_array();
    });

    let db_block = model::BitcoinBlock {
        block_hash: block_hash.into(),
        block_height: 15,
        parent_hash: parent_hash.into(),
    };

    // We start by writing the bitcoin block because of the foreign key
    // constraint
    store.write_bitcoin_block(&db_block).await.unwrap();

    // Let's see if we can write these transactions to the database.
    store.write_bitcoin_transactions(txs.clone()).await.unwrap();
    let count =
        sqlx::query_scalar::<_, i64>(r#"SELECT COUNT(*) FROM sbtc_signer.bitcoin_transactions"#)
            .fetch_one(store.pool())
            .await
            .unwrap();
    // Were they all written?
    assert_eq!(num_rows, count as usize);

    // what about the transactions table, the same number of rows should
    // have been written there as well.
    let count = sqlx::query_scalar::<_, i64>(r#"SELECT COUNT(*) FROM sbtc_signer.transactions"#)
        .fetch_one(store.pool())
        .await
        .unwrap();

    assert_eq!(num_rows, count as usize);
    // Okay now lets test that we do not write duplicates.
    store.write_bitcoin_transactions(txs).await.unwrap();
    let count =
        sqlx::query_scalar::<_, i64>(r#"SELECT COUNT(*) FROM sbtc_signer.bitcoin_transactions"#)
            .fetch_one(store.pool())
            .await
            .unwrap();

    // No new records written right?
    assert_eq!(num_rows, count as usize);

    // what about duplicates in the transactions table.
    let count = sqlx::query_scalar::<_, i64>(r#"SELECT COUNT(*) FROM sbtc_signer.transactions"#)
        .fetch_one(store.pool())
        .await
        .unwrap();

    // let's see, who knows what will happen!
    assert_eq!(num_rows, count as usize);
    signer::testing::storage::drop_db(store).await;
}

/// Here we test that we can store completed deposit events.
#[tokio::test]
async fn writing_completed_deposit_requests_postgres() {
    let store = testing::storage::new_test_database().await;

    let mut rng = rand::rngs::StdRng::seed_from_u64(51);
    let event: CompletedDepositEvent = fake::Faker.fake_with_rng(&mut rng);

    // Let's see if we can write these rows to the database.
    store.write_completed_deposit_event(&event).await.unwrap();
    let mut db_event = sqlx::query_as::<_, ([u8; 32], [u8; 32], i64, [u8; 32], i64)>(
        r#"
            SELECT txid
                 , block_hash
                 , amount
                 , bitcoin_txid
                 , output_index
            FROM sbtc_signer.completed_deposit_events"#,
    )
    .fetch_all(store.pool())
    .await
    .unwrap();
    // Did we only write one row
    assert_eq!(db_event.len(), 1);

    let (txid, block_id, amount, bitcoin_txid, vout) = db_event.pop().unwrap();

    assert_eq!(txid, event.txid.into_bytes());
    assert_eq!(block_id, event.block_id.into_bytes());
    assert_eq!(amount as u64, event.amount);
    assert_eq!(bitcoin_txid, event.outpoint.txid.to_byte_array());
    assert_eq!(vout as u32, event.outpoint.vout);

    signer::testing::storage::drop_db(store).await;
}

/// Here we test that we can store withdrawal-create events.
#[tokio::test]
async fn writing_withdrawal_requests_postgres() {
    let store = testing::storage::new_test_database().await;

    let mut rng = rand::rngs::StdRng::seed_from_u64(51);
    let event: WithdrawalRequest = fake::Faker.fake_with_rng(&mut rng);

    // Let's see if we can write these rows to the database.
    store
        .write_withdrawal_request(&event.clone().into())
        .await
        .unwrap();

    let mut db_event =
        sqlx::query_as::<_, (i64, [u8; 32], [u8; 32], Vec<u8>, i64, i64, String, i64)>(
            r#"
            SELECT request_id
                 , txid
                 , block_hash
                 , recipient
                 , amount
                 , max_fee
                 , sender_address
                 , bitcoin_block_height
            FROM sbtc_signer.withdrawal_requests"#,
        )
        .fetch_all(store.pool())
        .await
        .unwrap();
    // Did we only write one row
    assert_eq!(db_event.len(), 1);

    let (request_id, txid, block_hash, recipient, amount, max_fee, sender, block_height) =
        db_event.pop().unwrap();

    assert_eq!(txid, event.txid.into_bytes());
    assert_eq!(block_hash, event.block_hash.into_bytes());
    assert_eq!(request_id as u64, event.request_id);
    assert_eq!(amount as u64, event.amount);
    assert_eq!(sender, event.sender_address.to_string());
    assert_eq!(recipient, event.recipient.to_bytes());
    assert_eq!(max_fee as u64, event.max_fee);
    assert_eq!(block_height as u64, event.bitcoin_block_height);

    signer::testing::storage::drop_db(store).await;
}

/// Here we test that we can store withdrawal-accept events.
#[tokio::test]
async fn writing_withdrawal_accept_requests_postgres() {
    let store = testing::storage::new_test_database().await;

    let mut rng = rand::rngs::StdRng::seed_from_u64(51);
    let event: WithdrawalAcceptEvent = fake::Faker.fake_with_rng(&mut rng);

    // Let's see if we can write these rows to the database.
    store.write_withdrawal_accept_event(&event).await.unwrap();
    let mut db_event =
        sqlx::query_as::<_, ([u8; 32], [u8; 32], i64, [u8; 16], [u8; 32], i64, i64)>(
            r#"
            SELECT txid
                 , block_hash
                 , request_id
                 , signer_bitmap
                 , bitcoin_txid
                 , output_index
                 , fee
            FROM sbtc_signer.withdrawal_accept_events"#,
        )
        .fetch_all(store.pool())
        .await
        .unwrap();
    // Did we only write one row
    assert_eq!(db_event.len(), 1);

    let (txid, block_id, request_id, bitmap, bitcoin_txid, vout, fee) = db_event.pop().unwrap();

    assert_eq!(txid, event.txid.into_bytes());
    assert_eq!(block_id, event.block_id.into_bytes());
    assert_eq!(request_id as u64, event.request_id);
    assert_eq!(bitmap, event.signer_bitmap.into_inner());
    assert_eq!(bitcoin_txid, event.outpoint.txid.to_byte_array());
    assert_eq!(vout as u32, event.outpoint.vout);
    assert_eq!(fee as u64, event.fee);

    signer::testing::storage::drop_db(store).await;
}

/// Here we test that we can store withdrawal-reject events.
#[tokio::test]
async fn writing_withdrawal_reject_requests_postgres() {
    let store = testing::storage::new_test_database().await;

    let mut rng = rand::rngs::StdRng::seed_from_u64(51);
    let event: WithdrawalRejectEvent = fake::Faker.fake_with_rng(&mut rng);

    // Let's see if we can write these rows to the database.
    store.write_withdrawal_reject_event(&event).await.unwrap();
    let mut db_event = sqlx::query_as::<_, ([u8; 32], [u8; 32], i64, [u8; 16])>(
        r#"
            SELECT txid
                 , block_hash
                 , request_id
                 , signer_bitmap
            FROM sbtc_signer.withdrawal_reject_events"#,
    )
    .fetch_all(store.pool())
    .await
    .unwrap();
    // Did we only write one row
    assert_eq!(db_event.len(), 1);

    let (txid, block_id, request_id, bitmap) = db_event.pop().unwrap();

    assert_eq!(txid, event.txid.into_bytes());
    assert_eq!(block_id, event.block_id.into_bytes());
    assert_eq!(request_id as u64, event.request_id);
    assert_eq!(bitmap, event.signer_bitmap.into_inner());

    signer::testing::storage::drop_db(store).await;
}

/// For this test we check that when we get the votes for a deposit request
/// for a specific aggregate key, that we get a vote for all public keys
/// for the specific aggregate key. This includes "implicit" votes where we
/// got no response from a particular signer but so we assume that they
/// vote to reject the transaction.
#[tokio::test]
async fn fetching_deposit_request_votes() {
    // So we have 7 signers, but we will only receive votes from 4 of them.
    // Three of the votes will be to accept and one explicit reject. The
    // others will be counted as rejections in the query.
    let store = testing::storage::new_test_database().await;

    let mut rng = rand::rngs::StdRng::seed_from_u64(51);
    let signer_set_config = SignerSetConfig {
        num_keys: 7,
        signatures_required: 4,
    };
    let shares = EncryptedDkgShares {
        dkg_shares_status: DkgSharesStatus::Unverified,
        ..signer_set_config.fake_with_rng(&mut rng)
    };

    store.write_encrypted_dkg_shares(&shares).await.unwrap();

    let txid: BitcoinTxId = fake::Faker.fake_with_rng(&mut rng);
    let output_index = 2;

    let signer_decisions = [
        model::DepositSigner {
            txid,
            output_index,
            signer_pub_key: shares.signer_set_public_keys[0],
            can_accept: true,
            can_sign: true,
        },
        model::DepositSigner {
            txid,
            output_index,
            signer_pub_key: shares.signer_set_public_keys[1],
            can_accept: false,
            can_sign: true,
        },
        model::DepositSigner {
            txid,
            output_index,
            signer_pub_key: shares.signer_set_public_keys[2],
            can_accept: true,
            can_sign: true,
        },
        model::DepositSigner {
            txid,
            output_index,
            signer_pub_key: shares.signer_set_public_keys[3],
            can_accept: true,
            can_sign: true,
        },
    ];

    for decision in signer_decisions.clone() {
        // Before we can write the decision, we need to make sure that the
        // deposit request is in the database to satisfy the foreign key
        // constraint.
        let random_req: model::DepositRequest = fake::Faker.fake_with_rng(&mut rng);
        let req = model::DepositRequest {
            txid,
            output_index,
            ..random_req
        };
        store.write_deposit_request(&req).await.unwrap();
        store
            .write_deposit_signer_decision(&decision)
            .await
            .unwrap();
    }

    // Okay let's test the query and get the votes.
    let votes = store
        .get_deposit_request_signer_votes(&txid, output_index, &shares.aggregate_key)
        .await
        .unwrap();

    let mut actual_signer_vote_map: BTreeMap<PublicKey, Option<bool>> = votes
        .iter()
        .map(|vote| (vote.signer_public_key, vote.is_accepted))
        .collect();

    // Let's make sure that the votes are what we expected. For the votes
    // that we've received, they should match exactly.
    for decision in signer_decisions.into_iter() {
        let actual_vote = actual_signer_vote_map
            .remove(&decision.signer_pub_key)
            .unwrap();
        assert_eq!(actual_vote, Some(decision.can_accept));
    }

    // The remaining keys, the ones were we have not received a vote,
    // should be all None.
    assert!(actual_signer_vote_map.values().all(Option::is_none));

    signer::testing::storage::drop_db(store).await;
}

#[tokio::test]
async fn fetching_deposit_signer_decisions() {
    let pg_store = testing::storage::new_test_database().await;
    let mut rng = rand::rngs::StdRng::seed_from_u64(51);

    // This is just a sql test, where we use the `TestData` struct to help
    // populate the database with test data. We set all the other
    // unnecessary parameters to zero.
    let num_signers = 3;
    let test_model_params = testing::storage::model::Params {
        num_bitcoin_blocks: 5,
        num_stacks_blocks_per_bitcoin_block: 0,
        num_deposit_requests_per_block: 1,
        num_withdraw_requests_per_block: 0,
        num_signers_per_request: num_signers,
        consecutive_blocks: true,
    };

    let signer_set = testing::wsts::generate_signer_set_public_keys(&mut rng, num_signers);

    let mut test_data = TestData::generate(&mut rng, &signer_set, &test_model_params);
    test_data.write_to(&pg_store).await;

    let signer_pub_key = signer_set.first().unwrap();

    // We'll register each block with a 2 minute interval
    // i.e. times -> [-15, -13, -11, -9, -7]
    let mut new_time = OffsetDateTime::now_utc() - time::Duration::minutes(15);
    // Update Bitcoin blocks
    for block in test_data.bitcoin_blocks.iter() {
        let new_time_str = new_time
            .format(&time::format_description::well_known::Rfc3339)
            .unwrap();
        sqlx::query(
            r#"
            UPDATE sbtc_signer.bitcoin_blocks
            SET created_at = $1::timestamptz
            WHERE block_hash = $2"#,
        )
        .bind(new_time_str) // Bind as string
        .bind(block.block_hash)
        .execute(pg_store.pool())
        .await
        .unwrap();

        new_time += time::Duration::minutes(2);
    }

    // Rotate deposits to test edge case:
    // Move first deposit to be processed last (latest timestamp)
    // This tests that a deposit decision can still be returned
    // even when its associated block falls outside the context window
    test_data.deposit_requests.rotate_left(1);

    // Now we'll update the deposits decisions. Each decision will be
    // updated so that it will arrive 1 minute after its corresponding block.
    // With the exception of the first one, which will be updated to arrive last.
    // Block times:     [-15, -13, -11,  -9,  -7]
    // Decision times:       [-12, -10,  -8,  -6,  -4]
    //                         ^    ^     ^    ^    ^
    //                         |    |     |    |    first deposit (moved to last)
    //                         |    |     |    fifth deposit
    //                         |    |     forth deposit
    //                         |    third deposit
    //                         second deposit
    new_time = OffsetDateTime::now_utc() - time::Duration::minutes(12);
    for deposit in test_data.deposit_requests.iter() {
        let new_time_str = new_time
            .format(&time::format_description::well_known::Rfc3339)
            .unwrap();

        sqlx::query(
            r#"
            UPDATE sbtc_signer.deposit_signers
            SET created_at = $1::timestamptz
            WHERE txid = $2 AND output_index = $3 AND signer_pub_key = $4"#,
        )
        .bind(new_time_str) // Bind as string
        .bind(deposit.txid)
        .bind(i32::try_from(deposit.output_index).unwrap())
        .bind(signer_pub_key)
        .execute(pg_store.pool())
        .await
        .unwrap();

        new_time += time::Duration::minutes(2);
    }

    let chain_tip = pg_store
        .get_bitcoin_canonical_chain_tip()
        .await
        .unwrap()
        .unwrap();

    let deposit_decisions = pg_store
        .get_deposit_signer_decisions(&chain_tip, 3, signer_pub_key)
        .await
        .unwrap();

    assert_eq!(deposit_decisions.len(), 4);
    // Test data contains 5 deposit requests, we should get decisions for
    // the last 4.
    for deposit in test_data.deposit_requests[1..].iter() {
        assert!(deposit_decisions.iter().any(|decision| {
            decision.txid == deposit.txid
                && decision.output_index == deposit.output_index
                && decision.signer_pub_key == *signer_pub_key
        }));
    }

    signer::testing::storage::drop_db(pg_store).await;
}

/// For this test we check that when we get the votes for a withdrawal
/// request for a specific aggregate key, that we get a vote for all public
/// keys for the specific aggregate key. This includes "implicit" votes
/// where we got no response from a particular signer but so we assume that
/// they vote to reject the transaction.
#[tokio::test]
async fn fetching_withdrawal_request_votes() {
    // So we have 7 signers, but we will only receive votes from 4 of them.
    // Three of the votes will be to accept and one explicit reject. The
    // others will be counted as rejections in the query.
    let store = testing::storage::new_test_database().await;

    let mut rng = rand::rngs::StdRng::seed_from_u64(51);
    let signer_set_config = SignerSetConfig {
        num_keys: 7,
        signatures_required: 4,
    };
    let shares = EncryptedDkgShares {
        dkg_shares_status: DkgSharesStatus::Unverified,
        ..signer_set_config.fake_with_rng(&mut rng)
    };

    store.write_encrypted_dkg_shares(&shares).await.unwrap();

    let txid: StacksTxId = fake::Faker.fake_with_rng(&mut rng);
    let block_hash: StacksBlockHash = fake::Faker.fake_with_rng(&mut rng);
    let request_id = 17;

    let signer_decisions = [
        WithdrawalSigner {
            txid,
            block_hash,
            request_id,
            signer_pub_key: shares.signer_set_public_keys[0],
            is_accepted: true,
        },
        WithdrawalSigner {
            txid,
            block_hash,
            request_id,
            signer_pub_key: shares.signer_set_public_keys[1],
            is_accepted: false,
        },
        WithdrawalSigner {
            txid,
            block_hash,
            request_id,
            signer_pub_key: shares.signer_set_public_keys[2],
            is_accepted: true,
        },
        WithdrawalSigner {
            txid,
            block_hash,
            request_id,
            signer_pub_key: shares.signer_set_public_keys[3],
            is_accepted: true,
        },
    ];

    for decision in signer_decisions.clone() {
        // Before we can write the decision, we need to make sure that the
        // withdrawal request and stacks block are in the database to
        // satisfy the foreign key constraints.
        let block = StacksBlock {
            block_hash,
            ..fake::Faker.fake_with_rng::<StacksBlock, _>(&mut rng)
        };
        let req = model::WithdrawalRequest {
            txid,
            block_hash,
            request_id,
            ..fake::Faker.fake_with_rng::<model::WithdrawalRequest, _>(&mut rng)
        };

        store.write_stacks_block(&block).await.unwrap();
        store.write_withdrawal_request(&req).await.unwrap();
        store
            .write_withdrawal_signer_decision(&decision)
            .await
            .unwrap();
    }

    let id = QualifiedRequestId { txid, block_hash, request_id };
    // Let's make sure the identifiers match, doesn't hurt too.
    assert_eq!(id, signer_decisions[0].qualified_id());

    // Okay let's test the query and get the votes.
    let votes = store
        .get_withdrawal_request_signer_votes(&id, &shares.aggregate_key)
        .await
        .unwrap();

    let mut actual_signer_vote_map: BTreeMap<PublicKey, Option<bool>> = votes
        .iter()
        .map(|vote| (vote.signer_public_key, vote.is_accepted))
        .collect();

    // Let's make sure that the votes are what we expected. For the votes
    // that we've received, they should match exactly.
    for decision in signer_decisions.into_iter() {
        let actual_vote = actual_signer_vote_map
            .remove(&decision.signer_pub_key)
            .unwrap();
        assert_eq!(actual_vote, Some(decision.is_accepted));
    }

    // The remaining keys, the ones were we have not received a vote,
    // should be all None.
    assert!(actual_signer_vote_map.values().all(Option::is_none));

    signer::testing::storage::drop_db(store).await;
}

/// For this test we check that the `block_in_canonical_bitcoin_blockchain`
/// function returns false when the input block is not in the canonical
/// bitcoin blockchain.
#[tokio::test]
async fn block_in_canonical_bitcoin_blockchain_in_other_block_chain() {
    let pg_store = testing::storage::new_test_database().await;
    let mut rng = rand::rngs::StdRng::seed_from_u64(51);

    // This is just a sql test, where we use the `TestData` struct to help
    // populate the database with test data. We set all the other
    // unnecessary parameters to zero.
    let num_signers = 0;
    let test_model_params = testing::storage::model::Params {
        num_bitcoin_blocks: 50,
        num_stacks_blocks_per_bitcoin_block: 0,
        num_deposit_requests_per_block: 0,
        num_withdraw_requests_per_block: 0,
        num_signers_per_request: num_signers,
        consecutive_blocks: false,
    };

    let signer_set = testing::wsts::generate_signer_set_public_keys(&mut rng, num_signers);
    // Okay now we generate one blockchain and get its chain tip
    let test_data1 = TestData::generate(&mut rng, &signer_set, &test_model_params);
    // And we generate another blockchain and get its chain tip
    let test_data2 = TestData::generate(&mut rng, &signer_set, &test_model_params);

    test_data1.write_to(&pg_store).await;
    test_data2.write_to(&pg_store).await;

    let chain_tip1 = test_data1
        .bitcoin_blocks
        .iter()
        .max_by_key(|x| (x.block_height, x.block_hash))
        .unwrap();
    let chain_tip2 = test_data2
        .bitcoin_blocks
        .iter()
        .max_by_key(|x| (x.block_height, x.block_hash))
        .unwrap();

    // These shouldn't be equal
    assert_ne!(chain_tip1, chain_tip2);

    // Now for the moment of truth, these chains should have nothing to do
    // with one another.
    let is_in_chain = pg_store
        .in_canonical_bitcoin_blockchain(&chain_tip2.into(), &chain_tip1.into())
        .await
        .unwrap();
    assert!(!is_in_chain);
    let is_in_chain = pg_store
        .in_canonical_bitcoin_blockchain(&chain_tip1.into(), &chain_tip2.into())
        .await
        .unwrap();
    assert!(!is_in_chain);

    // Okay, now let's get a block that we know is in the blockchain.
    let block_ref = {
        let tmp = test_data1
            .get_bitcoin_block(&chain_tip1.parent_hash)
            .unwrap();
        test_data1.get_bitcoin_block(&tmp.parent_hash).unwrap()
    };

    let is_in_chain = pg_store
        .in_canonical_bitcoin_blockchain(&chain_tip1.into(), &block_ref.into())
        .await
        .unwrap();
    assert!(is_in_chain);

    signer::testing::storage::drop_db(pg_store).await;
}

/// For this test we check that the `get_bitcoin_tx` function returns a
/// transaction when the transaction exists in the block, and returns None
/// otherwise.
#[tokio::test]
async fn we_can_fetch_bitcoin_txs_from_db() {
    let pg_store = testing::storage::new_test_database().await;
    let mut rng = rand::rngs::StdRng::seed_from_u64(51);

    // This is just a sql test, where we use the `TestData` struct to help
    // populate the database with test data. We set all the other
    // unnecessary parameters to zero.
    let num_signers = 0;
    let test_model_params = testing::storage::model::Params {
        num_bitcoin_blocks: 10,
        num_stacks_blocks_per_bitcoin_block: 0,
        num_deposit_requests_per_block: 2,
        num_withdraw_requests_per_block: 0,
        num_signers_per_request: num_signers,
        consecutive_blocks: false,
    };

    let signer_set = testing::wsts::generate_signer_set_public_keys(&mut rng, num_signers);
    let test_data = TestData::generate(&mut rng, &signer_set, &test_model_params);
    test_data.write_to(&pg_store).await;

    let tx = test_data.bitcoin_transactions.choose(&mut rng).unwrap();

    // Now let's try fetching this transaction
    let btc_tx = pg_store
        .get_bitcoin_tx(&tx.txid, &tx.block_hash)
        .await
        .unwrap()
        .unwrap();

    assert_eq!(btc_tx.compute_txid(), tx.txid.into());

    // Now let's try fetching this transaction when we know it is missing.
    let txid: BitcoinTxId = fake::Faker.fake_with_rng(&mut rng);
    let block_hash: BitcoinBlockHash = fake::Faker.fake_with_rng(&mut rng);
    // Actual block but missing txid
    let btc_tx = pg_store
        .get_bitcoin_tx(&txid, &tx.block_hash)
        .await
        .unwrap();
    assert!(btc_tx.is_none());
    // Actual txid but missing block
    let btc_tx = pg_store
        .get_bitcoin_tx(&tx.txid, &block_hash)
        .await
        .unwrap();
    assert!(btc_tx.is_none());
    // Now everything is missing
    let btc_tx = pg_store.get_bitcoin_tx(&txid, &block_hash).await.unwrap();
    assert!(btc_tx.is_none());

    signer::testing::storage::drop_db(pg_store).await;
}

/// Check that `is_signer_script_pub_key` correctly returns whether a
/// scriptPubKey value exists in the dkg_shares table.
#[tokio::test]
async fn is_signer_script_pub_key_checks_dkg_shares_for_script_pubkeys() {
    let db = testing::storage::new_test_database().await;
    let mem = storage::in_memory::Store::new_shared();

    let mut rng = rand::rngs::StdRng::seed_from_u64(51);

    // Okay let's put a row in the dkg_shares table.
    let aggregate_key: PublicKey = fake::Faker.fake_with_rng(&mut rng);
    let script_pubkey: ScriptPubKey = aggregate_key.signers_script_pubkey().into();
    let shares = EncryptedDkgShares {
        script_pubkey: script_pubkey.clone(),
        tweaked_aggregate_key: aggregate_key.signers_tweaked_pubkey().unwrap(),
        encrypted_private_shares: Vec::new(),
        public_shares: Vec::new(),
        aggregate_key,
        signer_set_public_keys: vec![fake::Faker.fake_with_rng(&mut rng)],
        signature_share_threshold: 1,
        dkg_shares_status: Faker.fake_with_rng(&mut rng),
        started_at_bitcoin_block_hash: fake::Faker.fake_with_rng(&mut rng),
        started_at_bitcoin_block_height: fake::Faker.fake_with_rng::<u32, _>(&mut rng) as u64,
    };
    db.write_encrypted_dkg_shares(&shares).await.unwrap();
    mem.write_encrypted_dkg_shares(&shares).await.unwrap();

    // Now we have a row in their with our scriptPubKey, let's make sure
    // that the query accurately reports that.
    assert!(db.is_signer_script_pub_key(&script_pubkey).await.unwrap());
    assert!(mem.is_signer_script_pub_key(&script_pubkey).await.unwrap());

    // Now we try the case where it is the script pub key is missing from
    // the database by generating a new one (well it's unlikely to be
    // there).
    let aggregate_key: PublicKey = fake::Faker.fake_with_rng(&mut rng);
    let script_pubkey: ScriptPubKey = aggregate_key.signers_script_pubkey().into();

    assert!(!db.is_signer_script_pub_key(&script_pubkey).await.unwrap());
    assert!(!mem.is_signer_script_pub_key(&script_pubkey).await.unwrap());

    signer::testing::storage::drop_db(db).await;
}

/// The [`DbRead::get_signers_script_pubkeys`] function is only supposed to
/// fetch the last 365 days worth of scriptPubKeys, but if there are no new
/// encrypted shares in the database in a year, we should still return the
/// most recent one.
#[tokio::test]
async fn get_signers_script_pubkeys_returns_non_empty_vec_old_rows() {
    let db = testing::storage::new_test_database().await;

    let mut rng = rand::rngs::StdRng::seed_from_u64(51);

    let shares: model::EncryptedDkgShares = fake::Faker.fake_with_rng(&mut rng);

    sqlx::query(
        r#"
        INSERT INTO sbtc_signer.dkg_shares (
            aggregate_key
            , tweaked_aggregate_key
            , encrypted_private_shares
            , public_shares
            , script_pubkey
            , signer_set_public_keys
            , signature_share_threshold
            , created_at
            , dkg_shares_status
            , started_at_bitcoin_block_hash
            , started_at_bitcoin_block_height
        )
        VALUES ($1, $2, $3, $4, $5, $6, $7, CURRENT_TIMESTAMP - INTERVAL '366 DAYS', $8, $9, $10)
        ON CONFLICT DO NOTHING"#,
    )
    .bind(shares.aggregate_key)
    .bind(shares.tweaked_aggregate_key)
    .bind(&shares.encrypted_private_shares)
    .bind(&shares.public_shares)
    .bind(&shares.script_pubkey)
    .bind(&shares.signer_set_public_keys)
    .bind(shares.signature_share_threshold as i32)
    .bind(shares.dkg_shares_status)
    .bind(shares.started_at_bitcoin_block_hash)
    .bind(shares.started_at_bitcoin_block_height as i64)
    .execute(db.pool())
    .await
    .unwrap();

    let keys = db.get_signers_script_pubkeys().await.unwrap();
    assert_eq!(keys.len(), 1);

    signer::testing::storage::drop_db(db).await;
}

/// The [`DbRead::get_last_encrypted_dkg_shares`] function is supposed to
/// fetch the last encrypted DKG shares stored in the database.
#[tokio::test]
async fn get_last_encrypted_dkg_shares_gets_most_recent_shares() {
    let db = testing::storage::new_test_database().await;

    let mut rng = rand::rngs::StdRng::seed_from_u64(51);

    // We have an empty database, so we don't have any DKG shares there.
    let no_shares = db.get_latest_encrypted_dkg_shares().await.unwrap();
    assert!(no_shares.is_none());

    // Let's create some random DKG shares and store them in the database.
    // When we fetch the last one, there is only one to get, so nothing
    // surprising yet.
    let shares: model::EncryptedDkgShares = fake::Faker.fake_with_rng(&mut rng);
    db.write_encrypted_dkg_shares(&shares).await.unwrap();

    let stored_shares = db.get_latest_encrypted_dkg_shares().await.unwrap();
    assert_eq!(stored_shares.as_ref(), Some(&shares));

    // Now let's pretend that we somehow insert into the database some
    // shares with a timestamp that is in the past. Manually setting the
    // timestamp to be something in the past isn't possible in our current
    // codebase (and should probably never be possible), so this is just
    // for testing purposes.
    let shares0: model::EncryptedDkgShares = fake::Faker.fake_with_rng(&mut rng);
    db.write_encrypted_dkg_shares(&shares0).await.unwrap();

    tokio::time::sleep(Duration::from_millis(5)).await;

    let shares1: model::EncryptedDkgShares = fake::Faker.fake_with_rng(&mut rng);
    db.write_encrypted_dkg_shares(&shares1).await.unwrap();

    tokio::time::sleep(Duration::from_millis(5)).await;

    let shares2: model::EncryptedDkgShares = fake::Faker.fake_with_rng(&mut rng);
    db.write_encrypted_dkg_shares(&shares2).await.unwrap();

    // So when we try to get the last DKG shares this time, we'll get the
    // same ones as last time since they are the most recent.
    let some_shares = db.get_latest_encrypted_dkg_shares().await.unwrap();
    assert_eq!(some_shares.as_ref(), Some(&shares2));

    signer::testing::storage::drop_db(db).await;
}

/// The [`DbRead::get_latest_verified_dkg_shares`] function is supposed to
/// fetch the last encrypted DKG shares with status 'verified' from in the
/// database.
#[tokio::test]
async fn get_last_verified_dkg_shares_does_whats_advertised() {
    let db = testing::storage::new_test_database().await;

    let mut rng = rand::rngs::StdRng::seed_from_u64(51);

    // We have an empty database, so we don't have any DKG shares there.
    let no_shares = db.get_latest_encrypted_dkg_shares().await.unwrap();
    assert!(no_shares.is_none());

    let no_shares = db.get_latest_verified_dkg_shares().await.unwrap();
    assert!(no_shares.is_none());

    // Let's create some random DKG shares and store them in the database.
    // When we fetch the last one, there is only one to get, so nothing
    // surprising yet.
    let mut shares: model::EncryptedDkgShares = fake::Faker.fake_with_rng(&mut rng);
    shares.dkg_shares_status = model::DkgSharesStatus::Failed;
    db.write_encrypted_dkg_shares(&shares).await.unwrap();

    let stored_shares = db.get_latest_encrypted_dkg_shares().await.unwrap();
    assert_eq!(stored_shares.as_ref(), Some(&shares));

    // But these shares are not verified so nothing still
    let no_shares = db.get_latest_verified_dkg_shares().await.unwrap();
    assert!(no_shares.is_none());

    let mut shares: model::EncryptedDkgShares = fake::Faker.fake_with_rng(&mut rng);
    shares.dkg_shares_status = model::DkgSharesStatus::Unverified;
    db.write_encrypted_dkg_shares(&shares).await.unwrap();

    let stored_shares = db.get_latest_encrypted_dkg_shares().await.unwrap();
    assert_eq!(stored_shares.as_ref(), Some(&shares));

    // None of these shares are verified so nothing still
    let no_shares = db.get_latest_verified_dkg_shares().await.unwrap();
    assert!(no_shares.is_none());

    let mut shares: model::EncryptedDkgShares = fake::Faker.fake_with_rng(&mut rng);
    shares.dkg_shares_status = model::DkgSharesStatus::Verified;
    db.write_encrypted_dkg_shares(&shares).await.unwrap();

    let stored_shares = db.get_latest_encrypted_dkg_shares().await.unwrap();
    assert_eq!(stored_shares.as_ref(), Some(&shares));

    // Finally some verified shares.
    let verified_shares = db.get_latest_verified_dkg_shares().await.unwrap();
    assert_eq!(verified_shares.as_ref(), Some(&shares));

    // Now let's add in some more verified shares to make sure that we get
    // the latest ones.
    let mut shares0: model::EncryptedDkgShares = fake::Faker.fake_with_rng(&mut rng);
    shares0.dkg_shares_status = model::DkgSharesStatus::Verified;
    db.write_encrypted_dkg_shares(&shares0).await.unwrap();

    tokio::time::sleep(Duration::from_millis(5)).await;

    let mut shares1: model::EncryptedDkgShares = fake::Faker.fake_with_rng(&mut rng);
    shares1.dkg_shares_status = model::DkgSharesStatus::Verified;
    db.write_encrypted_dkg_shares(&shares1).await.unwrap();

    tokio::time::sleep(Duration::from_millis(5)).await;

    let mut shares2: model::EncryptedDkgShares = fake::Faker.fake_with_rng(&mut rng);
    shares2.dkg_shares_status = model::DkgSharesStatus::Verified;
    db.write_encrypted_dkg_shares(&shares2).await.unwrap();

    // So when we try to get the last verified DKG shares this time, we'll
    // get the most recent ones.
    let some_shares = db.get_latest_verified_dkg_shares().await.unwrap();
    assert_eq!(some_shares.as_ref(), Some(&shares2));

    signer::testing::storage::drop_db(db).await;
}

/// The [`DbRead::deposit_request_exists`] function is return true we have
/// a record of the deposit request and false otherwise.
#[tokio::test]
async fn deposit_request_exists_works() {
    let db = testing::storage::new_test_database().await;

    let mut rng = rand::rngs::StdRng::seed_from_u64(51);

    let deposit: model::DepositRequest = fake::Faker.fake_with_rng(&mut rng);
    let exists = db
        .deposit_request_exists(&deposit.txid, deposit.output_index)
        .await
        .unwrap();
    assert!(!exists);

    db.write_deposit_request(&deposit).await.unwrap();
    let exists = db
        .deposit_request_exists(&deposit.txid, deposit.output_index)
        .await
        .unwrap();
    assert!(exists);

    signer::testing::storage::drop_db(db).await;
}

/// Check that is_known_bitcoin_block_hash correctly reports whether a
/// given block is in the database.
#[tokio::test]
async fn is_known_bitcoin_block_hash_works() {
    let db = testing::storage::new_test_database().await;
    let mut rng = rand::rngs::StdRng::seed_from_u64(71);

    // We only want the blockchain to be generated
    let num_signers = 3;
    let test_params = testing::storage::model::Params {
        num_bitcoin_blocks: 10,
        num_stacks_blocks_per_bitcoin_block: 1,
        num_deposit_requests_per_block: 0,
        num_withdraw_requests_per_block: 0,
        num_signers_per_request: num_signers,
        consecutive_blocks: false,
    };

    let signer_set = testing::wsts::generate_signer_set_public_keys(&mut rng, num_signers);
    let test_data = TestData::generate(&mut rng, &signer_set, &test_params);
    test_data.write_to(&db).await;

    // We just wrote all of this data to the database, so they are all
    // known.
    for block in test_data.bitcoin_blocks.iter() {
        let block_hash = block.block_hash;
        assert!(db.is_known_bitcoin_block_hash(&block_hash).await.unwrap());
    }

    // It's very unlikely that this random block will be known. It's also
    // that the fixed one is known as well.
    let random_block_hash: model::BitcoinBlockHash = fake::Faker.fake_with_rng(&mut rng);
    assert!(!db
        .is_known_bitcoin_block_hash(&random_block_hash)
        .await
        .unwrap());

    let random_block_hash = model::BitcoinBlockHash::from([23; 32]);
    assert!(!db
        .is_known_bitcoin_block_hash(&random_block_hash)
        .await
        .unwrap());

    signer::testing::storage::drop_db(db).await;
}

/// This tests that deposit requests where there is an associated sweep
/// transaction will show up in the query results from
/// [`DbRead::get_swept_deposit_requests`].
#[tokio::test]
async fn get_swept_deposit_requests_returns_swept_deposit_requests() {
    let db = testing::storage::new_test_database().await;
    let mut rng = rand::rngs::StdRng::seed_from_u64(51);

    // This query doesn't *need* bitcoind (it's just a query), we just need
    // the transaction data in the database. We use the [`TestSweepSetup`]
    // structure because it has helper functions for generating and storing
    // sweep transactions, and the [`TestSweepSetup`] structure correctly
    // sets up the database.
    let (rpc, faucet) = sbtc::testing::regtest::initialize_blockchain();
    let setup = TestSweepSetup::new_setup(&rpc, &faucet, 1_000_000, &mut rng);

    // We need to manually update the database with new bitcoin block
    // headers.
    crate::setup::backfill_bitcoin_blocks(&db, rpc, &setup.sweep_block_hash).await;
    setup.store_stacks_genesis_block(&db).await;

    // This isn't technically required right now, but the deposit
    // transaction is supposed to be there, so future versions of our query
    // can rely on that fact.
    setup.store_deposit_tx(&db).await;

    // The request needs to be added to the database. This stores
    // `setup.deposit_request` into the database.
    setup.store_deposit_request(&db).await;

    // We take the sweep transaction as is from the test setup and
    // store it in the database.
    setup.store_sweep_tx(&db).await;

    let chain_tip = setup.sweep_block_hash.into();
    let context_window = 20;

    let mut requests = db
        .get_swept_deposit_requests(&chain_tip, context_window)
        .await
        .unwrap();

    // There should only be one request in the database and it has a sweep
    // transaction so the length should be 1.
    assert_eq!(requests.len(), 1);

    // Its details should match that of the deposit request.
    let req = requests.pop().unwrap();

    assert_eq!(req.amount, setup.deposit_request.amount);
    assert_eq!(req.txid, setup.deposit_request.outpoint.txid.into());
    assert_eq!(req.output_index, setup.deposit_request.outpoint.vout);
    assert_eq!(req.recipient, setup.deposit_recipient.into());
    assert_eq!(req.sweep_block_hash, setup.sweep_block_hash.into());
    assert_eq!(req.sweep_block_height, setup.sweep_block_height);
    assert_eq!(req.sweep_txid, setup.sweep_tx_info.txid.into());

    signer::testing::storage::drop_db(db).await;
}

/// This function tests that deposit requests that do not have a confirmed
/// response (sweep) bitcoin transaction are not returned from
/// [`DbRead::get_swept_deposit_requests`].
#[tokio::test]
async fn get_swept_deposit_requests_does_not_return_unswept_deposit_requests() {
    let db = testing::storage::new_test_database().await;
    let mut rng = rand::rngs::StdRng::seed_from_u64(51);

    // This query doesn't *need* bitcoind (it's just a query), we just need
    // the transaction data in the database. We use the [`TestSweepSetup`]
    // structure because it has helper functions for generating and storing
    // sweep transactions, and the [`TestSweepSetup`] structure correctly
    // sets up the database.
    let (rpc, faucet) = sbtc::testing::regtest::initialize_blockchain();
    let setup = TestSweepSetup::new_setup(&rpc, &faucet, 1_000_000, &mut rng);

    // We need to manually update the database with new bitcoin block
    // headers.
    crate::setup::backfill_bitcoin_blocks(&db, rpc, &setup.sweep_block_hash).await;

    // This isn't technically required right now, but the deposit
    // transaction is supposed to be there, so future versions of our query
    // can rely on that fact.
    setup.store_deposit_tx(&db).await;

    // The request needs to be added to the database. This stores
    // `setup.deposit_request` into the database.
    setup.store_deposit_request(&db).await;

    // We are supposed to store a sweep transaction, but we haven't, so the
    // deposit request is not considered swept.
    let chain_tip = setup.sweep_block_hash.into();
    let context_window = 20;

    let requests = db
        .get_swept_deposit_requests(&chain_tip, context_window)
        .await
        .unwrap();

    // Womp, the request is not considered swept.
    assert!(requests.is_empty());

    signer::testing::storage::drop_db(db).await;
}

/// This function tests that [`DbRead::get_swept_deposit_requests`] function
/// does not return requests where we have already confirmed a
/// `complete-deposit` contract call transaction on the canonical Stacks
/// blockchain.
///
/// We use two sweep setups: we add confirming events to both but for one
/// of them the event is not in the canonical chain, then we push another event
/// (on the canonical chain) resulting in both being confirmed on the canonical chain.
#[tokio::test]
async fn get_swept_deposit_requests_does_not_return_deposit_requests_with_responses() {
    let db = testing::storage::new_test_database().await;
    let mut rng = rand::rngs::StdRng::seed_from_u64(51);

    // This query doesn't *need* bitcoind (it's just a query), we just need
    // the transaction data in the database. We use the [`TestSweepSetup`]
    // structure because it has helper functions for generating and storing
    // sweep transactions, and the [`TestSweepSetup`] structure correctly
    // sets up the database.
    let (rpc, faucet) = sbtc::testing::regtest::initialize_blockchain();
    let mut setup_fork = TestSweepSetup::new_setup(&rpc, &faucet, 2_000_000, &mut rng);
    let mut setup_canonical = TestSweepSetup::new_setup(&rpc, &faucet, 1_000_000, &mut rng);

    let context_window = 20;

    // Adding a block, we will use it to store the complete deposit event later
    let chain_tip: BitcoinBlockHash = faucet.generate_blocks(1).pop().unwrap().into();

    // We need to manually update the database with new bitcoin block
    // headers.
    crate::setup::backfill_bitcoin_blocks(&db, rpc, &chain_tip).await;

    for setup in [&mut setup_fork, &mut setup_canonical] {
        // We almost always need a stacks genesis block, so let's store it.
        setup.store_stacks_genesis_block(&db).await;
        // This isn't technically required right now, but the deposit
        // transaction is supposed to be there, so future versions of our query
        // can rely on that fact.
        setup.store_deposit_tx(&db).await;

        // We take the sweep transaction as is from the test setup and
        // store it in the database.
        setup.store_sweep_tx(&db).await;

        // The request needs to be added to the database. This stores
        // `setup.deposit_request` into the database.
        setup.store_deposit_request(&db).await;
    }

    // Setup the stacks blocks
    let stacks_tip = db.get_stacks_chain_tip(&chain_tip).await.unwrap().unwrap();

    let setup_fork_event_block = StacksBlock {
        block_hash: fake::Faker.fake_with_rng(&mut rng),
        block_height: stacks_tip.block_height + 1,
        parent_hash: stacks_tip.block_hash,
        // For `setup_fork`, the stacks block is not in the canonical chain
        bitcoin_anchor: fake::Faker.fake_with_rng(&mut rng),
    };
    let setup_canonical_event_block = StacksBlock {
        block_hash: fake::Faker.fake_with_rng(&mut rng),
        block_height: stacks_tip.block_height + 1,
        parent_hash: stacks_tip.block_hash,
        // For `setup_canonical`, the stacks block is in the canonical chain
        bitcoin_anchor: chain_tip,
    };
    db.write_stacks_block_headers(vec![
        setup_fork_event_block.clone(),
        setup_canonical_event_block.clone(),
    ])
    .await
    .unwrap();

    // First, let's check we get both deposits
    let requests = db
        .get_swept_deposit_requests(&chain_tip, context_window)
        .await
        .unwrap();

    assert_eq!(requests.len(), 2);

    // Here we store some events that signals that the deposit request has been confirmed.
    // For `setup_canonical`, the event block is on the canonical chain
    let event = CompletedDepositEvent {
        txid: fake::Faker.fake_with_rng::<StacksTxId, _>(&mut rng).into(),
        block_id: setup_canonical_event_block.block_hash.into(),
        amount: setup_canonical.deposit_request.amount,
        outpoint: setup_canonical.deposit_request.outpoint,
        sweep_block_hash: setup_canonical.deposit_block_hash.into(),
        sweep_block_height: 42,
        sweep_txid: setup_canonical.deposit_request.outpoint.txid.into(),
    };
    db.write_completed_deposit_event(&event).await.unwrap();

    // For `setup_fork`, the event block is not on the canonical chain
    let event = CompletedDepositEvent {
        txid: fake::Faker.fake_with_rng::<StacksTxId, _>(&mut rng).into(),
        block_id: setup_fork_event_block.block_hash.into(),
        amount: setup_fork.deposit_request.amount,
        outpoint: setup_fork.deposit_request.outpoint,
        sweep_block_hash: setup_fork.deposit_block_hash.into(),
        sweep_block_height: 42,
        sweep_txid: setup_fork.deposit_request.outpoint.txid.into(),
    };
    db.write_completed_deposit_event(&event).await.unwrap();

    let requests = db
        .get_swept_deposit_requests(&chain_tip, context_window)
        .await
        .unwrap();

    // The only deposit request has a confirmed complete-deposit
    // transaction on the canonical stacks blockchain.
    assert_eq!(requests.len(), 1);
    assert_eq!(requests[0].amount, setup_fork.deposit_info.amount);

    // Finally, we mine again on a block in the canonical chain
    let setup_fork_event_block = StacksBlock {
        block_hash: fake::Faker.fake_with_rng(&mut rng),
        block_height: setup_canonical_event_block.block_height + 1,
        parent_hash: setup_canonical_event_block.block_hash,
        bitcoin_anchor: chain_tip,
    };
    db.write_stacks_block(&setup_fork_event_block)
        .await
        .unwrap();

    let event = CompletedDepositEvent {
        txid: fake::Faker.fake_with_rng::<StacksTxId, _>(&mut rng).into(),
        block_id: setup_fork_event_block.block_hash.into(),
        amount: setup_fork.deposit_request.amount,
        outpoint: setup_fork.deposit_request.outpoint,
        sweep_block_hash: setup_fork.deposit_block_hash.into(),
        sweep_block_height: 42,
        sweep_txid: setup_fork.deposit_request.outpoint.txid.into(),
    };
    db.write_completed_deposit_event(&event).await.unwrap();

    let requests = db
        .get_swept_deposit_requests(&chain_tip, context_window)
        .await
        .unwrap();

    // Now both are confirmed
    assert!(requests.is_empty());

    signer::testing::storage::drop_db(db).await;
}

/// This checks that the DbRead::can_sign_deposit_tx implementation for
/// PgStore operators as it is supposed to. Specifically, it checks that it
/// returns Some(true) if the caller is part of the signing set,
/// Some(false) if it isn't and None if the deposit request record cannot
/// be found.
#[tokio::test]
async fn can_sign_deposit_tx_rejects_not_in_signer_set() {
    let db = testing::storage::new_test_database().await;
    let mut rng = rand::rngs::StdRng::seed_from_u64(51);

    // Let's create any old aggregate key
    let aggregate_key: PublicKey = fake::Faker.fake_with_rng(&mut rng);

    // Now for a deposit request where we use the above aggregate key.
    let mut req: model::DepositRequest = fake::Faker.fake_with_rng(&mut rng);
    req.signers_public_key = aggregate_key.into();
    db.write_deposit_request(&req).await.unwrap();

    // Now we need a row where the aggregate key matches the one we created
    // above. Also, lets create some signing set.
    let signer_set_public_keys = std::iter::repeat_with(|| fake::Faker.fake_with_rng(&mut rng))
        .take(3)
        .collect::<Vec<PublicKey>>();
    let mut shares: model::EncryptedDkgShares = fake::Faker.fake_with_rng(&mut rng);
    shares.aggregate_key = aggregate_key;
    shares.signer_set_public_keys = signer_set_public_keys;
    db.write_encrypted_dkg_shares(&shares).await.unwrap();

    // For each public key in the signing set, we will correctly say that
    // the public key can sign for it.
    for signer_public_key in shares.signer_set_public_keys.iter() {
        let can_sign = db
            .can_sign_deposit_tx(&req.txid, req.output_index, signer_public_key)
            .await
            .unwrap();

        assert_eq!(can_sign, Some(true));
    }

    // For some public key not in the signing set, we will return false,
    // indicating that we cannot sign for the deposit request.
    let not_in_signing_set: PublicKey = fake::Faker.fake_with_rng(&mut rng);
    let can_sign = db
        .can_sign_deposit_tx(&req.txid, req.output_index, &not_in_signing_set)
        .await
        .unwrap();
    assert_eq!(can_sign, Some(false));

    // And lastly, if we do not have a record of the deposit request then
    // we return None.
    let random_txid = fake::Faker.fake_with_rng(&mut rng);
    let signer_public_key = shares.signer_set_public_keys.first().unwrap();
    let can_sign = db
        .can_sign_deposit_tx(&random_txid, req.output_index, signer_public_key)
        .await
        .unwrap();
    assert_eq!(can_sign, None);

    signer::testing::storage::drop_db(db).await;
}

/// This function tests that [`DbRead::get_swept_deposit_requests`]
/// function return requests where we have already confirmed a
/// `complete-deposit` contract call transaction on the Stacks blockchain
/// but that transaction has been reorged while the sweep transaction has not.
#[tokio::test]
async fn get_swept_deposit_requests_response_tx_reorged() {
    let db = testing::storage::new_test_database().await;
    let mut rng = rand::rngs::StdRng::seed_from_u64(51);

    // This query doesn't *need* bitcoind (it's just a query), we just need
    // the transaction data in the database. We use the [`TestSweepSetup`]
    // structure because it has helper functions for generating and storing
    // sweep transactions, and the [`TestSweepSetup`] structure correctly
    // sets up the database.
    let (rpc, faucet) = sbtc::testing::regtest::initialize_blockchain();

    let setup = TestSweepSetup::new_setup(&rpc, &faucet, 1_000_000, &mut rng);

    let context_window = 20;

    // Adding a block, we will use it to store the complete deposit event later
    let chain_tip: BitcoinBlockHash = faucet.generate_blocks(1).pop().unwrap().into();

    // We need to manually update the database with new bitcoin block
    // headers.
    crate::setup::backfill_bitcoin_blocks(&db, rpc, &chain_tip).await;
    setup.store_stacks_genesis_block(&db).await;

    // This isn't technically required right now, but the deposit
    // transaction is supposed to be there, so future versions of our query
    // can rely on that fact.
    setup.store_deposit_tx(&db).await;

    // We take the sweep transaction as is from the test setup and
    // store it in the database.
    setup.store_sweep_tx(&db).await;

    // The request needs to be added to the database. This stores
    // `setup.deposit_request` into the database.
    setup.store_deposit_request(&db).await;

    let stacks_tip = db
        .get_stacks_chain_tip(&chain_tip.into())
        .await
        .unwrap()
        .unwrap();

    // First, let's check we get the deposit
    let requests = db
        .get_swept_deposit_requests(&chain_tip.into(), context_window)
        .await
        .unwrap();
    assert_eq!(requests.len(), 1);

    // Now we push the event to a stacks block anchored to the chain tip
    let original_event_block = StacksBlock {
        block_hash: fake::Faker.fake_with_rng(&mut rng),
        block_height: stacks_tip.block_height + 1,
        parent_hash: stacks_tip.block_hash,
        bitcoin_anchor: chain_tip.into(),
    };
    db.write_stacks_block(&original_event_block).await.unwrap();

    let event = CompletedDepositEvent {
        txid: fake::Faker.fake_with_rng::<StacksTxId, _>(&mut rng).into(),
        block_id: original_event_block.block_hash.into(),
        amount: setup.deposit_request.amount,
        outpoint: setup.deposit_request.outpoint,
        sweep_block_hash: setup.deposit_block_hash.into(),
        sweep_block_height: 42,
        sweep_txid: setup.deposit_request.outpoint.txid.into(),
    };
    db.write_completed_deposit_event(&event).await.unwrap();

    // The deposit should be confirmed now
    let requests = db
        .get_swept_deposit_requests(&chain_tip.into(), context_window)
        .await
        .unwrap();

    assert!(requests.is_empty());

    // Now assume we have a reorg: the new bitcoin chain is `sweep_block_hash`
    // and the complete deposit event is no longer in the canonical chain.
    // The deposit should no longer be confirmed.
    let requests = db
        .get_swept_deposit_requests(&setup.sweep_block_hash.into(), context_window)
        .await
        .unwrap();

    assert_eq!(requests.len(), 1);

    signer::testing::storage::drop_db(db).await;
}

async fn transaction_coordinator_test_environment(
    store: PgStore,
) -> testing::transaction_coordinator::TestEnvironment<
    TestContext<
        storage::postgres::PgStore,
        WrappedMock<MockBitcoinInteract>,
        WrappedMock<MockStacksInteract>,
        WrappedMock<MockEmilyInteract>,
    >,
> {
    let test_model_parameters = testing::storage::model::Params {
        num_bitcoin_blocks: 20,
        num_stacks_blocks_per_bitcoin_block: 3,
        num_deposit_requests_per_block: 5,
        num_withdraw_requests_per_block: 5,
        num_signers_per_request: 7,
        consecutive_blocks: false,
    };

    let context = TestContext::builder()
        .with_storage(store)
        .with_mocked_clients()
        .build();

    testing::transaction_coordinator::TestEnvironment {
        context,
        context_window: 5,
        num_signers: 7,
        signing_threshold: 5,
        test_model_parameters,
    }
}

/// Tests that TxCoordinatorEventLoop::get_pending_requests processes withdrawals
#[tokio::test]
async fn should_process_withdrawals() {
    let store = testing::storage::new_test_database().await;

    transaction_coordinator_test_environment(store.clone())
        .await
        .assert_processes_withdrawals()
        .await;

    testing::storage::drop_db(store).await;
}

#[tokio::test]
async fn should_get_signer_utxo_simple() {
    let store = testing::storage::new_test_database().await;

    transaction_coordinator_test_environment(store.clone())
        .await
        .assert_get_signer_utxo_simple()
        .await;

    signer::testing::storage::drop_db(store).await;
}

#[tokio::test]
async fn should_get_signer_utxo_fork() {
    let store = testing::storage::new_test_database().await;

    transaction_coordinator_test_environment(store.clone())
        .await
        .assert_get_signer_utxo_fork()
        .await;

    signer::testing::storage::drop_db(store).await;
}

#[tokio::test]
async fn should_get_signer_utxo_unspent() {
    let store = testing::storage::new_test_database().await;

    transaction_coordinator_test_environment(store.clone())
        .await
        .assert_get_signer_utxo_unspent()
        .await;

    signer::testing::storage::drop_db(store).await;
}

#[tokio::test]
async fn should_get_signer_utxo_donations() {
    let store = testing::storage::new_test_database().await;

    transaction_coordinator_test_environment(store.clone())
        .await
        .assert_get_signer_utxo_donations()
        .await;

    signer::testing::storage::drop_db(store).await;
}

/// The following tests check the [`DbRead::get_deposit_request_report`]
/// function and all follow a similar pattern. The pattern is:
/// 1. Generate a random blockchain and write it to the database.
/// 2. Generate a random deposit request and write it to the database.
///    Write the associated deposit transaction as well, sometimes this
///    transaction will be on the canonical bitcoin blockchain, sometimes
///    not.
/// 3. Maybe generate a random deposit vote for the current signer and
///    store that in the database.
/// 4. Maybe generate a sweep transaction and put that in our database.
/// 5. Check that the report comes out right depending on where the various
///    transactions are confirmed.

/// Check the expected report if the deposit request and transaction are in
/// the database, but this signers vote is missing and the transaction is
/// confirmed on the wrong blockchain.
#[tokio::test]
async fn deposit_report_with_only_deposit_request() {
    let db = testing::storage::new_test_database().await;
    let mut rng = rand::rngs::StdRng::seed_from_u64(20);

    // We only want the blockchain to be generated
    let num_signers = 3;
    let test_params = testing::storage::model::Params {
        num_bitcoin_blocks: 10,
        num_stacks_blocks_per_bitcoin_block: 1,
        num_deposit_requests_per_block: 0,
        num_withdraw_requests_per_block: 0,
        num_signers_per_request: num_signers,
        consecutive_blocks: false,
    };

    let signer_set = testing::wsts::generate_signer_set_public_keys(&mut rng, num_signers);
    let test_data = TestData::generate(&mut rng, &signer_set, &test_params);
    test_data.write_to(&db).await;

    // Let's create a deposit request, we'll write it to the database
    // later.
    let deposit_request: model::DepositRequest = fake::Faker.fake_with_rng(&mut rng);
    let chain_tip = db.get_bitcoin_canonical_chain_tip().await.unwrap().unwrap();
    let txid = &deposit_request.txid;
    let output_index = deposit_request.output_index;
    let signer_public_key = &signer_set[0];

    // The deposit request is not in our database, so we should get None
    // here.
    let report = db
        .get_deposit_request_report(&chain_tip, txid, output_index, signer_public_key)
        .await
        .unwrap();

    assert!(report.is_none());

    // We're going to write the deposit request to the database. We also
    // write the deposit transaction to the database. For that transaction
    // we want to test what happens if it is not on the canonical bitcoin
    // transaction.
    let random_block: model::BitcoinBlock = fake::Faker.fake_with_rng(&mut rng);
    let tx = model::Transaction {
        txid: deposit_request.txid.into_bytes(),
        tx: Vec::new(),
        tx_type: model::TransactionType::DepositRequest,
        block_hash: random_block.block_hash.into_bytes(),
    };
    let tx_ref = model::BitcoinTxRef {
        txid: deposit_request.txid,
        block_hash: random_block.block_hash,
    };

    db.write_deposit_request(&deposit_request).await.unwrap();

    // Sanity check, that if the transaction is not in our database then
    // the report comes back empty.
    let report = db
        .get_deposit_request_report(&chain_tip, txid, output_index, signer_public_key)
        .await
        .unwrap();

    assert!(report.is_none());

    db.write_bitcoin_block(&random_block).await.unwrap();
    db.write_transaction(&tx).await.unwrap();
    db.write_bitcoin_transaction(&tx_ref).await.unwrap();

    // The result shouldn't be Ok(None), since we have a deposit request,
    // but only the amount and locktime should be present, everything else
    // should be None.
    let report = db
        .get_deposit_request_report(&chain_tip, txid, output_index, signer_public_key)
        .await
        .unwrap()
        .unwrap();

    let report_lock_time = report.lock_time.to_consensus_u32();

    assert_eq!(report.amount, deposit_request.amount);
    assert_eq!(report_lock_time, deposit_request.lock_time);
    assert_eq!(report.max_fee, deposit_request.max_fee);
    assert!(report.can_accept.is_none());
    assert!(report.can_sign.is_none());
    // The transaction is not on the canonical bitcoin blockchain, so it
    // shows up as unconfirmed.
    assert_eq!(report.status, DepositConfirmationStatus::Unconfirmed);

    testing::storage::drop_db(db).await;
}

/// Check that if the deposit has been confirmed on a block that is not on
/// the canonical bitcoin blockchain then the deposit reports the status as
/// unconfirmed. We also check that if this signer has voted on the request
/// that the votes are accurately reflected in the report.
///
/// The difference between this test and
/// [`deposit_report_with_only_deposit_request`] is that we write the
/// signer decision to the database here and check that it gets reproduced
/// in the report.
#[tokio::test]
async fn deposit_report_with_deposit_request_reorged() {
    let db = testing::storage::new_test_database().await;
    let mut rng = rand::rngs::StdRng::seed_from_u64(21);

    // We only want the blockchain to be generated
    let num_signers = 3;
    let test_params = testing::storage::model::Params {
        num_bitcoin_blocks: 10,
        num_stacks_blocks_per_bitcoin_block: 1,
        num_deposit_requests_per_block: 0,
        num_withdraw_requests_per_block: 0,
        num_signers_per_request: num_signers,
        consecutive_blocks: false,
    };

    let signer_set = testing::wsts::generate_signer_set_public_keys(&mut rng, num_signers);
    let test_data = TestData::generate(&mut rng, &signer_set, &test_params);
    test_data.write_to(&db).await;

    // Let's write the deposit request and associated transaction to our
    // database. The deposit transaction will be confirmed, but on a block
    // that is not on the canonical bitcoin blockchain.
    let deposit_request: model::DepositRequest = fake::Faker.fake_with_rng(&mut rng);
    let chain_tip = db.get_bitcoin_canonical_chain_tip().await.unwrap().unwrap();
    let txid = &deposit_request.txid;
    let output_index = deposit_request.output_index;
    let signer_public_key = &signer_set[0];

    let random_block: model::BitcoinBlock = fake::Faker.fake_with_rng(&mut rng);
    let tx = model::Transaction {
        txid: deposit_request.txid.into_bytes(),
        tx: Vec::new(),
        tx_type: model::TransactionType::DepositRequest,
        block_hash: random_block.block_hash.into_bytes(),
    };
    let tx_ref = model::BitcoinTxRef {
        txid: deposit_request.txid,
        block_hash: random_block.block_hash,
    };

    db.write_deposit_request(&deposit_request).await.unwrap();
    db.write_bitcoin_block(&random_block).await.unwrap();
    db.write_transaction(&tx).await.unwrap();
    db.write_bitcoin_transaction(&tx_ref).await.unwrap();

    // Time to record the signers' vote.
    let mut decision: model::DepositSigner = fake::Faker.fake_with_rng(&mut rng);
    decision.output_index = deposit_request.output_index;
    decision.txid = deposit_request.txid;
    decision.signer_pub_key = *signer_public_key;

    db.write_deposit_signer_decision(&decision).await.unwrap();

    let report = db
        .get_deposit_request_report(&chain_tip, txid, output_index, signer_public_key)
        .await
        .unwrap()
        .unwrap();

    let report_lock_time = report.lock_time.to_consensus_u32();

    assert_eq!(report.amount, deposit_request.amount);
    assert_eq!(report_lock_time, deposit_request.lock_time);
    assert_eq!(report.max_fee, deposit_request.max_fee);
    assert_eq!(report.can_accept, Some(decision.can_accept));
    assert_eq!(report.can_sign, Some(decision.can_sign));
    assert_eq!(report.status, DepositConfirmationStatus::Unconfirmed);

    signer::testing::storage::drop_db(db).await;
}

/// Check that if the deposit has been included in a sweep transaction
/// then the deposit report states that the deposit has been spent in the
/// status.
#[tokio::test]
async fn deposit_report_with_deposit_request_spent() {
    let db = testing::storage::new_test_database().await;
    let mut rng = rand::rngs::StdRng::seed_from_u64(22);

    // We only want the blockchain to be generated
    let num_signers = 3;
    let test_params = testing::storage::model::Params {
        num_bitcoin_blocks: 10,
        num_stacks_blocks_per_bitcoin_block: 1,
        num_deposit_requests_per_block: 0,
        num_withdraw_requests_per_block: 0,
        num_signers_per_request: num_signers,
        consecutive_blocks: false,
    };

    let signer_set = testing::wsts::generate_signer_set_public_keys(&mut rng, num_signers);
    let test_data = TestData::generate(&mut rng, &signer_set, &test_params);
    test_data.write_to(&db).await;

    // Let's write the deposit request and associated transaction to the
    // database. Here the deposit transaction will be confirmed on the
    // canonical bitcoin blockchain.
    let deposit_request: model::DepositRequest = fake::Faker.fake_with_rng(&mut rng);
    let chain_tip = db.get_bitcoin_canonical_chain_tip().await.unwrap().unwrap();
    let txid = &deposit_request.txid;
    let output_index = deposit_request.output_index;
    let signer_public_key = &signer_set[0];

    let tx = model::Transaction {
        txid: deposit_request.txid.into_bytes(),
        tx: Vec::new(),
        tx_type: model::TransactionType::DepositRequest,
        block_hash: chain_tip.into_bytes(),
    };
    let tx_ref = model::BitcoinTxRef {
        txid: deposit_request.txid,
        block_hash: chain_tip,
    };

    db.write_deposit_request(&deposit_request).await.unwrap();
    db.write_transaction(&tx).await.unwrap();
    db.write_bitcoin_transaction(&tx_ref).await.unwrap();

    // Write the decision to the database
    let mut decision: model::DepositSigner = fake::Faker.fake_with_rng(&mut rng);
    decision.output_index = deposit_request.output_index;
    decision.txid = deposit_request.txid;
    decision.signer_pub_key = *signer_public_key;

    db.write_deposit_signer_decision(&decision).await.unwrap();

    // Okay now let's pretend that the deposit has been swept. For that we
    // need a row in the `bitcoin_tx_inputs` tables, and records in the `transactions`
    // and `bitcoin_transactions` tables.
    let mut swept_prevout: model::TxPrevout = fake::Faker.fake_with_rng(&mut rng);
    swept_prevout.prevout_txid = deposit_request.txid;
    swept_prevout.prevout_output_index = deposit_request.output_index;
    swept_prevout.amount = deposit_request.amount;

    let sweep_tx_model = model::Transaction {
        tx_type: model::TransactionType::SbtcTransaction,
        txid: swept_prevout.txid.to_byte_array(),
        tx: Vec::new(),
        block_hash: chain_tip.to_byte_array(),
    };
    let sweep_tx_ref = model::BitcoinTxRef {
        txid: swept_prevout.txid,
        block_hash: chain_tip,
    };
    db.write_transaction(&sweep_tx_model).await.unwrap();
    db.write_bitcoin_transaction(&sweep_tx_ref).await.unwrap();
    db.write_tx_prevout(&swept_prevout).await.unwrap();

    let report = db
        .get_deposit_request_report(&chain_tip, txid, output_index, signer_public_key)
        .await
        .unwrap()
        .unwrap();

    let report_lock_time = report.lock_time.to_consensus_u32();

    assert_eq!(report.amount, deposit_request.amount);
    assert_eq!(report_lock_time, deposit_request.lock_time);
    assert_eq!(report.max_fee, deposit_request.max_fee);
    assert_eq!(report.can_accept, Some(decision.can_accept));
    assert_eq!(report.can_sign, Some(decision.can_sign));
    assert_eq!(
        report.status,
        DepositConfirmationStatus::Spent(swept_prevout.txid)
    );

    signer::testing::storage::drop_db(db).await;
}

/// Check that if the deposit has been included in a sweep transaction
/// that gets reorged, then the deposit report states that the deposit is
/// confirmed and not spent.
#[tokio::test]
async fn deposit_report_with_deposit_request_swept_but_swept_reorged() {
    let db = testing::storage::new_test_database().await;
    let mut rng = rand::rngs::StdRng::seed_from_u64(23);

    // We only want the blockchain to be generated
    let num_signers = 3;
    let test_params = testing::storage::model::Params {
        num_bitcoin_blocks: 10,
        num_stacks_blocks_per_bitcoin_block: 1,
        num_deposit_requests_per_block: 0,
        num_withdraw_requests_per_block: 0,
        num_signers_per_request: num_signers,
        consecutive_blocks: false,
    };

    let signer_set = testing::wsts::generate_signer_set_public_keys(&mut rng, num_signers);
    let test_data = TestData::generate(&mut rng, &signer_set, &test_params);
    test_data.write_to(&db).await;

    // Let's write the deposit request and associated transaction to the
    // database. Here the deposit transaction will be confirmed on the
    // canonical bitcoin blockchain.
    let deposit_request: model::DepositRequest = fake::Faker.fake_with_rng(&mut rng);
    let chain_tip = db.get_bitcoin_canonical_chain_tip().await.unwrap().unwrap();
    let chain_tip_block = db.get_bitcoin_block(&chain_tip).await.unwrap().unwrap();
    let txid = &deposit_request.txid;
    let output_index = deposit_request.output_index;
    let signer_public_key = &signer_set[0];

    // We confirm it on the parent block of the chain tip because later we
    // change the chain tip and test certain conditions.
    let tx = model::Transaction {
        txid: deposit_request.txid.into_bytes(),
        tx: Vec::new(),
        tx_type: model::TransactionType::DepositRequest,
        block_hash: chain_tip_block.parent_hash.into_bytes(),
    };
    let tx_ref = model::BitcoinTxRef {
        txid: deposit_request.txid,
        block_hash: chain_tip_block.parent_hash,
    };

    db.write_deposit_request(&deposit_request).await.unwrap();
    db.write_transaction(&tx).await.unwrap();
    db.write_bitcoin_transaction(&tx_ref).await.unwrap();

    // Write the decision to the database
    let mut decision: model::DepositSigner = fake::Faker.fake_with_rng(&mut rng);
    decision.output_index = deposit_request.output_index;
    decision.txid = deposit_request.txid;
    decision.signer_pub_key = *signer_public_key;

    db.write_deposit_signer_decision(&decision).await.unwrap();

    // Okay now let's pretend that the deposit has been swept, but the
    // sweep gets reorged. For that we need a row in the `sweep_*` tables,
    // and records in the `transactions` and `bitcoin_transactions` tables,
    // but we'll use a random block that appears at the same height as the
    // current chain tip for what confirms the sweep transaction. This way
    // it is not on the canonical bitcoin blockchain identified by the
    // chain tip.
    let mut alt_chain_tip_block: model::BitcoinBlock = chain_tip_block.clone();
    alt_chain_tip_block.block_hash = fake::Faker.fake_with_rng(&mut rng);

    let mut swept_prevout: model::TxPrevout = fake::Faker.fake_with_rng(&mut rng);
    swept_prevout.prevout_txid = deposit_request.txid;
    swept_prevout.prevout_output_index = deposit_request.output_index;
    swept_prevout.amount = deposit_request.amount;

    let sweep_tx_model = model::Transaction {
        tx_type: model::TransactionType::SbtcTransaction,
        txid: swept_prevout.txid.to_byte_array(),
        tx: Vec::new(),
        block_hash: alt_chain_tip_block.block_hash.to_byte_array(),
    };
    let sweep_tx_ref = model::BitcoinTxRef {
        txid: swept_prevout.txid,
        block_hash: alt_chain_tip_block.block_hash,
    };
    db.write_bitcoin_block(&alt_chain_tip_block).await.unwrap();
    db.write_transaction(&sweep_tx_model).await.unwrap();
    db.write_bitcoin_transaction(&sweep_tx_ref).await.unwrap();
    db.write_tx_prevout(&swept_prevout).await.unwrap();

    let report = db
        .get_deposit_request_report(&chain_tip, txid, output_index, signer_public_key)
        .await
        .unwrap()
        .unwrap();

    let report_lock_time = report.lock_time.to_consensus_u32();

    assert_eq!(report.amount, deposit_request.amount);
    assert_eq!(report_lock_time, deposit_request.lock_time);
    assert_eq!(report.max_fee, deposit_request.max_fee);
    assert_eq!(report.can_accept, Some(decision.can_accept));
    assert_eq!(report.can_sign, Some(decision.can_sign));

    let confirmed_height = chain_tip_block.block_height - 1;
    let confirmed_block_hash = chain_tip_block.parent_hash;
    let expected_status =
        DepositConfirmationStatus::Confirmed(confirmed_height, confirmed_block_hash);
    assert_eq!(report.status, expected_status);

    // If we use the chain tip that confirms the sweep transaction, then we
    // see that the report tells us that it is now spent.
    let alt_chain_tip = alt_chain_tip_block.block_hash;
    let report = db
        .get_deposit_request_report(&alt_chain_tip, txid, output_index, signer_public_key)
        .await
        .unwrap()
        .unwrap();

    let report_lock_time = report.lock_time.to_consensus_u32();

    assert_eq!(report.amount, deposit_request.amount);
    assert_eq!(report_lock_time, deposit_request.lock_time);
    assert_eq!(report.max_fee, deposit_request.max_fee);
    assert_eq!(report.can_accept, Some(decision.can_accept));
    assert_eq!(report.can_sign, Some(decision.can_sign));

    let expected_status = DepositConfirmationStatus::Spent(swept_prevout.txid);
    assert_eq!(report.status, expected_status);

    signer::testing::storage::drop_db(db).await;
}

/// Check when we have a deposit that has been confirmed on the canonical
/// bitcoin and hasn't been spent, that the deposit report has the
/// appropriate "Confirmed" status.
#[tokio::test]
async fn deposit_report_with_deposit_request_confirmed() {
    let db = testing::storage::new_test_database().await;
    let mut rng = rand::rngs::StdRng::seed_from_u64(24);

    // We only want the blockchain to be generated
    let num_signers = 3;
    let test_params = testing::storage::model::Params {
        num_bitcoin_blocks: 10,
        num_stacks_blocks_per_bitcoin_block: 1,
        num_deposit_requests_per_block: 0,
        num_withdraw_requests_per_block: 0,
        num_signers_per_request: num_signers,
        consecutive_blocks: false,
    };

    let signer_set = testing::wsts::generate_signer_set_public_keys(&mut rng, num_signers);
    let test_data = TestData::generate(&mut rng, &signer_set, &test_params);
    test_data.write_to(&db).await;

    // Let's write the deposit request and associated transaction to the
    // database. The transaction will be on the canonical bitcoin
    // blockchain.
    let deposit_request: model::DepositRequest = fake::Faker.fake_with_rng(&mut rng);
    let chain_tip = db.get_bitcoin_canonical_chain_tip().await.unwrap().unwrap();
    let txid = &deposit_request.txid;
    let output_index = deposit_request.output_index;
    let signer_public_key = &signer_set[0];

    let tx = model::Transaction {
        txid: deposit_request.txid.into_bytes(),
        tx: Vec::new(),
        tx_type: model::TransactionType::DepositRequest,
        block_hash: chain_tip.into_bytes(),
    };
    let tx_ref = model::BitcoinTxRef {
        txid: deposit_request.txid,
        block_hash: chain_tip,
    };

    db.write_deposit_request(&deposit_request).await.unwrap();
    db.write_transaction(&tx).await.unwrap();
    db.write_bitcoin_transaction(&tx_ref).await.unwrap();

    // Write this signer's vote to the database.
    let mut decision: model::DepositSigner = fake::Faker.fake_with_rng(&mut rng);
    decision.output_index = deposit_request.output_index;
    decision.txid = deposit_request.txid;
    decision.signer_pub_key = *signer_public_key;

    db.write_deposit_signer_decision(&decision).await.unwrap();

    let report = db
        .get_deposit_request_report(&chain_tip, txid, output_index, signer_public_key)
        .await
        .unwrap()
        .unwrap();

    let report_lock_time = report.lock_time.to_consensus_u32();

    // This is all happy path stuff, with fields filled in and a confirmed
    // status.
    assert_eq!(report.amount, deposit_request.amount);
    assert_eq!(report_lock_time, deposit_request.lock_time);
    assert_eq!(report.max_fee, deposit_request.max_fee);
    assert_eq!(report.can_accept, Some(decision.can_accept));
    assert_eq!(report.can_sign, Some(decision.can_sign));

    let block = db.get_bitcoin_block(&chain_tip).await.unwrap().unwrap();
    let expected_status =
        DepositConfirmationStatus::Confirmed(block.block_height, block.block_hash);
    assert_eq!(report.status, expected_status);

    signer::testing::storage::drop_db(db).await;
}

/// The following tests check the [`DbRead::get_withdrawal_request_report`]
/// function and all follow a similar pattern. The pattern is:
/// 1. Generate a random blockchain and write it to the database.
/// 2. Generate a random withdrawal request and write it to the database.
///    Write the block that included the transaction that confirmed the
///    transaction as well, sometimes this transaction will be on the
///    canonical bitcoin blockchain, sometimes not.
/// 3. Maybe generate a random withdrawal vote for the current signer and
///    store that in the database.
/// 4. Maybe generate a sweep transaction and put that in our database.
/// 5. Check that the report comes out right depending on where the various
///    transactions are confirmed.

/// Check that no report is generated if the withdrawal request is not in
/// the database or if the stacks block that confirmed the transaction that
/// generated the request is not in the database.
#[tokio::test]
async fn withdrawal_report_with_no_withdrawal_request_or_no_block() {
    let db = testing::storage::new_test_database().await;
    let mut rng = rand::rngs::StdRng::seed_from_u64(2);

    // We only want the blockchain to be generated
    let num_signers = 3;
    let test_params = testing::storage::model::Params {
        num_bitcoin_blocks: 10,
        num_stacks_blocks_per_bitcoin_block: 1,
        num_deposit_requests_per_block: 0,
        num_withdraw_requests_per_block: 0,
        num_signers_per_request: num_signers,
        consecutive_blocks: false,
    };

    let signer_public_keys = testing::wsts::generate_signer_set_public_keys(&mut rng, num_signers);
    let signer_public_key = &signer_public_keys[0];
    let test_data = TestData::generate(&mut rng, &signer_public_keys, &test_params);
    test_data.write_to(&db).await;

    let bitcoin_chain_tip = db.get_bitcoin_canonical_chain_tip().await.unwrap().unwrap();
    let stacks_chain_tip = db
        .get_stacks_chain_tip(&bitcoin_chain_tip)
        .await
        .unwrap()
        .unwrap()
        .block_hash;

    // Let's suppose we are given a withdrawal request to validate that we
    // do not know about. In this case no report should be returned.
    let qualified_id = QualifiedRequestId {
        request_id: Faker.fake_with_rng::<u32, _>(&mut rng) as u64,
        txid: Faker.fake_with_rng(&mut rng),
        block_hash: stacks_chain_tip,
    };

    let maybe_report = db
        .get_withdrawal_request_report(
            &bitcoin_chain_tip,
            &stacks_chain_tip,
            &qualified_id,
            signer_public_key,
        )
        .await
        .unwrap();

    assert!(maybe_report.is_none());

    // Now suppose that we know about the withdrawal request but it is not
    // confirmed on a stacks block that we have a record of.
    let withdrawal_request: WithdrawalRequest = Faker.fake_with_rng(&mut rng);
    db.write_withdrawal_request(&withdrawal_request)
        .await
        .unwrap();

    let qualified_id = withdrawal_request.qualified_id();
    let maybe_report = db
        .get_withdrawal_request_report(
            &bitcoin_chain_tip,
            &stacks_chain_tip,
            &qualified_id,
            signer_public_key,
        )
        .await
        .unwrap();

    assert!(maybe_report.is_none());

    testing::storage::drop_db(db).await;
}

/// Check that the is_accepted field is none only if we do not have our
/// vote for the withdrawal request.
#[tokio::test]
async fn withdrawal_report_with_no_withdrawal_votes() {
    let db = testing::storage::new_test_database().await;
    let mut rng = rand::rngs::StdRng::seed_from_u64(4);

    // We only want the blockchain to be generated
    let num_signers = 3;
    let test_params = testing::storage::model::Params {
        num_bitcoin_blocks: 10,
        num_stacks_blocks_per_bitcoin_block: 1,
        num_deposit_requests_per_block: 0,
        num_withdraw_requests_per_block: 0,
        num_signers_per_request: num_signers,
        consecutive_blocks: false,
    };

    let signer_public_keys = testing::wsts::generate_signer_set_public_keys(&mut rng, num_signers);
    let signer_public_key = &signer_public_keys[0];
    let test_data = TestData::generate(&mut rng, &signer_public_keys, &test_params);
    test_data.write_to(&db).await;

    let bitcoin_chain_tip_ref = db
        .get_bitcoin_canonical_chain_tip_ref()
        .await
        .unwrap()
        .unwrap();
    let bitcoin_chain_tip = bitcoin_chain_tip_ref.block_hash;
    let stacks_chain_tip_block = db
        .get_stacks_chain_tip(&bitcoin_chain_tip)
        .await
        .unwrap()
        .unwrap();
    let stacks_chain_tip = stacks_chain_tip_block.block_hash;

    // Let's suppose that this withdrawal request was generated in a
    // transaction on the chain tip of the stacks blockchain, so that we
    // know that it is confirmed.
    //
    // Note that the block_height usually matters, since the queries only
    // look for sweeps in blocks with height greater than or equal to the
    // block height in the withdrawal request. In this case, there is no
    // sweep transaction in the database, so it doesn't matter.
    let withdrawal_request = WithdrawalRequest {
        block_hash: stacks_chain_tip,
        bitcoin_block_height: bitcoin_chain_tip_ref.block_height,
        ..Faker.fake_with_rng(&mut rng)
    };

    db.write_withdrawal_request(&withdrawal_request)
        .await
        .unwrap();

    let qualified_id = withdrawal_request.qualified_id();
    let report = db
        .get_withdrawal_request_report(
            &bitcoin_chain_tip,
            &stacks_chain_tip,
            &qualified_id,
            signer_public_key,
        )
        .await
        .unwrap()
        .unwrap();

    // We didn't put any votes in the database, but the withdrawal request
    // should be identified with a transaction on the blockchain identified
    // by the given chain tip, since it's actually on the chain tip.
    assert!(report.is_accepted.is_none());
    assert_eq!(report.status, WithdrawalRequestStatus::Confirmed);

    let withdrawal_decision = WithdrawalSigner {
        request_id: qualified_id.request_id,
        block_hash: qualified_id.block_hash,
        txid: qualified_id.txid,
        signer_pub_key: *signer_public_key,
        is_accepted: true,
    };
    db.write_withdrawal_signer_decision(&withdrawal_decision)
        .await
        .unwrap();

    let report = db
        .get_withdrawal_request_report(
            &bitcoin_chain_tip,
            &stacks_chain_tip,
            &qualified_id,
            signer_public_key,
        )
        .await
        .unwrap()
        .unwrap();

    assert_eq!(report.is_accepted, Some(true));
    assert_eq!(report.status, WithdrawalRequestStatus::Confirmed);

    // Let's try one more time but with another public key (who we know has
    // not submitted a vote).
    let signer_public_key_2 = &signer_public_keys[1];
    let report = db
        .get_withdrawal_request_report(
            &bitcoin_chain_tip,
            &stacks_chain_tip,
            &qualified_id,
            signer_public_key_2,
        )
        .await
        .unwrap()
        .unwrap();

    assert!(report.is_accepted.is_none());
    assert_eq!(report.status, WithdrawalRequestStatus::Confirmed);

    testing::storage::drop_db(db).await;
}

/// Check that the report will return that the is unconfirmed if the
/// transaction that generated the request is not on stacks blockchain
/// identified by the given chain tip.
#[tokio::test]
async fn withdrawal_report_with_withdrawal_request_reorged() {
    let db = testing::storage::new_test_database().await;
    let mut rng = rand::rngs::StdRng::seed_from_u64(8);

    // We only want the blockchain to be generated
    let num_signers = 3;
    let test_params = testing::storage::model::Params {
        num_bitcoin_blocks: 10,
        num_stacks_blocks_per_bitcoin_block: 1,
        num_deposit_requests_per_block: 0,
        num_withdraw_requests_per_block: 0,
        num_signers_per_request: num_signers,
        consecutive_blocks: false,
    };

    let signer_public_keys = testing::wsts::generate_signer_set_public_keys(&mut rng, num_signers);
    let signer_public_key = &signer_public_keys[0];
    let test_data = TestData::generate(&mut rng, &signer_public_keys, &test_params);
    test_data.write_to(&db).await;

    let bitcoin_chain_tip_ref = db
        .get_bitcoin_canonical_chain_tip_ref()
        .await
        .unwrap()
        .unwrap();
    let bitcoin_chain_tip = bitcoin_chain_tip_ref.block_hash;
    let stacks_chain_tip_block = db
        .get_stacks_chain_tip(&bitcoin_chain_tip)
        .await
        .unwrap()
        .unwrap();

    // Okay let's put the withdrawal request in the database on the stacks
    // chain tip.
    let withdrawal_request = WithdrawalRequest {
        block_hash: stacks_chain_tip_block.block_hash,
        bitcoin_block_height: bitcoin_chain_tip_ref.block_height,
        ..Faker.fake_with_rng(&mut rng)
    };

    db.write_withdrawal_request(&withdrawal_request)
        .await
        .unwrap();

    // Now let's generate a report where we know that the withdrawal
    // request is not on the blockchain identified by the given chain tip.
    let qualified_id = withdrawal_request.qualified_id();
    let random_stacks_chain_tip = Faker.fake_with_rng(&mut rng);
    let report = db
        .get_withdrawal_request_report(
            &bitcoin_chain_tip,
            &random_stacks_chain_tip,
            &qualified_id,
            signer_public_key,
        )
        .await
        .unwrap()
        .unwrap();

    assert_eq!(report.status, WithdrawalRequestStatus::Unconfirmed);

    // Okay, well does it say that it's confirmed if we know that it's on
    // the blockchain.
    let report = db
        .get_withdrawal_request_report(
            &bitcoin_chain_tip,
            &stacks_chain_tip_block.block_hash,
            &qualified_id,
            signer_public_key,
        )
        .await
        .unwrap()
        .unwrap();

    assert_eq!(report.status, WithdrawalRequestStatus::Confirmed);

    testing::storage::drop_db(db).await;
}

/// Check that the report correctly notes that the withdrawal request has
/// been fulfilled if there is sweep information in the database.
#[tokio::test]
async fn withdrawal_report_with_withdrawal_request_fulfilled() {
    let db = testing::storage::new_test_database().await;
    let mut rng = rand::rngs::StdRng::seed_from_u64(16);

    // We only want the blockchain to be generated
    let num_signers = 3;
    let test_params = testing::storage::model::Params {
        num_bitcoin_blocks: 10,
        num_stacks_blocks_per_bitcoin_block: 1,
        num_deposit_requests_per_block: 0,
        num_withdraw_requests_per_block: 0,
        num_signers_per_request: num_signers,
        consecutive_blocks: false,
    };

    let signer_public_keys = testing::wsts::generate_signer_set_public_keys(&mut rng, num_signers);
    let signer_public_key = &signer_public_keys[0];
    let test_data = TestData::generate(&mut rng, &signer_public_keys, &test_params);
    test_data.write_to(&db).await;

    let bitcoin_chain_tip_ref = db
        .get_bitcoin_canonical_chain_tip_ref()
        .await
        .unwrap()
        .unwrap();
    let bitcoin_chain_tip = bitcoin_chain_tip_ref.block_hash;
    let stacks_chain_tip_block = db
        .get_stacks_chain_tip(&bitcoin_chain_tip)
        .await
        .unwrap()
        .unwrap();

    // Note that the block_height matters here, since the queries look for
    // sweeps in blocks with height greater than or equal to the block
    // height in the withdrawal request. In this case, the sweep
    // transaction is confirmed on the chain tip of the bitcoin blockchain.
    let withdrawal_request = WithdrawalRequest {
        block_hash: stacks_chain_tip_block.block_hash,
        bitcoin_block_height: bitcoin_chain_tip_ref.block_height - 1,
        ..Faker.fake_with_rng(&mut rng)
    };
    let qualified_id = withdrawal_request.qualified_id();

    db.write_withdrawal_request(&withdrawal_request)
        .await
        .unwrap();

    // Okay now let's pretend that the withdrawal has been swept. For that
    // we need a row in the `bitcoin_withdrawals_outputs` table, and
    // records in the `transactions` and `bitcoin_transactions` tables. We
    // place the sweep on the bitcoin chain tip.
    let swept_output = BitcoinWithdrawalOutput {
        request_id: qualified_id.request_id,
        stacks_txid: qualified_id.txid,
        stacks_block_hash: qualified_id.block_hash,
        bitcoin_chain_tip,
        ..Faker.fake_with_rng(&mut rng)
    };

    let sweep_tx_model = model::Transaction {
        tx_type: model::TransactionType::SbtcTransaction,
        txid: swept_output.bitcoin_txid.to_byte_array(),
        tx: Vec::new(),
        block_hash: bitcoin_chain_tip.to_byte_array(),
    };
    let sweep_tx_ref = model::BitcoinTxRef {
        txid: swept_output.bitcoin_txid,
        block_hash: bitcoin_chain_tip,
    };
    db.write_transaction(&sweep_tx_model).await.unwrap();
    db.write_bitcoin_transaction(&sweep_tx_ref).await.unwrap();
    db.write_bitcoin_withdrawals_outputs(&[swept_output])
        .await
        .unwrap();

    let bitcoin_block = db
        .get_bitcoin_block(&bitcoin_chain_tip)
        .await
        .unwrap()
        .unwrap();
    let report = db
        .get_withdrawal_request_report(
            &bitcoin_block.block_hash,
            &stacks_chain_tip_block.block_hash,
            &qualified_id,
            signer_public_key,
        )
        .await
        .unwrap()
        .unwrap();

    let expected_status = WithdrawalRequestStatus::Fulfilled(sweep_tx_ref);
    assert_eq!(report.status, expected_status);

    // Okay, now let's say that we give the parent of the block that
    // confirmed the sweep as the chain tip, so that we know that the sweep
    // is not on that blockchain. The status should just be confirmed now.
    let report = db
        .get_withdrawal_request_report(
            &bitcoin_block.parent_hash,
            &stacks_chain_tip_block.block_hash,
            &qualified_id,
            signer_public_key,
        )
        .await
        .unwrap()
        .unwrap();

    assert_eq!(report.status, WithdrawalRequestStatus::Confirmed);

    testing::storage::drop_db(db).await;
}

/// Check that a reorg on bitcoin that affects the sweep leads to the
/// report switching the status of the withdrawal from fulfilled to just
/// confirmed.
#[tokio::test]
async fn withdrawal_report_with_withdrawal_request_swept_but_swept_reorged() {
    let db = testing::storage::new_test_database().await;
    let mut rng = rand::rngs::StdRng::seed_from_u64(32);

    // We only want the blockchain to be generated
    let num_signers = 3;
    let test_params = testing::storage::model::Params {
        num_bitcoin_blocks: 50,
        num_stacks_blocks_per_bitcoin_block: 1,
        num_deposit_requests_per_block: 0,
        num_withdraw_requests_per_block: 0,
        num_signers_per_request: num_signers,
        consecutive_blocks: true,
    };

    let signer_public_keys = testing::wsts::generate_signer_set_public_keys(&mut rng, num_signers);
    let signer_public_key = &signer_public_keys[0];
    let mut test_data = TestData::generate(&mut rng, &signer_public_keys, &test_params);
    let mut block_height = 0;
    let mut parent_hash = Faker.fake_with_rng(&mut rng);
    // Our `TestData` generator doesn't quite build us a nice Stacks
    // blockchain. So we manually make sure that we have consecutive blocks
    // here before writing them to the database. It matters because the
    // data that is generated by default is not a useful blockchain; all
    // blocks have the same height and their parents don't point to blocks
    // that exist.
    for block in test_data.stacks_blocks.iter_mut() {
        block.block_height = block_height;
        block.parent_hash = parent_hash;
        block_height += 1;
        parent_hash = block.block_hash;
    }
    test_data.write_to(&db).await;

    let bitcoin_chain_tip_ref = db
        .get_bitcoin_canonical_chain_tip_ref()
        .await
        .unwrap()
        .unwrap();
    let stacks_block = test_data.stacks_blocks[1].clone();

    // Okay let's put the withdrawal request to some low block height on
    // the chain.
    assert_eq!(stacks_block.block_height, 1);
    let withdrawal_request = WithdrawalRequest {
        block_hash: stacks_block.block_hash,
        bitcoin_block_height: bitcoin_chain_tip_ref.block_height,
        ..Faker.fake_with_rng(&mut rng)
    };
    let qualified_id = withdrawal_request.qualified_id();

    db.write_withdrawal_request(&withdrawal_request)
        .await
        .unwrap();

    // Okay now let's pretend that the withdrawal has been swept. For that
    // we need a row in the `bitcoin_withdrawals_outputs` table, and
    // records in the `transactions` and `bitcoin_transactions` tables. We
    // place the sweep on the bitcoin chain tip.
    let swept_output = BitcoinWithdrawalOutput {
        request_id: qualified_id.request_id,
        stacks_txid: qualified_id.txid,
        stacks_block_hash: qualified_id.block_hash,
        bitcoin_chain_tip: bitcoin_chain_tip_ref.block_hash,
        ..Faker.fake_with_rng(&mut rng)
    };

    let sweep_tx_model = model::Transaction {
        tx_type: model::TransactionType::SbtcTransaction,
        txid: swept_output.bitcoin_txid.to_byte_array(),
        tx: Vec::new(),
        block_hash: bitcoin_chain_tip_ref.block_hash.to_byte_array(),
    };
    let sweep_tx_ref = model::BitcoinTxRef {
        txid: swept_output.bitcoin_txid,
        block_hash: bitcoin_chain_tip_ref.block_hash,
    };
    db.write_transaction(&sweep_tx_model).await.unwrap();
    db.write_bitcoin_transaction(&sweep_tx_ref).await.unwrap();
    db.write_bitcoin_withdrawals_outputs(&[swept_output])
        .await
        .unwrap();

    // Alright, the report should say that the withdrawal request has been
    // fulfilled.
    let report = db
        .get_withdrawal_request_report(
            &bitcoin_chain_tip_ref.block_hash,
            &stacks_block.block_hash,
            &qualified_id,
            signer_public_key,
        )
        .await
        .unwrap()
        .unwrap();

    assert_eq!(
        report.status,
        WithdrawalRequestStatus::Fulfilled(sweep_tx_ref)
    );

    let bitcoin_chain_tip_block = db
        .get_bitcoin_block(&bitcoin_chain_tip_ref.block_hash)
        .await
        .unwrap()
        .unwrap();

    // Now let's fork the bitcoin blockchain, generating a sibling block to
    // the current chain tip and a child block, which would then be the
    // current chain tip.
    let bitcoin_block_fork0: BitcoinBlock = BitcoinBlock {
        block_height: bitcoin_chain_tip_block.block_height,
        block_hash: Faker.fake_with_rng(&mut rng),
        parent_hash: bitcoin_chain_tip_block.parent_hash,
    };

    let bitcoin_block_fork1: BitcoinBlock = BitcoinBlock {
        block_height: bitcoin_chain_tip_block.block_height + 1,
        block_hash: Faker.fake_with_rng(&mut rng),
        parent_hash: bitcoin_block_fork0.block_hash,
    };
    db.write_bitcoin_block(&bitcoin_block_fork0).await.unwrap();
    db.write_bitcoin_block(&bitcoin_block_fork1).await.unwrap();

    let bitcoin_chain_tip = db.get_bitcoin_canonical_chain_tip().await.unwrap().unwrap();

    // Well now our sweep is confirmed on an orphan chain, so we still need
    // to sweep out the funds. We haven't changed anything on the stacks
    // side since that transaction was confirmed on a block that was
    // unaffected by the reorg.
    assert_eq!(bitcoin_chain_tip, bitcoin_block_fork1.block_hash);
    let report = db
        .get_withdrawal_request_report(
            &bitcoin_chain_tip,
            &stacks_block.block_hash,
            &qualified_id,
            signer_public_key,
        )
        .await
        .unwrap()
        .unwrap();

    assert_eq!(report.status, WithdrawalRequestStatus::Confirmed);

    testing::storage::drop_db(db).await;
}

/// Check that a reorg on bitcoin that affects the sweep and the bitcoin
/// block anchoring the stacks block confirming the transaction that
/// generated the withdrawal request leads to the report switching the
/// status of the withdrawal from fulfilled to just unconfirmed.
///
/// This situation is supposed to "never" happen but let's see what happens
/// in our code.
#[tokio::test]
async fn withdrawal_report_with_withdrawal_request_swept_but_swept_reorged2() {
    let db = testing::storage::new_test_database().await;
    let mut rng = rand::rngs::StdRng::seed_from_u64(64);

    // We only want the blockchain to be generated
    let num_signers = 3;
    let test_params = testing::storage::model::Params {
        num_bitcoin_blocks: 50,
        num_stacks_blocks_per_bitcoin_block: 1,
        num_deposit_requests_per_block: 0,
        num_withdraw_requests_per_block: 0,
        num_signers_per_request: num_signers,
        consecutive_blocks: true,
    };

    let signer_public_keys = testing::wsts::generate_signer_set_public_keys(&mut rng, num_signers);
    let signer_public_key = &signer_public_keys[0];
    let mut test_data = TestData::generate(&mut rng, &signer_public_keys, &test_params);
    let mut block_height = 0;
    let mut parent_hash = Faker.fake_with_rng(&mut rng);
    // Our `TestData` generator doesn't quite build us a nice Stacks
    // blockchain. So we manually make sure that we have consecutive blocks
    // here before writing them to the database. It matters because the
    // data that is generated by default is not a useful blockchain; all
    // blocks have the same height and their parents don't point to blocks
    // that exist.
    for block in test_data.stacks_blocks.iter_mut() {
        block.block_height = block_height;
        block.parent_hash = parent_hash;
        block_height += 1;
        parent_hash = block.block_hash;
    }
    test_data.write_to(&db).await;

    let chain_tip = db.get_bitcoin_canonical_chain_tip().await.unwrap().unwrap();
    let bitcoin_chain_tip = db.get_bitcoin_block(&chain_tip).await.unwrap().unwrap();
    let stacks_chain_tip = db
        .get_stacks_chain_tip(&bitcoin_chain_tip.block_hash)
        .await
        .unwrap()
        .unwrap();

    // Later, we are going to orphan the parent block of the bitcoin chain
    // tip.
    assert_eq!(
        stacks_chain_tip.bitcoin_anchor,
        bitcoin_chain_tip.parent_hash
    );

    let withdrawal_request = WithdrawalRequest {
        block_hash: stacks_chain_tip.block_hash,
        bitcoin_block_height: bitcoin_chain_tip.block_height,
        ..Faker.fake_with_rng(&mut rng)
    };
    let qualified_id = withdrawal_request.qualified_id();

    db.write_withdrawal_request(&withdrawal_request)
        .await
        .unwrap();

    // Okay now let's pretend that the withdrawal has been swept. For that
    // we need a row in the `bitcoin_withdrawals_outputs` table, and
    // records in the `transactions` and `bitcoin_transactions` tables. We
    // place the sweep on the bitcoin chain tip.
    let swept_output = BitcoinWithdrawalOutput {
        request_id: qualified_id.request_id,
        stacks_txid: qualified_id.txid,
        stacks_block_hash: qualified_id.block_hash,
        bitcoin_chain_tip: bitcoin_chain_tip.block_hash,
        ..Faker.fake_with_rng(&mut rng)
    };

    let sweep_tx_model = model::Transaction {
        tx_type: model::TransactionType::SbtcTransaction,
        txid: swept_output.bitcoin_txid.to_byte_array(),
        tx: Vec::new(),
        block_hash: bitcoin_chain_tip.block_hash.to_byte_array(),
    };
    let sweep_tx_ref = model::BitcoinTxRef {
        txid: swept_output.bitcoin_txid,
        block_hash: bitcoin_chain_tip.block_hash,
    };
    db.write_transaction(&sweep_tx_model).await.unwrap();
    db.write_bitcoin_transaction(&sweep_tx_ref).await.unwrap();
    db.write_bitcoin_withdrawals_outputs(&[swept_output])
        .await
        .unwrap();

    // Alright, the report should say that the withdrawal request has been
    // fulfilled.
    let report = db
        .get_withdrawal_request_report(
            &bitcoin_chain_tip.block_hash,
            &stacks_chain_tip.block_hash,
            &qualified_id,
            signer_public_key,
        )
        .await
        .unwrap()
        .unwrap();

    assert_eq!(
        report.status,
        WithdrawalRequestStatus::Fulfilled(sweep_tx_ref)
    );

    let bitcoin_chain_tip_parent_block = db
        .get_bitcoin_block(&bitcoin_chain_tip.parent_hash)
        .await
        .unwrap()
        .unwrap();

    // Now let's fork the bitcoin blockchain, generating a sibling block to
    // the parent of the current chain tip and a grandchild block, which
    // would then be the current chain tip.
    let bitcoin_block_fork0: BitcoinBlock = BitcoinBlock {
        block_height: bitcoin_chain_tip_parent_block.block_height,
        block_hash: Faker.fake_with_rng(&mut rng),
        parent_hash: bitcoin_chain_tip_parent_block.parent_hash,
    };
    let bitcoin_block_fork1: BitcoinBlock = BitcoinBlock {
        block_height: bitcoin_chain_tip_parent_block.block_height + 1,
        block_hash: Faker.fake_with_rng(&mut rng),
        parent_hash: bitcoin_block_fork0.block_hash,
    };
    let bitcoin_block_fork2: BitcoinBlock = BitcoinBlock {
        block_height: bitcoin_chain_tip_parent_block.block_height + 2,
        block_hash: Faker.fake_with_rng(&mut rng),
        parent_hash: bitcoin_block_fork1.block_hash,
    };
    db.write_bitcoin_block(&bitcoin_block_fork0).await.unwrap();
    db.write_bitcoin_block(&bitcoin_block_fork1).await.unwrap();
    db.write_bitcoin_block(&bitcoin_block_fork2).await.unwrap();

    let bitcoin_chain_tip = db.get_bitcoin_canonical_chain_tip().await.unwrap().unwrap();
    let stacks_chain_tip = db
        .get_stacks_chain_tip(&bitcoin_chain_tip)
        .await
        .unwrap()
        .unwrap();

    // Well now our sweep is confirmed on an orphan chain. Moreover, the
    // transaction that generated the sweep was affected by the bitcoin
    // reorg, and so has been orphaned as well.
    assert_eq!(bitcoin_chain_tip, bitcoin_block_fork2.block_hash);
    let report = db
        .get_withdrawal_request_report(
            &bitcoin_chain_tip,
            &stacks_chain_tip.block_hash,
            &qualified_id,
            signer_public_key,
        )
        .await
        .unwrap()
        .unwrap();

    assert_eq!(report.status, WithdrawalRequestStatus::Unconfirmed);

    testing::storage::drop_db(db).await;
}

/// Check the normal happy path with a withdrawal request that has been
/// confirmed. Make sure that the values returned match what we would
/// expect given the contents of the withdrawal request.
#[tokio::test]
async fn withdrawal_report_with_withdrawal_request_confirmed() {
    let db = testing::storage::new_test_database().await;
    let mut rng = rand::rngs::StdRng::seed_from_u64(128);

    // We only want the blockchain to be generated
    let num_signers = 3;
    let test_params = testing::storage::model::Params {
        num_bitcoin_blocks: 10,
        num_stacks_blocks_per_bitcoin_block: 1,
        num_deposit_requests_per_block: 0,
        num_withdraw_requests_per_block: 0,
        num_signers_per_request: num_signers,
        consecutive_blocks: false,
    };

    let signer_public_keys = testing::wsts::generate_signer_set_public_keys(&mut rng, num_signers);
    let signer_public_key = &signer_public_keys[0];
    let test_data = TestData::generate(&mut rng, &signer_public_keys, &test_params);
    test_data.write_to(&db).await;

    // Let's generate a withdrawal request and place it on our canonical
    // blockchain.
    let bitcoin_chain_tip_ref = db
        .get_bitcoin_canonical_chain_tip_ref()
        .await
        .unwrap()
        .unwrap();
    let bitcoin_chain_tip = bitcoin_chain_tip_ref.block_hash;
    let stacks_chain_tip_block = db
        .get_stacks_chain_tip(&bitcoin_chain_tip)
        .await
        .unwrap()
        .unwrap();

    let withdrawal_request = WithdrawalRequest {
        block_hash: stacks_chain_tip_block.block_hash,
        bitcoin_block_height: bitcoin_chain_tip_ref.block_height - 1,
        ..Faker.fake_with_rng(&mut rng)
    };
    let qualified_id = withdrawal_request.qualified_id();

    db.write_withdrawal_request(&withdrawal_request)
        .await
        .unwrap();

    // Let's put a vote in the database. Let's assume that they voted
    // against it, just because we haven't tested false as `is_accepted`
    // yet.
    let withdrawal_decision = WithdrawalSigner {
        request_id: qualified_id.request_id,
        block_hash: qualified_id.block_hash,
        txid: qualified_id.txid,
        signer_pub_key: *signer_public_key,
        is_accepted: false,
    };
    db.write_withdrawal_signer_decision(&withdrawal_decision)
        .await
        .unwrap();

    // Okay, now lets get the report and check the contents.
    let report = db
        .get_withdrawal_request_report(
            &bitcoin_chain_tip,
            &stacks_chain_tip_block.block_hash,
            &qualified_id,
            signer_public_key,
        )
        .await
        .unwrap()
        .unwrap();

    assert_eq!(report.is_accepted, Some(false));
    assert_eq!(report.status, WithdrawalRequestStatus::Confirmed);
    assert_eq!(
        report.bitcoin_block_height,
        withdrawal_request.bitcoin_block_height
    );
    assert_eq!(report.amount, withdrawal_request.amount);
    assert_eq!(report.max_fee, withdrawal_request.max_fee);
    assert_eq!(&report.recipient, withdrawal_request.recipient.deref());
    assert_eq!(report.id, withdrawal_request.qualified_id());

    testing::storage::drop_db(db).await;
}

#[tokio::test]
async fn can_write_and_get_multiple_bitcoin_txs_sighashes() {
    let db = testing::storage::new_test_database().await;

    let sighashes: Vec<BitcoinTxSigHash> = (0..5).map(|_| fake::Faker.fake()).collect();

    db.write_bitcoin_txs_sighashes(&sighashes).await.unwrap();

    let withdrawal_outputs_futures = sighashes
        .iter()
        .map(|sighash| db.will_sign_bitcoin_tx_sighash(&sighash.sighash));

    let results = join_all(withdrawal_outputs_futures).await;

    for (output, result) in sighashes.iter().zip(results) {
        let (result, _) = result.unwrap().unwrap();
        assert_eq!(result, output.will_sign);
    }
    signer::testing::storage::drop_db(db).await;
}

#[tokio::test]
async fn can_write_multiple_bitcoin_withdrawal_outputs() {
    let db = testing::storage::new_test_database().await;

    let outputs: Vec<BitcoinWithdrawalOutput> = (0..5).map(|_| fake::Faker.fake()).collect();

    db.write_bitcoin_withdrawals_outputs(&outputs)
        .await
        .unwrap();

    signer::testing::storage::drop_db(db).await;
}

#[tokio::test]
async fn get_deposit_request_returns_none_for_missing_deposit() {
    let db = testing::storage::new_test_database().await;
    let mut rng = rand::rngs::StdRng::seed_from_u64(51);

    // Create a random txid
    let txid: model::BitcoinTxId = fake::Faker.fake_with_rng(&mut rng);

    // Fetch the deposit request for the fake txid
    let fetched_deposit = db.get_deposit_request(&txid, 0).await.unwrap();

    // Assert that the fetched fee is None
    assert_eq!(fetched_deposit, None);

    signer::testing::storage::drop_db(db).await;
}

#[tokio::test]
async fn get_deposit_request_returns_returns_inserted_deposit_request() {
    let db = testing::storage::new_test_database().await;
    let mut rng = rand::rngs::StdRng::seed_from_u64(51);

    // Create multiple deposit requests
    let deposit_request1: model::DepositRequest = fake::Faker.fake_with_rng(&mut rng);
    let deposit_request2: model::DepositRequest = fake::Faker.fake_with_rng(&mut rng);

    // Insert the deposit requests into the database
    db.write_deposit_request(&deposit_request1).await.unwrap();
    db.write_deposit_request(&deposit_request2).await.unwrap();

    // Fetch deposit requests from the database
    let fetched_deposit1 = db
        .get_deposit_request(&deposit_request1.txid, deposit_request1.output_index)
        .await
        .unwrap();
    let fetched_deposit2 = db
        .get_deposit_request(&deposit_request2.txid, deposit_request2.output_index)
        .await
        .unwrap();

    // Assert that the fetched fees match the inserted fees
    assert_eq!(fetched_deposit1, Some(deposit_request1));
    assert_eq!(fetched_deposit2, Some(deposit_request2));

    signer::testing::storage::drop_db(db).await;
}

/// This struct is for testing different conditions when attempting to
/// retrieve the signers' UTXO.
struct ReorgDescription<const N: usize> {
    /// An array that indicates the height that includes at least one sweep
    /// transaction.
    sweep_heights: [u64; N],
    /// This is the height where there is a reorg.
    reorg_height: u64,
    /// This is the height of the donation. It must be less than or equal
    /// to the minimum sweep height indicated by `sweep_heights`.
    donation_height: u64,
    /// The expected height of the UTXO returned by
    /// [`DbRead::get_signer_utxo`].
    utxo_height: Option<u64>,
    /// When we create sweep package, this field controls how many
    /// transactions are created in the package.
    num_transactions: std::ops::Range<u8>,
}

impl<const N: usize> ReorgDescription<N> {
    fn num_blocks(&self) -> u64 {
        self.sweep_heights.into_iter().max().unwrap_or_default()
    }
}

/// In these tests we check that [`DbRead::get_signer_utxo`] returns the
/// expected UTXO when there is a reorg. The test is set up as follows
/// 1. Populate the database with some minimal bitcoin blockchain data.
/// 2. For each block between the current block and the number-of-blocks to
///    generate, create a random number of transactions where we spend the
///    last output and create a new one.
/// 3. Note the last transaction created in each bitcoin block.
/// 4. Create a new chain starting at the height indicated by
///    `reorg_height`, making sure that it is longer than the current
///    blockchain in the database, so that it is the best chain.
/// 5. Get the signers' UTXO and check that the transaction ID matches the
///    one expected.
#[test_case(ReorgDescription {
    sweep_heights: [0, 3, 4, 5],
    reorg_height: 4,
    donation_height: 0,
    utxo_height: Some(4),
    num_transactions: std::ops::Range { start: 1, end: 2 },
}; "vanilla reorg")]
#[test_case(ReorgDescription {
    sweep_heights: [0, 3, 4, 5],
    reorg_height: 2,
    donation_height: 0,
    utxo_height: Some(0),
    num_transactions: std::ops::Range { start: 1, end: 2 },
}; "near-complete-reorg")]
#[test_case(ReorgDescription {
    sweep_heights: [0, 6, 10, 12],
    reorg_height: 7,
    donation_height: 0,
    utxo_height: Some(6),
    num_transactions: std::ops::Range { start: 1, end: 2 },
}; "partial-reorg")]
#[test_case(ReorgDescription {
    sweep_heights: [0, 6, 20, 21],
    reorg_height: 19,
    donation_height: 0,
    utxo_height: Some(6),
    num_transactions: std::ops::Range { start: 1, end: 2 },
}; "long-gap-reorg")]
#[test_case(ReorgDescription {
    sweep_heights: [3, 4, 5],
    reorg_height: 2,
    donation_height: 3,
    utxo_height: None,
    num_transactions: std::ops::Range { start: 1, end: 2 },
}; "complete-reorg")]
#[test_case(ReorgDescription {
    sweep_heights: [1, 7, 17, 18, 19, 20, 21],
    reorg_height: 16,
    donation_height: 0,
    utxo_height: Some(7),
    num_transactions: std::ops::Range { start: 25, end: 26 },
}; "busy-bridge-with-reorg")]
#[tokio::test]
async fn signer_utxo_reorg_suite<const N: usize>(desc: ReorgDescription<N>) {
    let db = testing::storage::new_test_database().await;
    let mut rng = rand::rngs::StdRng::seed_from_u64(51);

    // We just need some basic data in the database. The only value that
    // matters is `num_bitcoin_blocks`, and it must be positive.
    let num_signers = 3;
    let test_params = testing::storage::model::Params {
        num_bitcoin_blocks: 1,
        num_stacks_blocks_per_bitcoin_block: 1,
        num_deposit_requests_per_block: 0,
        num_withdraw_requests_per_block: 0,
        num_signers_per_request: num_signers,
        consecutive_blocks: false,
    };

    // Let's generate some dummy data and write it into the database.
    let signer_set = testing::wsts::generate_signer_set_public_keys(&mut rng, num_signers);
    let test_data = TestData::generate(&mut rng, &signer_set, &test_params);
    test_data.write_to(&db).await;

    // We need some DKG shares here, since we identify the signers' UTXO by
    // the fact that the signers can sign for the UTXO.
    let dkg_shares: model::EncryptedDkgShares = fake::Faker.fake_with_rng(&mut rng);
    db.write_encrypted_dkg_shares(&dkg_shares).await.unwrap();

    let chain_tip = db.get_bitcoin_canonical_chain_tip().await.unwrap().unwrap();
    let original_chain_tip_ref: model::BitcoinBlockRef = db
        .get_bitcoin_block(&chain_tip)
        .await
        .unwrap()
        .unwrap()
        .into();

    // This will store the last transaction ID for all transaction packages
    // created in a block with a sweep.
    let mut expected_sweep_txids = BTreeMap::new();

    let mut swept_output: model::TxOutput = fake::Faker.fake_with_rng(&mut rng);
    let mut chain_tip_ref = original_chain_tip_ref;
    let mut reorg_block_ref = chain_tip_ref;

    for height in 0..=desc.num_blocks() {
        // We need a UTXO to "bootstrap" the signers, so maybe we should
        // create one now.
        if height == desc.donation_height {
            swept_output.output_type = model::TxOutputType::Donation;
            swept_output.output_index = 0;
            swept_output.amount = 0;
            swept_output.script_pubkey = dkg_shares.script_pubkey.clone();

            let sweep_tx_model = model::Transaction {
                tx_type: model::TransactionType::Donation,
                txid: swept_output.txid.to_byte_array(),
                tx: Vec::new(),
                block_hash: chain_tip_ref.block_hash.to_byte_array(),
            };
            let sweep_tx_ref = model::BitcoinTxRef {
                txid: swept_output.txid,
                block_hash: chain_tip_ref.block_hash,
            };
            db.write_transaction(&sweep_tx_model).await.unwrap();
            db.write_bitcoin_transaction(&sweep_tx_ref).await.unwrap();
            db.write_tx_output(&swept_output).await.unwrap();
        }

        // Maybe there is a sweep package in this bitcoin block. If so
        // let's generate a random number of transactions in a transaction
        // package.
        if desc.sweep_heights.contains(&height) {
            let num_transactions = desc.num_transactions.clone().choose(&mut rng).unwrap();

            for _ in 0..num_transactions {
                let mut swept_prevout: model::TxPrevout = fake::Faker.fake_with_rng(&mut rng);
                swept_prevout.prevout_txid = swept_output.txid;
                swept_prevout.prevout_output_index = 0;
                swept_prevout.prevout_type = model::TxPrevoutType::SignersInput;

                swept_output.txid = swept_prevout.txid;
                swept_output.output_type = model::TxOutputType::SignersOutput;
                swept_output.output_index = 0;
                swept_output.script_pubkey = dkg_shares.script_pubkey.clone();

                let sweep_tx_model = model::Transaction {
                    tx_type: model::TransactionType::SbtcTransaction,
                    txid: swept_prevout.txid.to_byte_array(),
                    tx: Vec::new(),
                    block_hash: chain_tip_ref.block_hash.to_byte_array(),
                };
                let sweep_tx_ref = model::BitcoinTxRef {
                    txid: swept_prevout.txid,
                    block_hash: chain_tip_ref.block_hash,
                };
                db.write_transaction(&sweep_tx_model).await.unwrap();
                db.write_bitcoin_transaction(&sweep_tx_ref).await.unwrap();
                db.write_tx_prevout(&swept_prevout).await.unwrap();
                db.write_tx_output(&swept_output).await.unwrap();

                expected_sweep_txids.insert(height, swept_prevout.txid);
            }
        }

        // We need to note the block that we need to branch from for our reorg.
        if height == desc.reorg_height {
            reorg_block_ref = chain_tip_ref;
        }

        // And now for the blockchain data.
        let (new_data, new_chain_tip_ref) =
            test_data.new_block(&mut rng, &signer_set, &test_params, Some(&chain_tip_ref));
        chain_tip_ref = new_chain_tip_ref;
        new_data.write_to(&db).await;
    }

    // And now for creating the reorg blocks.
    for _ in 0..=(desc.num_blocks() - desc.reorg_height) + 1 {
        let (new_data, new_chain_tip_ref) =
            test_data.new_block(&mut rng, &signer_set, &test_params, Some(&reorg_block_ref));
        reorg_block_ref = new_chain_tip_ref;
        new_data.write_to(&db).await;
    }

    let chain_tip = db.get_bitcoin_canonical_chain_tip().await.unwrap().unwrap();

    // Let's make sure we get the expected signer UTXO.
    let utxo = db.get_signer_utxo(&chain_tip).await.unwrap();
    match desc.utxo_height {
        Some(height) => {
            let txid: model::BitcoinTxId = utxo.unwrap().outpoint.txid.into();
            assert_eq!(&txid, expected_sweep_txids.get(&height).unwrap());
        }
        None => {
            assert!(utxo.is_none());
        }
    };

    signer::testing::storage::drop_db(db).await;
}

fn hex_to_block_hash(hash: &str) -> [u8; 32] {
    hex::decode(hash).unwrap().as_slice().try_into().unwrap()
}

#[tokio::test]
async fn compare_in_memory_bitcoin_chain_tip() {
    let mut rng = rand::rngs::StdRng::seed_from_u64(51);

    let pg_store = testing::storage::new_test_database().await;
    let in_memory_store = storage::in_memory::Store::new_shared();

    let root: BitcoinBlock = fake::Faker.fake_with_rng(&mut rng);
    let mut blocks = vec![root.clone()];
    for block_hash in [
        "FF00000000000000000000000000000000000000000000000000000000000011",
        "11000000000000000000000000000000000000000000000000000000000000FF",
    ] {
        blocks.push(BitcoinBlock {
            block_hash: hex_to_block_hash(block_hash).into(),
            block_height: root.block_height + 1,
            parent_hash: root.block_hash,
        })
    }

    for block in &blocks {
        pg_store.write_bitcoin_block(block).await.unwrap();
        in_memory_store.write_bitcoin_block(block).await.unwrap();
    }

    assert_eq!(
        in_memory_store
            .get_bitcoin_canonical_chain_tip()
            .await
            .expect("failed to get canonical chain tip")
            .expect("no chain tip"),
        pg_store
            .get_bitcoin_canonical_chain_tip()
            .await
            .expect("failed to get canonical chain tip")
            .expect("no chain tip"),
    );

    signer::testing::storage::drop_db(pg_store).await;
}

#[tokio::test]
async fn compare_in_memory_stacks_chain_tip() {
    let mut rng = rand::rngs::StdRng::seed_from_u64(51);

    let pg_store = testing::storage::new_test_database().await;
    let in_memory_store = storage::in_memory::Store::new_shared();

    let root_anchor: BitcoinBlock = fake::Faker.fake_with_rng(&mut rng);

    pg_store.write_bitcoin_block(&root_anchor).await.unwrap();
    in_memory_store
        .write_bitcoin_block(&root_anchor)
        .await
        .unwrap();

    let root: StacksBlock = fake::Faker.fake_with_rng(&mut rng);

    let mut blocks = vec![root.clone()];
    for block_hash in [
        "FF00000000000000000000000000000000000000000000000000000000000011",
        "11000000000000000000000000000000000000000000000000000000000000FF",
    ] {
        blocks.push(StacksBlock {
            block_hash: hex_to_block_hash(block_hash).into(),
            block_height: root.block_height + 1,
            parent_hash: root.block_hash,
            bitcoin_anchor: root_anchor.block_hash,
        })
    }

    for block in &blocks {
        pg_store.write_stacks_block(block).await.unwrap();
        in_memory_store.write_stacks_block(block).await.unwrap();
    }

    assert_eq!(
        in_memory_store
            .get_bitcoin_canonical_chain_tip()
            .await
            .expect("failed to get canonical chain tip")
            .expect("no chain tip"),
        root_anchor.block_hash
    );
    assert_eq!(
        pg_store
            .get_bitcoin_canonical_chain_tip()
            .await
            .expect("failed to get canonical chain tip")
            .expect("no chain tip"),
        root_anchor.block_hash
    );

    assert_eq!(
        in_memory_store
            .get_stacks_chain_tip(&root_anchor.block_hash)
            .await
            .expect("failed to get canonical chain tip")
            .expect("no chain tip"),
        pg_store
            .get_stacks_chain_tip(&root_anchor.block_hash)
            .await
            .expect("failed to get canonical chain tip")
            .expect("no chain tip"),
    );

    signer::testing::storage::drop_db(pg_store).await;
}

#[tokio::test]
async fn write_and_get_dkg_shares_is_pending() {
    let db = testing::storage::new_test_database().await;

    let insert = EncryptedDkgShares {
        aggregate_key: fake::Faker.fake(),
        tweaked_aggregate_key: fake::Faker.fake(),
        encrypted_private_shares: vec![],
        script_pubkey: fake::Faker.fake(),
        public_shares: vec![],
        signer_set_public_keys: vec![],
        signature_share_threshold: 1,
        dkg_shares_status: DkgSharesStatus::Unverified,
        ..fake::Faker.fake()
    };

    db.write_encrypted_dkg_shares(&insert).await.unwrap();

    let select = db
        .get_encrypted_dkg_shares(insert.aggregate_key)
        .await
        .expect("database error")
        .expect("no shares found");

    assert_eq!(insert, select);

    signer::testing::storage::drop_db(db).await;
}

#[test(tokio::test)]
async fn verify_dkg_shares_succeeds() {
    let db = testing::storage::new_test_database().await;

    // We start with a pending entry.
    let insert = EncryptedDkgShares {
        dkg_shares_status: DkgSharesStatus::Unverified,
        ..Faker.fake()
    };

    // Write the dkg_shares entry.
    db.write_encrypted_dkg_shares(&insert).await.unwrap();

    // Now to verify the shares.
    let result = db.verify_dkg_shares(insert.aggregate_key).await.unwrap();
    assert!(result, "verify failed, when it should succeed");

    // Get the dkg_shares entry.
    let select = db
        .get_encrypted_dkg_shares(insert.aggregate_key)
        .await
        .expect("database error")
        .expect("no shares found");

    // Assert that the status is now verified and that the block hash and height
    // are correct, and that the rest of the fields remain the same.
    let compare = EncryptedDkgShares {
        dkg_shares_status: DkgSharesStatus::Verified,
        ..insert.clone()
    };
    assert_eq!(select, compare);

    signer::testing::storage::drop_db(db).await;
}

#[tokio::test]
async fn revoke_dkg_shares_succeeds() {
    let db = testing::storage::new_test_database().await;

    // We start with a pending entry.
    let insert = EncryptedDkgShares {
        dkg_shares_status: DkgSharesStatus::Unverified,
        ..Faker.fake()
    };

    // Write the dkg_shares entry.
    db.write_encrypted_dkg_shares(&insert).await.unwrap();

    // Now try to fail the keys.
    let result = db.revoke_dkg_shares(insert.aggregate_key).await.unwrap();
    assert!(result, "revoke failed, when it should succeed");

    // Get the dkg_shares entry we just inserted.
    let select = db
        .get_encrypted_dkg_shares(insert.aggregate_key)
        .await
        .expect("database error")
        .expect("no shares found");

    // Assert that the status is now revoked and that the rest of the fields
    // remain the same.
    let compare = EncryptedDkgShares {
        dkg_shares_status: DkgSharesStatus::Failed,
        ..insert.clone()
    };
    assert_eq!(select, compare);

    signer::testing::storage::drop_db(db).await;
}

/// This test checks that DKG shares verification status follows a one-way state transition:
///
/// 1. Unverified -> Verified: Once shares are verified, they cannot be revoked
/// 2. Unverified -> Failed: Once shares are marked as failed, they cannot be verified
///
/// The test verifies both transition paths:
/// - Unverified -> Verified -> (attempt revoke, stays Verified)
/// - Unverified -> Failed -> (attempt verify, stays Failed)
#[tokio::test]
async fn verification_status_one_way_street() {
    let db = testing::storage::new_test_database().await;

    // We start with a pending entry.
    let insert = EncryptedDkgShares {
        dkg_shares_status: DkgSharesStatus::Unverified,
        ..Faker.fake()
    };

    // Write the dkg_shares entry.
    db.write_encrypted_dkg_shares(&insert).await.unwrap();

    // Now try to verify.
    let result = db.verify_dkg_shares(insert.aggregate_key).await.unwrap();
    assert!(result, "verify failed, when it should succeed");

    let select1 = db
        .get_encrypted_dkg_shares(insert.aggregate_key)
        .await
        .expect("database error")
        .expect("no shares found");

    assert_eq!(select1.dkg_shares_status, DkgSharesStatus::Verified);

    // Now try to revoke. This shouldn't have any effect because we have
    // verified the shares already.
    let result = db.revoke_dkg_shares(insert.aggregate_key).await.unwrap();
    assert!(!result, "revoking succeeded, when it should fail");

    // Get the dkg_shares entry we just inserted.
    let select2 = db
        .get_encrypted_dkg_shares(insert.aggregate_key)
        .await
        .expect("database error")
        .expect("no shares found");

    let compare = EncryptedDkgShares {
        dkg_shares_status: DkgSharesStatus::Verified,
        ..insert
    };

    assert_eq!(select1, select2);
    assert_eq!(select1, compare);

    // We start with a pending entry.
    let insert = EncryptedDkgShares {
        dkg_shares_status: DkgSharesStatus::Unverified,
        ..Faker.fake()
    };

    // Write the dkg_shares entry.
    db.write_encrypted_dkg_shares(&insert).await.unwrap();

    // Now try to revoke.
    let result = db.revoke_dkg_shares(insert.aggregate_key).await.unwrap();
    assert!(result, "revoke failed, when it should succeed");

    let select1 = db
        .get_encrypted_dkg_shares(insert.aggregate_key)
        .await
        .expect("database error")
        .expect("no shares found");

    assert_eq!(select1.dkg_shares_status, DkgSharesStatus::Failed);

    // Now try to verify them. This should be a no-op, since the keys have
    // already been marked as failed.
    let result = db.verify_dkg_shares(insert.aggregate_key).await.unwrap();
    assert!(!result, "verify succeeded, when it should fail");

    // Get the dkg_shares entry we just inserted.
    let select2 = db
        .get_encrypted_dkg_shares(insert.aggregate_key)
        .await
        .expect("database error")
        .expect("no shares found");

    let compare = EncryptedDkgShares {
        dkg_shares_status: DkgSharesStatus::Failed,
        ..insert
    };

    assert_eq!(select1, select2);
    assert_eq!(select1, compare);

    signer::testing::storage::drop_db(db).await;
}

<<<<<<< HEAD
#[tokio::test]
async fn get_stacks_anchor_block_ref_works() {
    let db = testing::storage::new_test_database().await;

    let bitcoin_genesis: BitcoinBlock = fake::Faker.fake();
    db.write_bitcoin_block(&bitcoin_genesis).await.unwrap();
    for _ in 0..100 {}

    let anchor_block: BitcoinBlock = fake::Faker.fake();
    let anchor_block_ref = anchor_block.clone().into();
    let stacks_block = model::StacksBlock {
        bitcoin_anchor: anchor_block.block_hash,
        ..fake::Faker.fake()
    };

    db.write_bitcoin_block(&anchor_block).await.unwrap();
    db.write_stacks_block(&stacks_block).await.unwrap();

    let select = db
        .get_stacks_anchor_block_ref(&stacks_block.block_hash)
        .await
        .expect("failed to query db");

    assert_eq!(select, Some(anchor_block_ref));

    signer::testing::storage::drop_db(db).await;
}

/// We have no FK constraint from `bitcoin_anchor` to
/// `bitcoin_blocks.block_hash`, so we need to support this case.
#[tokio::test]
async fn get_stacks_anchor_block_ref_missing_anchor() {
    let db = testing::storage::new_test_database().await;

    let stacks_block = Faker.fake();

    db.write_stacks_block(&stacks_block).await.unwrap();

    let select = db
        .get_stacks_anchor_block_ref(&stacks_block.block_hash)
        .await
        .expect("failed to query db");

    assert_eq!(select, None);
=======
/// Tests that get_pending_rejected_withdrawal_requests correctly return expired
/// requests in case there are no events affecting them.
#[test_log::test(tokio::test)]
async fn pending_rejected_withdrawal_no_events() {
    let mut db = testing::storage::new_test_database().await;
    let mut rng = rand::rngs::StdRng::seed_from_u64(42);

    let num_signers = 10;
    let context_window = 1000;
    let test_model_params = testing::storage::model::Params {
        num_bitcoin_blocks: 50,
        num_stacks_blocks_per_bitcoin_block: 3,
        num_deposit_requests_per_block: 0,
        num_withdraw_requests_per_block: 5,
        num_signers_per_request: num_signers,
        consecutive_blocks: false,
    };

    let signer_set = testing::wsts::generate_signer_set_public_keys(&mut rng, num_signers);

    let test_data = TestData::generate(&mut rng, &signer_set, &test_model_params);

    test_data.write_to(&mut db).await;

    let mut bitcoin_chain_tip = db
        .get_bitcoin_canonical_chain_tip_ref()
        .await
        .expect("failed to get canonical chain tip")
        .expect("no chain tip");

    let chain_depth = bitcoin_chain_tip.block_height - test_data.bitcoin_blocks[0].block_height;

    // Append some blocks to ensure we have expired requests; we expire the
    // requests in the first 5 canonical blocks, while keeping the others valid.
    for _ in chain_depth..WITHDRAWAL_BLOCKS_EXPIRY + 5 {
        let new_block = BitcoinBlock {
            block_hash: fake::Faker.fake_with_rng(&mut rng),
            block_height: bitcoin_chain_tip.block_height + 1,
            parent_hash: bitcoin_chain_tip.block_hash,
        };
        db.write_bitcoin_block(&new_block).await.unwrap();

        bitcoin_chain_tip = new_block.into();
    }

    let pending_rejected = db
        .get_pending_rejected_withdrawal_requests(&bitcoin_chain_tip, context_window)
        .await
        .expect("failed to get pending rejected withdrawals");
    assert!(!pending_rejected.is_empty());

    let stacks_chain_tip = db
        .get_stacks_chain_tip(&bitcoin_chain_tip.block_hash)
        .await
        .expect("failed to get stacks chain tip")
        .expect("no chain tip");

    let mut non_expired = 0;
    for withdrawal in test_data.withdraw_requests {
        if withdrawal.bitcoin_block_height == test_data.bitcoin_blocks[0].block_height {
            // The stacks blocks in the first bitcoin block have an hallucinated
            // anchor, so they are in the canonical chain but have no link to
            // bitcoin chain, making things weird.
            continue;
        }

        let stacks_block = db
            .get_stacks_block(&withdrawal.block_hash)
            .await
            .unwrap()
            .unwrap();

        let in_canonical_stacks = db
            .in_canonical_stacks_blockchain(
                &stacks_chain_tip.block_hash,
                &stacks_block.block_hash,
                stacks_block.block_height,
            )
            .await
            .unwrap();

        if !in_canonical_stacks {
            assert!(!pending_rejected.contains(&withdrawal));
            continue;
        }

        let confirmations = bitcoin_chain_tip.block_height - withdrawal.bitcoin_block_height;
        assert_eq!(
            pending_rejected.contains(&withdrawal),
            confirmations > WITHDRAWAL_BLOCKS_EXPIRY
        );
        non_expired += 1;
    }
    // Sanity check we are testing both cases
    assert_gt!(non_expired, 0);
>>>>>>> 86c537bb

    signer::testing::storage::drop_db(db).await;
}

<<<<<<< HEAD
#[tokio::test]
async fn get_stacks_anchor_block_ref_missing_stacks_block() {
    let db = testing::storage::new_test_database().await;

    let stacks_block_hash = Faker.fake();

    let select = db
        .get_stacks_anchor_block_ref(&stacks_block_hash)
        .await
        .expect("failed to query db");

    assert_eq!(select, None);

    signer::testing::storage::drop_db(db).await;
}

mod get_pending_accepted_withdrawal_requests {
    use signer::{
        bitcoin::validation::WithdrawalValidationResult,
        testing::storage::{self, DbReadExt, DbWriteExt},
    };

    use super::*;

    /// Creates [`WithdrawalSigner`]s for each vote in the provided slice and
    /// stores them in the database. The signer public key is randomized.
    async fn store_votes(db: &PgStore, request: &WithdrawalRequest, votes: &[bool]) {
        for vote in votes {
            let signer = model::WithdrawalSigner {
                request_id: request.request_id,
                block_hash: request.block_hash,
                txid: request.txid,
                signer_pub_key: Faker.fake(),
                is_accepted: *vote,
            };
            db.write_withdrawal_signer_decision(&signer)
                .await
                .expect("failed to write signer decision");
        }
    }

    /// Creates and stores a withdrawal request, confirmed in the specified
    /// bitcoin & stacks blocks.
    ///
    /// If votes are provided, signer vote entries are created and stored as
    /// well (with the same number of votes as the length of the `votes` slice).
    /// The votes are stored under random signer public keys.
    async fn store_withdrawal_request(
        db: &PgStore,
        request_id: u64,
        bitcoin_block: &BitcoinBlock,
        stacks_block: &StacksBlock,
        votes: &[bool],
    ) -> WithdrawalRequest {
        let withdrawal_request = WithdrawalRequest {
            request_id,
            block_hash: stacks_block.block_hash,
            bitcoin_block_height: bitcoin_block.block_height,
            ..Faker.fake()
        };

        db.write_withdrawal_request(&withdrawal_request)
            .await
            .expect("failed to write withdrawal request");

        store_votes(db, &withdrawal_request, votes).await;

        withdrawal_request
    }

    /// Creates a sweep transaction that includes the specified withdrawal
    /// request. The sweep transaction is written to the database in the
    /// provided bitcoin block and the transaction ID is returned.
    async fn sweep_withdrawal_request(
        db: &PgStore,
        request: &WithdrawalRequest,
        at_bitcoin_block: &BitcoinBlockHash,
    ) -> BitcoinTxId {
        // Simulate a sweep transaction on the canonical chain which will
        // include the withdrawal request.
        let transaction = model::Transaction {
            txid: Faker.fake(),
            block_hash: at_bitcoin_block.into_bytes(),
            tx_type: model::TransactionType::SbtcTransaction,
            tx: Vec::new(),
        };
        let bitcoin_sweep_tx = model::BitcoinTxRef {
            txid: transaction.txid.into(),
            block_hash: *at_bitcoin_block,
        };
        db.write_transaction(&transaction)
            .await
            .expect("failed to write transaction");
        db.write_bitcoin_transaction(&bitcoin_sweep_tx)
            .await
            .expect("failed to write bitcoin transaction");

        // Write a fully validated withdrawal output for the request.
        db.write_bitcoin_withdrawals_outputs(&[model::BitcoinWithdrawalOutput {
            bitcoin_txid: bitcoin_sweep_tx.txid,
            bitcoin_chain_tip: *at_bitcoin_block,
            is_valid_tx: true,
            stacks_txid: request.txid,
            stacks_block_hash: request.block_hash,
            request_id: request.request_id,
            validation_result: WithdrawalValidationResult::Ok,
            output_index: 2,
        }])
        .await
        .expect("failed to write bitcoin withdrawal output");

        transaction.txid.into()
    }

    /// Asserts that when there are no withdrawal requests, we return an empty
    /// list (just to make sure we don't error anywhere).
    #[test_log::test(tokio::test)]
    async fn returns_empty_list_when_no_requests() {
        let db = signer::testing::storage::new_test_database().await;

        let requests = db
            .get_pending_accepted_withdrawal_requests(&Faker.fake(), &Faker.fake(), 1_000, 0)
            .await
            .expect("failed to query db");

        assert!(requests.is_empty());

        signer::testing::storage::drop_db(db).await;
    }

    // TODO:
    // - Expired requests

    /// Asserts that we only return requests that have been accepted by the
    /// required number of signers. This test creates one valid withdrawal
    /// request with no votes.
    ///
    /// This test creates blockchains with the following structure:
    ///
    /// ```text
    ///          ┌────────┐
    /// Bitcoin: │   B1 ◆ │
    ///          └─▲──────┘  We both confirm and sweep (◆) the
    ///          ┌─┴──────┐  request in B1.
    /// Stacks:  │   S1   │
    ///          └────────┘
    /// ```
    #[tokio::test]
    async fn returns_empty_list_when_no_accepted_requests() {
        let db = signer::testing::storage::new_test_database().await;

        // Bitcoin blocks:
        let bitcoin_block = BitcoinBlock::new_genesis();
        // Stacks blocks:
        let stacks_block = StacksBlock::new_genesis().anchored_to(&bitcoin_block);

        // Write our blocks.
        db.write_blocks_unchecked([&bitcoin_block], [&stacks_block])
            .await;

        // Store a withdrawal request.
        store_withdrawal_request(&db, 1, &bitcoin_block, &stacks_block, &[]).await;

        // Ensure that the request is considered "pending".
        let requests = db
            .get_pending_withdrawal_requests(&bitcoin_block.block_hash, 1_000, &Faker.fake())
            .await
            .expect("failed to query db");
        assert_eq!(requests.len(), 1);

        // But it should not be "pending accepted".
        let requests = db
            .get_pending_accepted_withdrawal_requests(
                &bitcoin_block.block_hash,
                &stacks_block.block_hash,
                1_000,
                0,
            )
            .await
            .expect("failed to query db");
        assert!(requests.is_empty());

        signer::testing::storage::drop_db(db).await;
    }

    /// Asserts that we only return requests that have been accepted by the
    /// required number of signers. This test uses an accept threshold of `2`.
    /// We create two withdrawal requests, one with two yes votes and one with
    /// one yes vote and one no vote and ensure that only the request with two
    /// yes votes is returned.
    ///
    /// This test creates blockchains with the following structure:
    ///
    /// ```text
    ///          ┌────────┐
    /// Bitcoin: │   B1 ◆ │
    ///          └─▲──────┘  We both confirm and sweep (◆) the
    ///          ┌─┴──────┐  request in B1.
    /// Stacks:  │   S1   │
    ///          └────────┘
    /// ```
    #[tokio::test]
    async fn returns_only_withdrawals_accepted_by_threshold_signers() {
        let db = signer::testing::storage::new_test_database().await;

        let signature_threshold = 2;
        let context_window = 1_000;

        // Bitcoin blocks:
        let bitcoin_block = BitcoinBlock::new_genesis();
        // Stacks blocks:
        let stacks_block = StacksBlock::new_genesis().anchored_to(&bitcoin_block);

        // Write our blocks.
        db.write_blocks_unchecked([&bitcoin_block], [&stacks_block])
            .await;

        // Setup withdrawal request 1: no votes
        store_withdrawal_request(&db, 1, &bitcoin_block, &stacks_block, &[]).await;
        // Setup withdrawal request 2: two yes votes
        let withdrawal_request_2 =
            store_withdrawal_request(&db, 2, &bitcoin_block, &stacks_block, &[true, true]).await;
        // Setup withdrawal request 3: one yes vote, one no vote
        store_withdrawal_request(&db, 3, &bitcoin_block, &stacks_block, &[true, false]).await;

        // Get the pending accepted withdrawal requests. We should only
        // get withdrawal_request2.
        let mut requests = db
            .get_pending_accepted_withdrawal_requests(
                &bitcoin_block.block_hash,
                &stacks_block.block_hash,
                context_window,
                signature_threshold,
            )
            .await
            .expect("failed to query db");

        assert_eq!(requests.len(), 1);
        assert_eq!(requests.pop().unwrap(), withdrawal_request_2);

        storage::drop_db(db).await;
    }

    /// Asserts that we only return withdrawal requests that have been confirmed
    /// in a stacks block which is anchored to a bitcoin block in the canonical
    /// bitcoin blockchain.
    ///
    /// We achieve this by creating three withdrawal requests, one of which is
    /// confirmed in a stacks block which is anchored to a bitcoin block which
    /// is orphaned. We then ensure that only the requests confirmed in the
    /// canonical chain are returned.
    ///
    /// This test creates blockchains with the following structure:
    ///
    /// ```text
    ///          ┌────────┐  ┌────────┐  ┌────────┐
    /// Bitcoin: │   B1   ├──►  B2a   ├──►  B3a   │
    ///          └─▲──┬───┘  └─▲──────┘  └─▲──────┘
    ///            ┊  │      ┌─┊──────┐    ┊  We create requests in each
    ///            ┊  └──────► ┊B2b   │    ┊  stacks block, however B2b (and
    ///            ┊         └─┊────▲─┘    ┊  thus S2b) will be orphaned by
    ///            ┊           ┊    ┊      ┊  B3a+S3a.
    ///          ┌─┴──────┐  ┌─┴──────┐  ┌─┴──────┐
    /// Stacks:  │   S1   ├──►  S2a   ├──►  S3a   │
    ///          └────┬───┘  └────────┘  └────────┘
    ///               │      ┌──────┴─┐
    ///               └─────>│  S2b   │
    ///                      └────────┘
    /// ```
    #[tokio::test]
    async fn returns_only_requests_on_canonical_chains() {
        let db = storage::new_test_database().await;

        let signature_threshold = 2;
        let context_window = 1_000;

        // Bitcoin blocks:
        let bitcoin_1 = BitcoinBlock::new_genesis();
        let bitcoin_2a = bitcoin_1.new_child();
        let bitcoin_2b = bitcoin_1.new_child();
        let bitcoin_3a = bitcoin_2a.new_child();
        // Stacks blocks:
        let stacks_1 = StacksBlock::new_genesis().anchored_to(&bitcoin_1);
        let stacks_2a = stacks_1.new_child().anchored_to(&bitcoin_2a);
        let stacks_2b = stacks_1.new_child().anchored_to(&bitcoin_2b);
        let stacks_3a = stacks_2a.new_child().anchored_to(&bitcoin_3a);

        // Write our bitcoin + stacks blocks.
        db.write_blocks_unchecked(
            [&bitcoin_1, &bitcoin_2a, &bitcoin_2b, &bitcoin_3a],
            [&stacks_1, &stacks_2a, &stacks_2b, &stacks_3a],
        )
        .await;

        // Get our chain tips.
        let (bitcoin_chain_tip, stacks_chain_tip) = db.get_chain_tips_unchecked().await;

        // Assert that the chain tips are what we expect.
        assert_eq!(bitcoin_chain_tip.as_ref(), &bitcoin_3a.block_hash);
        assert_eq!(&stacks_chain_tip, &stacks_3a.block_hash);

        // Give all requests enough 'yes' votes.
        let votes = [true, true];

        // Setup withdrawal request 1 (canonical: block 1)
        let request_1 = store_withdrawal_request(&db, 1, &bitcoin_1, &stacks_1, &votes).await;
        // Setup withdrawal request 2a (canonical: block 2a)
        let request_2a = store_withdrawal_request(&db, 2, &bitcoin_2a, &stacks_2a, &votes).await;
        // Setup withdrawal request 2b (orphaned fork: block 2b)
        store_withdrawal_request(&db, 3, &bitcoin_2b, &stacks_2b, &votes).await;
        // Setup withdrawal request 3a (canonical: block 3a)
        let request_3a = store_withdrawal_request(&db, 4, &bitcoin_3a, &stacks_3a, &votes).await;

        // Get the pending accepted withdrawal requests. We should only
        // get requests on the canonical chains.
        let mut requests = db
            .get_pending_accepted_withdrawal_requests(
                bitcoin_chain_tip.as_ref(),
                &stacks_chain_tip,
                context_window,
                signature_threshold,
            )
            .await
            .expect("failed to query db");

        // We expect to receive requests `1`, `2a`, and `3a`. `2b` should be
        // orphaned.
        assert_eq!(requests.len(), 3);
        // We assert them in reverse order since we use `pop()` to remove them.
        assert_eq!(requests.pop().unwrap(), request_3a);
        assert_eq!(requests.pop().unwrap(), request_2a);
        assert_eq!(requests.pop().unwrap(), request_1);

        storage::drop_db(db).await;
    }

    /// Asserts that requests which have been swept on the canonical chain are
    /// not returned by the query.
    ///
    /// We achieve this by creating a withdrawal request and then simulating a
    /// sweep transaction on the canonical chain which includes the request and
    /// then ensuring that the request is not returned by the query.
    ///
    /// This test creates blockchains with the following structure:
    ///
    /// ```text
    ///          ┌────────┐
    /// Bitcoin: │   B1 ◆ │
    ///          └─▲──────┘  We both confirm and sweep (◆) the
    ///          ┌─┴──────┐  request in B1.
    /// Stacks:  │   S1   │
    ///          └────────┘
    /// ```
    #[tokio::test]
    async fn requests_swept_on_canonical_chain_are_not_returned() {
        let db = storage::new_test_database().await;

        let signature_threshold = 2;
        let context_window = 1_000;

        // Bitcoin blocks:
        let bitcoin_block_1 = BitcoinBlock::new_genesis();
        // Stacks blocks:
        let stacks_block_1 = StacksBlock::new_genesis().anchored_to(&bitcoin_block_1);

        // Write our blocks to the database.
        db.write_blocks_unchecked([&bitcoin_block_1], [&stacks_block_1])
            .await;

        // Create and store a withdrawal request confirmed in block 1 (both
        // bitcoin and stacks) and give it enough 'yes' votes.
        let request_1 =
            store_withdrawal_request(&db, 1, &bitcoin_block_1, &stacks_block_1, &[true, true])
                .await;

        // The request hasn't been swept yet, so it should be returned.
        let requests = db
            .get_pending_accepted_withdrawal_requests(
                &bitcoin_block_1.block_hash,
                &stacks_block_1.block_hash,
                context_window,
                signature_threshold,
            )
            .await
            .expect("failed to query db");
        assert_eq!(requests.len(), 1);

        // Simulate a sweep transaction on the canonical chain which will
        // include the withdrawal request.
        sweep_withdrawal_request(&db, &request_1, &bitcoin_block_1.block_hash).await;

        // The request should be considered swept now, so we should get empty
        // results here.
        let requests = db
            .get_pending_accepted_withdrawal_requests(
                &bitcoin_block_1.block_hash,
                &stacks_block_1.block_hash,
                context_window,
                signature_threshold,
            )
            .await
            .expect("failed to query db");
        assert_eq!(requests.len(), 0);

        storage::drop_db(db).await;
    }

    /// Asserts that requests which have been swept in orphaned bitcoin blocks
    /// are returned by the query.
    ///
    /// We achieve this by creating a withdrawal request, simulating the
    /// request being serviced by a sweep transaction in an orphaned bitcoin
    /// block and then ensuring that the request is returned by the query.
    ///
    /// This test creates blockchains with the following structure:
    ///
    /// ```text
    ///          ┌────────┐  ┌────────┐  ┌────────┐
    /// Bitcoin: │   B1   ├──►  B2a   ├──►  B3a   │
    ///          └─▲──┬───┘  └────────┘  └────────┘
    ///            ┊  │      ┌────────┐  We sweep (◆) the request in B2b,
    ///            ┊  └──────►  B2b ◆ │  which is orphaned by B3a.
    ///            ┊         └────────┘
    ///          ┌─┴──────┐
    /// Stacks:  │   S1   │  The request is confirmed in S1.
    ///          └────────┘
    /// ```
    #[tokio::test]
    async fn returns_request_swept_in_orphaned_bitcoin_block() {
        let db = storage::new_test_database().await;

        let signature_threshold = 2;
        let context_window = 1_000;

        // Bitcoin blocks:
        let bitcoin_1 = BitcoinBlock::new_genesis();
        let bitcoin_2a = bitcoin_1.new_child();
        let bitcoin_2b = bitcoin_1.new_child();
        let bitcoin_3a = bitcoin_2a.new_child();
        // Stacks blocks:
        let stacks_1 = StacksBlock::new_genesis().anchored_to(&bitcoin_1);

        // Write the blocks to the database.
        db.write_blocks_unchecked(
            [&bitcoin_1, &bitcoin_2a, &bitcoin_2b, &bitcoin_3a],
            [&stacks_1],
        )
        .await;

        // Get our chain tips and assert they're what we expect.
        let (bitcoin_chain_tip, stacks_chain_tip) = db.get_chain_tips_unchecked().await;
        assert_eq!(bitcoin_chain_tip.as_ref(), &bitcoin_3a.block_hash);
        assert_eq!(&stacks_chain_tip, &stacks_1.block_hash);

        // Create and store a withdrawal request confirmed in block 1 (both
        // bitcoin and stacks).
        let request = store_withdrawal_request(&db, 1, &bitcoin_1, &stacks_1, &[true, true]).await;

        // The request confirmed in the canonical chain and not swept, so we
        // should get it back here.
        let requests = db
            .get_pending_accepted_withdrawal_requests(
                bitcoin_chain_tip.as_ref(),
                &stacks_chain_tip,
                context_window,
                signature_threshold,
            )
            .await
            .expect("failed to query db");
        assert_eq!(requests.len(), 1);

        // Sweep the request on the orphaned chain (block 2b).
        sweep_withdrawal_request(&db, &request, &bitcoin_2b.block_hash).await;

        // The request confirmed in the canonical chain and swept in an
        // orphaned bitcoin block, so we should get it back here.
        let mut requests = db
            .get_pending_accepted_withdrawal_requests(
                bitcoin_chain_tip.as_ref(),
                &stacks_chain_tip,
                context_window,
                signature_threshold,
            )
            .await
            .expect("failed to query db");
        assert_eq!(requests.len(), 1);
        assert_eq!(requests.pop().unwrap(), request);
    }

    /// Asserts that a single request is not returned if it is swept in any
    /// canonical bitcoin block, despite also being swept in orphaned block(s).
    ///
    /// This test creates blockchains with the following structure:
    ///
    /// ```text
    ///          ┌────────┐  ┌────────┐  ┌────────┐
    /// Bitcoin: │   B1   ├──►  B2a ◆ ├──►  B3a   │
    ///          └─▲──┬───┘  └─▲──────┘  └─▲──────┘
    ///            ┊  │      ┌─┊──────┐    ┊  We sweep (◆) the request in
    ///            ┊  └──────► ┊B2b ◆ │    ┊  both B2a and B2b, but B2b is
    ///            ┊         └─┊────▲─┘    ┊  orphaned by B3a.
    ///            ┊           ┊    ┊      ┊
    ///          ┌─┴──────┐  ┌─┴──────┐  ┌─┴──────┐
    /// Stacks:  │   S1   ├──►  S2a   ├──►  S3a   │
    ///          └────┬───┘  └────────┘  └────────┘
    ///               │      ┌──────┴─┐
    ///               └──────►  S2b   │  We confirm the request in S1.
    ///                      └────────┘
    /// ```
    #[tokio::test]
    async fn does_not_return_request_swept_in_both_canonical_and_orphaned_blocks() {
        let db = storage::new_test_database().await;

        let signature_threshold = 2;
        let context_window = 1_000;

        // Bitcoin blocks:
        let bitcoin_1 = BitcoinBlock::new_genesis();
        let bitcoin_2a = bitcoin_1.new_child();
        let bitcoin_2b = bitcoin_1.new_child();
        let bitcoin_3a = bitcoin_2a.new_child();
        // Stacks blocks:
        let stacks_1 = StacksBlock::new_genesis().anchored_to(&bitcoin_1);
        let stacks_2a = stacks_1.new_child().anchored_to(&bitcoin_2a);
        let stacks_2b = stacks_1.new_child().anchored_to(&bitcoin_2b);
        let stacks_3a = stacks_2a.new_child().anchored_to(&bitcoin_3a);

        // Write the blocks to the database.
        db.write_blocks_unchecked(
            [&bitcoin_1, &bitcoin_2a, &bitcoin_2b, &bitcoin_3a],
            [&stacks_1, &stacks_2a, &stacks_2b, &stacks_3a],
        )
        .await;

        // Get our chain tips and assert they're what we expect.
        let (bitcoin_chain_tip, stacks_chain_tip) = db.get_chain_tips_unchecked().await;
        assert_eq!(bitcoin_chain_tip.as_ref(), &bitcoin_3a.block_hash);
        assert_eq!(&stacks_chain_tip, &stacks_3a.block_hash);

        // Create and store a withdrawal request confirmed in block 1 (both
        // bitcoin and stacks).
        let request = store_withdrawal_request(&db, 1, &bitcoin_1, &stacks_1, &[true, true]).await;

        // Sweep the request on the canonical chain (B2a).
        sweep_withdrawal_request(&db, &request, &bitcoin_2a.block_hash).await;
        // Sweep the request on the orphaned chain (B2b).
        sweep_withdrawal_request(&db, &request, &bitcoin_2b.block_hash).await;

        // The request is both confirmed (B1) and swept (B2a) in the canonical
        // bitcoin chain. It is also swept in an orphaned block (B2b). The query
        // should not return the request as it is considered swept due to B2a.
        let requests = db
            .get_pending_accepted_withdrawal_requests(
                bitcoin_chain_tip.as_ref(),
                &stacks_chain_tip,
                context_window,
                signature_threshold,
            )
            .await
            .expect("failed to query db");
        assert_eq!(requests.len(), 0);
    }

    /// Asserts that, for two requests with the same `request_id` confirmed in
    /// both a canonical and orphaned stacks block, that only the request
    /// confirmed in the canonical stacks block is returned. Both stacks blocks
    /// are anchored to the same bitcoin block in the canonical bitcoin chain.
    ///
    /// This test creates blockchains with the following structure:
    ///
    /// ```text
    ///          ┌────────────────────────────────┐
    /// Bitcoin: │                B1              │
    ///          └─▲───────────▲────▲──────▲──────┘
    ///            ┊           ┊    ┊      ┊
    ///          ┌─┴──────┐  ┌─┴──────┐  ┌─┴──────┐
    /// Stacks:  │   S1   ├──►  S2a   ├──►  S3a   │
    ///          └────┬───┘  └────────┘  └────────┘
    ///               │      ┌──────┴─┐  We confirm a withdrawal request in
    ///               └──────►  S2b   │  both S2a and S2b with the same id.
    ///                      └────────┘
    /// ```
    #[tokio::test]
    async fn requests_with_same_id_in_different_stacks_forks() {
        let db = storage::new_test_database().await;

        let signature_threshold = 2;
        let context_window = 1_000;

        // Bitcoin blocks:
        let bitcoin_1 = BitcoinBlock::new_genesis();
        // Stacks blocks:
        let stacks_1 = StacksBlock::new_genesis().anchored_to(&bitcoin_1);
        let stacks_2a = stacks_1.new_child();
        let stacks_2b = stacks_1.new_child();
        let stacks_3a = stacks_2a.new_child();

        // Write our blocks.
        db.write_blocks_unchecked(
            [&bitcoin_1],
            [&stacks_1, &stacks_2a, &stacks_2b, &stacks_3a],
        )
        .await;

        // Get our chain tips and assert they're what we expect.
        let (bitcoin_chain_tip, stacks_chain_tip) = db.get_chain_tips_unchecked().await;
        assert_eq!(bitcoin_chain_tip.as_ref(), &bitcoin_1.block_hash);
        assert_eq!(&stacks_chain_tip, &stacks_3a.block_hash);

        // Create withdrawal requests in both stacks forks using the same `request_id`.
        let expected =
            store_withdrawal_request(&db, 1, &bitcoin_1, &stacks_2a, &[true, true]).await;
        store_withdrawal_request(&db, 1, &bitcoin_1, &stacks_2b, &[true, true]).await;

        // Get the pending requests. The requests are both in blocks anchored to
        // the same canonical bitcoin block, but in different stacks forks. Only
        // the request in the canonical chain should be returned.
        let mut requests = db
            .get_pending_accepted_withdrawal_requests(
                bitcoin_chain_tip.as_ref(),
                &stacks_chain_tip,
                context_window,
                signature_threshold,
            )
            .await
            .expect("failed to query db");
        assert_eq!(requests.len(), 1);
        assert_eq!(requests.pop().unwrap(), expected);
    }
=======
/// Test that pending_rejected_withdrawal correctly returns in case of expired
/// requests.
#[test_log::test(tokio::test)]
async fn pending_rejected_withdrawal_expiration() {
    let mut db = testing::storage::new_test_database().await;
    let mut rng = rand::rngs::StdRng::seed_from_u64(42);

    let num_signers = 10;

    // Let's start with a fork-less chain
    let test_model_params = testing::storage::model::Params {
        num_bitcoin_blocks: 10,
        num_stacks_blocks_per_bitcoin_block: 3,
        num_deposit_requests_per_block: 0,
        num_withdraw_requests_per_block: 0,
        num_signers_per_request: 0,
        consecutive_blocks: true,
    };
    let signer_set = testing::wsts::generate_signer_set_public_keys(&mut rng, num_signers);
    let test_data = TestData::generate(&mut rng, &signer_set, &test_model_params);
    test_data.write_to(&mut db).await;

    // Add a withdrawal request not yet confirmed nor expired
    let request_confirmations = 1;
    let request_bitcoin_block = test_data
        .bitcoin_blocks
        .get(test_data.bitcoin_blocks.len() - request_confirmations - 1)
        .unwrap();
    let request_stacks_block = test_data
        .stacks_blocks
        .iter()
        .find(|block| block.bitcoin_anchor == request_bitcoin_block.block_hash)
        .unwrap();

    let request = WithdrawalRequest {
        block_hash: request_stacks_block.block_hash,
        bitcoin_block_height: request_bitcoin_block.block_height,
        ..fake::Faker.fake_with_rng(&mut rng)
    };
    db.write_withdrawal_request(&request).await.unwrap();

    // Append new blocks up to WITHDRAWAL_BLOCKS_EXPIRY, checking that the
    // request is not considered expired
    for _ in request_confirmations..WITHDRAWAL_BLOCKS_EXPIRY as usize {
        let bitcoin_chain_tip = db
            .get_bitcoin_canonical_chain_tip_ref()
            .await
            .expect("failed to get canonical chain tip")
            .expect("no chain tip");

        let new_block = BitcoinBlock {
            block_hash: fake::Faker.fake_with_rng(&mut rng),
            block_height: bitcoin_chain_tip.block_height + 1,
            parent_hash: bitcoin_chain_tip.block_hash,
        };
        db.write_bitcoin_block(&new_block).await.unwrap();

        assert_le!(
            new_block.block_height - request.bitcoin_block_height,
            WITHDRAWAL_BLOCKS_EXPIRY
        );

        // Check that now we do get it as rejected
        let pending_rejected = db
            .get_pending_rejected_withdrawal_requests(&new_block.into(), 1000)
            .await
            .expect("failed to get pending rejected withdrawals");

        assert!(pending_rejected.is_empty());
    }

    // Append one last block, reaching WITHDRAWAL_BLOCKS_EXPIRY
    let bitcoin_chain_tip = db
        .get_bitcoin_canonical_chain_tip_ref()
        .await
        .expect("failed to get canonical chain tip")
        .expect("no chain tip");

    let new_block = BitcoinBlock {
        block_hash: fake::Faker.fake_with_rng(&mut rng),
        block_height: bitcoin_chain_tip.block_height + 1,
        parent_hash: bitcoin_chain_tip.block_hash,
    };
    db.write_bitcoin_block(&new_block).await.unwrap();

    assert_gt!(
        new_block.block_height - request.bitcoin_block_height,
        WITHDRAWAL_BLOCKS_EXPIRY
    );

    // Check that now we do get it as rejected
    let pending_rejected = db
        .get_pending_rejected_withdrawal_requests(&new_block.into(), 1000)
        .await
        .expect("failed to get pending rejected withdrawals");

    assert_eq!(&pending_rejected.single(), &request);

    signer::testing::storage::drop_db(db).await;
}

/// Check that pending_rejected_withdrawal correctly skips rejected requests
/// that already have a confirmed rejection event.
#[test_log::test(tokio::test)]
async fn pending_rejected_withdrawal_rejected_already_rejected() {
    let mut db = testing::storage::new_test_database().await;
    let mut rng = rand::rngs::StdRng::seed_from_u64(42);

    let num_signers = 10;

    // Let's start with a fork-less chain
    let test_model_params = testing::storage::model::Params {
        num_bitcoin_blocks: 30,
        num_stacks_blocks_per_bitcoin_block: 3,
        num_deposit_requests_per_block: 0,
        num_withdraw_requests_per_block: 0,
        num_signers_per_request: 0,
        consecutive_blocks: true,
    };
    let signer_set = testing::wsts::generate_signer_set_public_keys(&mut rng, num_signers);
    let test_data = TestData::generate(&mut rng, &signer_set, &test_model_params);
    test_data.write_to(&mut db).await;

    // Add a withdrawal request already expired
    let request_confirmations = WITHDRAWAL_BLOCKS_EXPIRY as usize + 1;
    let request_bitcoin_block = test_data
        .bitcoin_blocks
        .get(test_data.bitcoin_blocks.len() - request_confirmations - 1)
        .unwrap();
    let request_stacks_block = test_data
        .stacks_blocks
        .iter()
        .find(|block| block.bitcoin_anchor == request_bitcoin_block.block_hash)
        .unwrap();

    let request = WithdrawalRequest {
        block_hash: request_stacks_block.block_hash,
        bitcoin_block_height: request_bitcoin_block.block_height,
        ..fake::Faker.fake_with_rng(&mut rng)
    };
    db.write_withdrawal_request(&request).await.unwrap();

    // First, check that the request is pending rejected
    let bitcoin_chain_tip = db
        .get_bitcoin_canonical_chain_tip_ref()
        .await
        .expect("failed to get canonical chain tip")
        .expect("no chain tip");

    let pending_rejected = db
        .get_pending_rejected_withdrawal_requests(&bitcoin_chain_tip, 1000)
        .await
        .expect("failed to get pending rejected withdrawals");

    assert_eq!(&pending_rejected.single(), &request);

    // Now, let's add a rejection event in a fork first
    // As fork base, let's pick stacks tip - 2
    let mut fork_base = db
        .get_stacks_chain_tip(&bitcoin_chain_tip.block_hash)
        .await
        .unwrap()
        .unwrap();
    for _ in 0..2 {
        fork_base = db
            .get_stacks_block(&fork_base.parent_hash)
            .await
            .unwrap()
            .unwrap();
    }

    // Create the forked block that will contain the reject event
    let forked_stacks_block = StacksBlock {
        parent_hash: fork_base.block_hash,
        block_height: fork_base.block_height + 1,
        bitcoin_anchor: fork_base.bitcoin_anchor,
        ..fake::Faker.fake_with_rng(&mut rng)
    };
    db.write_stacks_block(&forked_stacks_block).await.unwrap();

    let stacks_chain_tip = db
        .get_stacks_chain_tip(&bitcoin_chain_tip.block_hash)
        .await
        .unwrap()
        .unwrap();
    assert!(db
        .in_canonical_stacks_blockchain(
            &stacks_chain_tip.block_hash,
            &fork_base.block_hash,
            fork_base.block_height
        )
        .await
        .unwrap());
    assert!(!db
        .in_canonical_stacks_blockchain(
            &stacks_chain_tip.block_hash,
            &forked_stacks_block.block_hash,
            forked_stacks_block.block_height
        )
        .await
        .unwrap());

    let event = WithdrawalRejectEvent {
        request_id: request.request_id,
        block_id: forked_stacks_block.block_hash,
        ..fake::Faker.fake_with_rng(&mut rng)
    };
    db.write_withdrawal_reject_event(&event).await.unwrap();

    // With a forked rejection event, the request is still pending rejected
    let pending_rejected = db
        .get_pending_rejected_withdrawal_requests(&bitcoin_chain_tip, 1000)
        .await
        .expect("failed to get pending rejected withdrawals");

    assert_eq!(&pending_rejected.single(), &request);

    // Now let's add a confirmed rejection event to fork base, so it's in the
    // canonical chain.
    let event = WithdrawalRejectEvent {
        request_id: request.request_id,
        block_id: fork_base.block_hash,
        ..fake::Faker.fake_with_rng(&mut rng)
    };
    db.write_withdrawal_reject_event(&event).await.unwrap();

    // With a confirmed rejection event, we should no longer get the request
    let pending_rejected = db
        .get_pending_rejected_withdrawal_requests(&bitcoin_chain_tip, 1000)
        .await
        .expect("failed to get pending rejected withdrawals");

    assert!(pending_rejected.is_empty());

    signer::testing::storage::drop_db(db).await;
}

/// Check that pending_rejected_withdrawal correctly skips expired requests
/// that have a confirmed withdrawal output.
#[test_log::test(tokio::test)]
async fn pending_rejected_withdrawal_already_accepted() {
    let mut db = testing::storage::new_test_database().await;
    let mut rng = rand::rngs::StdRng::seed_from_u64(42);

    let num_signers = 10;

    // Let's start with a fork-less chain
    let test_model_params = testing::storage::model::Params {
        num_bitcoin_blocks: 30,
        num_stacks_blocks_per_bitcoin_block: 3,
        num_deposit_requests_per_block: 0,
        num_withdraw_requests_per_block: 0,
        num_signers_per_request: 0,
        consecutive_blocks: true,
    };
    let signer_set = testing::wsts::generate_signer_set_public_keys(&mut rng, num_signers);
    let test_data = TestData::generate(&mut rng, &signer_set, &test_model_params);
    test_data.write_to(&mut db).await;

    // Add a withdrawal request already expired
    let request_confirmations = WITHDRAWAL_BLOCKS_EXPIRY as usize + 1;
    let request_bitcoin_block = test_data
        .bitcoin_blocks
        .get(test_data.bitcoin_blocks.len() - request_confirmations - 1)
        .unwrap();
    let request_stacks_block = test_data
        .stacks_blocks
        .iter()
        .find(|block| block.bitcoin_anchor == request_bitcoin_block.block_hash)
        .unwrap();

    let request = WithdrawalRequest {
        block_hash: request_stacks_block.block_hash,
        bitcoin_block_height: request_bitcoin_block.block_height,
        ..fake::Faker.fake_with_rng(&mut rng)
    };
    db.write_withdrawal_request(&request).await.unwrap();

    // First, check that the request is pending rejected
    let bitcoin_chain_tip = db
        .get_bitcoin_canonical_chain_tip_ref()
        .await
        .expect("failed to get canonical chain tip")
        .expect("no chain tip");

    let pending_rejected = db
        .get_pending_rejected_withdrawal_requests(&bitcoin_chain_tip, 1000)
        .await
        .expect("failed to get pending rejected withdrawals");

    assert_eq!(&pending_rejected.single(), &request);

    // Now, let's add a withdrawal output in a fork (tip - 2)
    let mut fork_base = db
        .get_bitcoin_block(&bitcoin_chain_tip.block_hash)
        .await
        .unwrap()
        .unwrap();
    for _ in 0..2 {
        fork_base = db
            .get_bitcoin_block(&fork_base.parent_hash)
            .await
            .unwrap()
            .unwrap();
    }

    // Create the forked block that will contain the withdrawal output
    let forked_block = BitcoinBlock {
        parent_hash: fork_base.block_hash,
        block_height: fork_base.block_height + 1,
        ..fake::Faker.fake_with_rng(&mut rng)
    };
    db.write_bitcoin_block(&forked_block).await.unwrap();

    let forked_withdrawal_output = BitcoinWithdrawalOutput {
        request_id: request.request_id,
        stacks_block_hash: request.block_hash,
        ..fake::Faker.fake_with_rng(&mut rng)
    };
    db.write_bitcoin_withdrawals_outputs(&[forked_withdrawal_output.clone()])
        .await
        .unwrap();
    db.write_transaction(&model::Transaction {
        txid: forked_withdrawal_output.bitcoin_txid.into_bytes(),
        tx: vec![],
        tx_type: model::TransactionType::SbtcTransaction,
        block_hash: forked_block.block_hash.into_bytes(),
    })
    .await
    .unwrap();
    db.write_bitcoin_transaction(&model::BitcoinTxRef {
        txid: forked_withdrawal_output.bitcoin_txid,
        block_hash: forked_block.block_hash,
    })
    .await
    .unwrap();

    let bitcoin_chain_tip = db
        .get_bitcoin_canonical_chain_tip_ref()
        .await
        .unwrap()
        .unwrap();
    assert!(db
        .in_canonical_bitcoin_blockchain(&bitcoin_chain_tip, &fork_base.clone().into())
        .await
        .unwrap());
    assert!(!db
        .in_canonical_bitcoin_blockchain(&bitcoin_chain_tip, &forked_block.into())
        .await
        .unwrap());

    // With a forked withdrawal output, the request is still pending rejected
    let pending_rejected = db
        .get_pending_rejected_withdrawal_requests(&bitcoin_chain_tip, 1000)
        .await
        .expect("failed to get pending rejected withdrawals");
    assert_eq!(&pending_rejected.single(), &request);

    // Now let's add a withdrawal output in the canonical chain
    let canonical_withdrawal_output = BitcoinWithdrawalOutput {
        request_id: request.request_id,
        stacks_block_hash: request.block_hash,
        ..fake::Faker.fake_with_rng(&mut rng)
    };
    db.write_bitcoin_withdrawals_outputs(&[canonical_withdrawal_output.clone()])
        .await
        .unwrap();

    // The output is not confirmed yet, so it shouldn't affect the request
    let pending_rejected = db
        .get_pending_rejected_withdrawal_requests(&bitcoin_chain_tip, 1000)
        .await
        .expect("failed to get pending rejected withdrawals");
    assert_eq!(&pending_rejected.single(), &request);

    // Confirming it (putting the output txid in a confirmed block)
    db.write_transaction(&model::Transaction {
        txid: canonical_withdrawal_output.bitcoin_txid.into_bytes(),
        tx: vec![],
        tx_type: model::TransactionType::SbtcTransaction,
        block_hash: fork_base.block_hash.into_bytes(),
    })
    .await
    .unwrap();
    db.write_bitcoin_transaction(&model::BitcoinTxRef {
        txid: canonical_withdrawal_output.bitcoin_txid,
        block_hash: fork_base.block_hash,
    })
    .await
    .unwrap();

    // With a confirmed withdrawal output, we should no longer get the request
    let pending_rejected = db
        .get_pending_rejected_withdrawal_requests(&bitcoin_chain_tip, 1000)
        .await
        .expect("failed to get pending rejected withdrawals");
    assert!(pending_rejected.is_empty());

    signer::testing::storage::drop_db(db).await;
>>>>>>> 86c537bb
}<|MERGE_RESOLUTION|>--- conflicted
+++ resolved
@@ -4416,52 +4416,6 @@
     signer::testing::storage::drop_db(db).await;
 }
 
-<<<<<<< HEAD
-#[tokio::test]
-async fn get_stacks_anchor_block_ref_works() {
-    let db = testing::storage::new_test_database().await;
-
-    let bitcoin_genesis: BitcoinBlock = fake::Faker.fake();
-    db.write_bitcoin_block(&bitcoin_genesis).await.unwrap();
-    for _ in 0..100 {}
-
-    let anchor_block: BitcoinBlock = fake::Faker.fake();
-    let anchor_block_ref = anchor_block.clone().into();
-    let stacks_block = model::StacksBlock {
-        bitcoin_anchor: anchor_block.block_hash,
-        ..fake::Faker.fake()
-    };
-
-    db.write_bitcoin_block(&anchor_block).await.unwrap();
-    db.write_stacks_block(&stacks_block).await.unwrap();
-
-    let select = db
-        .get_stacks_anchor_block_ref(&stacks_block.block_hash)
-        .await
-        .expect("failed to query db");
-
-    assert_eq!(select, Some(anchor_block_ref));
-
-    signer::testing::storage::drop_db(db).await;
-}
-
-/// We have no FK constraint from `bitcoin_anchor` to
-/// `bitcoin_blocks.block_hash`, so we need to support this case.
-#[tokio::test]
-async fn get_stacks_anchor_block_ref_missing_anchor() {
-    let db = testing::storage::new_test_database().await;
-
-    let stacks_block = Faker.fake();
-
-    db.write_stacks_block(&stacks_block).await.unwrap();
-
-    let select = db
-        .get_stacks_anchor_block_ref(&stacks_block.block_hash)
-        .await
-        .expect("failed to query db");
-
-    assert_eq!(select, None);
-=======
 /// Tests that get_pending_rejected_withdrawal_requests correctly return expired
 /// requests in case there are no events affecting them.
 #[test_log::test(tokio::test)]
@@ -4557,12 +4511,459 @@
     }
     // Sanity check we are testing both cases
     assert_gt!(non_expired, 0);
->>>>>>> 86c537bb
 
     signer::testing::storage::drop_db(db).await;
 }
 
-<<<<<<< HEAD
+/// Test that pending_rejected_withdrawal correctly returns in case of expired
+/// requests.
+#[test_log::test(tokio::test)]
+async fn pending_rejected_withdrawal_expiration() {
+    let mut db = testing::storage::new_test_database().await;
+    let mut rng = rand::rngs::StdRng::seed_from_u64(42);
+
+    let num_signers = 10;
+
+    // Let's start with a fork-less chain
+    let test_model_params = testing::storage::model::Params {
+        num_bitcoin_blocks: 10,
+        num_stacks_blocks_per_bitcoin_block: 3,
+        num_deposit_requests_per_block: 0,
+        num_withdraw_requests_per_block: 0,
+        num_signers_per_request: 0,
+        consecutive_blocks: true,
+    };
+    let signer_set = testing::wsts::generate_signer_set_public_keys(&mut rng, num_signers);
+    let test_data = TestData::generate(&mut rng, &signer_set, &test_model_params);
+    test_data.write_to(&mut db).await;
+
+    // Add a withdrawal request not yet confirmed nor expired
+    let request_confirmations = 1;
+    let request_bitcoin_block = test_data
+        .bitcoin_blocks
+        .get(test_data.bitcoin_blocks.len() - request_confirmations - 1)
+        .unwrap();
+    let request_stacks_block = test_data
+        .stacks_blocks
+        .iter()
+        .find(|block| block.bitcoin_anchor == request_bitcoin_block.block_hash)
+        .unwrap();
+
+    let request = WithdrawalRequest {
+        block_hash: request_stacks_block.block_hash,
+        bitcoin_block_height: request_bitcoin_block.block_height,
+        ..fake::Faker.fake_with_rng(&mut rng)
+    };
+    db.write_withdrawal_request(&request).await.unwrap();
+
+    // Append new blocks up to WITHDRAWAL_BLOCKS_EXPIRY, checking that the
+    // request is not considered expired
+    for _ in request_confirmations..WITHDRAWAL_BLOCKS_EXPIRY as usize {
+        let bitcoin_chain_tip = db
+            .get_bitcoin_canonical_chain_tip_ref()
+            .await
+            .expect("failed to get canonical chain tip")
+            .expect("no chain tip");
+
+        let new_block = BitcoinBlock {
+            block_hash: fake::Faker.fake_with_rng(&mut rng),
+            block_height: bitcoin_chain_tip.block_height + 1,
+            parent_hash: bitcoin_chain_tip.block_hash,
+        };
+        db.write_bitcoin_block(&new_block).await.unwrap();
+
+        assert_le!(
+            new_block.block_height - request.bitcoin_block_height,
+            WITHDRAWAL_BLOCKS_EXPIRY
+        );
+
+        // Check that now we do get it as rejected
+        let pending_rejected = db
+            .get_pending_rejected_withdrawal_requests(&new_block.into(), 1000)
+            .await
+            .expect("failed to get pending rejected withdrawals");
+
+        assert!(pending_rejected.is_empty());
+    }
+
+    // Append one last block, reaching WITHDRAWAL_BLOCKS_EXPIRY
+    let bitcoin_chain_tip = db
+        .get_bitcoin_canonical_chain_tip_ref()
+        .await
+        .expect("failed to get canonical chain tip")
+        .expect("no chain tip");
+
+    let new_block = BitcoinBlock {
+        block_hash: fake::Faker.fake_with_rng(&mut rng),
+        block_height: bitcoin_chain_tip.block_height + 1,
+        parent_hash: bitcoin_chain_tip.block_hash,
+    };
+    db.write_bitcoin_block(&new_block).await.unwrap();
+
+    assert_gt!(
+        new_block.block_height - request.bitcoin_block_height,
+        WITHDRAWAL_BLOCKS_EXPIRY
+    );
+
+    // Check that now we do get it as rejected
+    let pending_rejected = db
+        .get_pending_rejected_withdrawal_requests(&new_block.into(), 1000)
+        .await
+        .expect("failed to get pending rejected withdrawals");
+
+    assert_eq!(&pending_rejected.single(), &request);
+
+    signer::testing::storage::drop_db(db).await;
+}
+
+/// Check that pending_rejected_withdrawal correctly skips rejected requests
+/// that already have a confirmed rejection event.
+#[test_log::test(tokio::test)]
+async fn pending_rejected_withdrawal_rejected_already_rejected() {
+    let mut db = testing::storage::new_test_database().await;
+    let mut rng = rand::rngs::StdRng::seed_from_u64(42);
+
+    let num_signers = 10;
+
+    // Let's start with a fork-less chain
+    let test_model_params = testing::storage::model::Params {
+        num_bitcoin_blocks: 30,
+        num_stacks_blocks_per_bitcoin_block: 3,
+        num_deposit_requests_per_block: 0,
+        num_withdraw_requests_per_block: 0,
+        num_signers_per_request: 0,
+        consecutive_blocks: true,
+    };
+    let signer_set = testing::wsts::generate_signer_set_public_keys(&mut rng, num_signers);
+    let test_data = TestData::generate(&mut rng, &signer_set, &test_model_params);
+    test_data.write_to(&mut db).await;
+
+    // Add a withdrawal request already expired
+    let request_confirmations = WITHDRAWAL_BLOCKS_EXPIRY as usize + 1;
+    let request_bitcoin_block = test_data
+        .bitcoin_blocks
+        .get(test_data.bitcoin_blocks.len() - request_confirmations - 1)
+        .unwrap();
+    let request_stacks_block = test_data
+        .stacks_blocks
+        .iter()
+        .find(|block| block.bitcoin_anchor == request_bitcoin_block.block_hash)
+        .unwrap();
+
+    let request = WithdrawalRequest {
+        block_hash: request_stacks_block.block_hash,
+        bitcoin_block_height: request_bitcoin_block.block_height,
+        ..fake::Faker.fake_with_rng(&mut rng)
+    };
+    db.write_withdrawal_request(&request).await.unwrap();
+
+    // First, check that the request is pending rejected
+    let bitcoin_chain_tip = db
+        .get_bitcoin_canonical_chain_tip_ref()
+        .await
+        .expect("failed to get canonical chain tip")
+        .expect("no chain tip");
+
+    let pending_rejected = db
+        .get_pending_rejected_withdrawal_requests(&bitcoin_chain_tip, 1000)
+        .await
+        .expect("failed to get pending rejected withdrawals");
+
+    assert_eq!(&pending_rejected.single(), &request);
+
+    // Now, let's add a rejection event in a fork first
+    // As fork base, let's pick stacks tip - 2
+    let mut fork_base = db
+        .get_stacks_chain_tip(&bitcoin_chain_tip.block_hash)
+        .await
+        .unwrap()
+        .unwrap();
+    for _ in 0..2 {
+        fork_base = db
+            .get_stacks_block(&fork_base.parent_hash)
+            .await
+            .unwrap()
+            .unwrap();
+    }
+
+    // Create the forked block that will contain the reject event
+    let forked_stacks_block = StacksBlock {
+        parent_hash: fork_base.block_hash,
+        block_height: fork_base.block_height + 1,
+        bitcoin_anchor: fork_base.bitcoin_anchor,
+        ..fake::Faker.fake_with_rng(&mut rng)
+    };
+    db.write_stacks_block(&forked_stacks_block).await.unwrap();
+
+    let stacks_chain_tip = db
+        .get_stacks_chain_tip(&bitcoin_chain_tip.block_hash)
+        .await
+        .unwrap()
+        .unwrap();
+    assert!(db
+        .in_canonical_stacks_blockchain(
+            &stacks_chain_tip.block_hash,
+            &fork_base.block_hash,
+            fork_base.block_height
+        )
+        .await
+        .unwrap());
+    assert!(!db
+        .in_canonical_stacks_blockchain(
+            &stacks_chain_tip.block_hash,
+            &forked_stacks_block.block_hash,
+            forked_stacks_block.block_height
+        )
+        .await
+        .unwrap());
+
+    let event = WithdrawalRejectEvent {
+        request_id: request.request_id,
+        block_id: forked_stacks_block.block_hash,
+        ..fake::Faker.fake_with_rng(&mut rng)
+    };
+    db.write_withdrawal_reject_event(&event).await.unwrap();
+
+    // With a forked rejection event, the request is still pending rejected
+    let pending_rejected = db
+        .get_pending_rejected_withdrawal_requests(&bitcoin_chain_tip, 1000)
+        .await
+        .expect("failed to get pending rejected withdrawals");
+
+    assert_eq!(&pending_rejected.single(), &request);
+
+    // Now let's add a confirmed rejection event to fork base, so it's in the
+    // canonical chain.
+    let event = WithdrawalRejectEvent {
+        request_id: request.request_id,
+        block_id: fork_base.block_hash,
+        ..fake::Faker.fake_with_rng(&mut rng)
+    };
+    db.write_withdrawal_reject_event(&event).await.unwrap();
+
+    // With a confirmed rejection event, we should no longer get the request
+    let pending_rejected = db
+        .get_pending_rejected_withdrawal_requests(&bitcoin_chain_tip, 1000)
+        .await
+        .expect("failed to get pending rejected withdrawals");
+
+    assert!(pending_rejected.is_empty());
+
+    signer::testing::storage::drop_db(db).await;
+}
+
+/// Check that pending_rejected_withdrawal correctly skips expired requests
+/// that have a confirmed withdrawal output.
+#[test_log::test(tokio::test)]
+async fn pending_rejected_withdrawal_already_accepted() {
+    let mut db = testing::storage::new_test_database().await;
+    let mut rng = rand::rngs::StdRng::seed_from_u64(42);
+
+    let num_signers = 10;
+
+    // Let's start with a fork-less chain
+    let test_model_params = testing::storage::model::Params {
+        num_bitcoin_blocks: 30,
+        num_stacks_blocks_per_bitcoin_block: 3,
+        num_deposit_requests_per_block: 0,
+        num_withdraw_requests_per_block: 0,
+        num_signers_per_request: 0,
+        consecutive_blocks: true,
+    };
+    let signer_set = testing::wsts::generate_signer_set_public_keys(&mut rng, num_signers);
+    let test_data = TestData::generate(&mut rng, &signer_set, &test_model_params);
+    test_data.write_to(&mut db).await;
+
+    // Add a withdrawal request already expired
+    let request_confirmations = WITHDRAWAL_BLOCKS_EXPIRY as usize + 1;
+    let request_bitcoin_block = test_data
+        .bitcoin_blocks
+        .get(test_data.bitcoin_blocks.len() - request_confirmations - 1)
+        .unwrap();
+    let request_stacks_block = test_data
+        .stacks_blocks
+        .iter()
+        .find(|block| block.bitcoin_anchor == request_bitcoin_block.block_hash)
+        .unwrap();
+
+    let request = WithdrawalRequest {
+        block_hash: request_stacks_block.block_hash,
+        bitcoin_block_height: request_bitcoin_block.block_height,
+        ..fake::Faker.fake_with_rng(&mut rng)
+    };
+    db.write_withdrawal_request(&request).await.unwrap();
+
+    // First, check that the request is pending rejected
+    let bitcoin_chain_tip = db
+        .get_bitcoin_canonical_chain_tip_ref()
+        .await
+        .expect("failed to get canonical chain tip")
+        .expect("no chain tip");
+
+    let pending_rejected = db
+        .get_pending_rejected_withdrawal_requests(&bitcoin_chain_tip, 1000)
+        .await
+        .expect("failed to get pending rejected withdrawals");
+
+    assert_eq!(&pending_rejected.single(), &request);
+
+    // Now, let's add a withdrawal output in a fork (tip - 2)
+    let mut fork_base = db
+        .get_bitcoin_block(&bitcoin_chain_tip.block_hash)
+        .await
+        .unwrap()
+        .unwrap();
+    for _ in 0..2 {
+        fork_base = db
+            .get_bitcoin_block(&fork_base.parent_hash)
+            .await
+            .unwrap()
+            .unwrap();
+    }
+
+    // Create the forked block that will contain the withdrawal output
+    let forked_block = BitcoinBlock {
+        parent_hash: fork_base.block_hash,
+        block_height: fork_base.block_height + 1,
+        ..fake::Faker.fake_with_rng(&mut rng)
+    };
+    db.write_bitcoin_block(&forked_block).await.unwrap();
+
+    let forked_withdrawal_output = BitcoinWithdrawalOutput {
+        request_id: request.request_id,
+        stacks_block_hash: request.block_hash,
+        ..fake::Faker.fake_with_rng(&mut rng)
+    };
+    db.write_bitcoin_withdrawals_outputs(&[forked_withdrawal_output.clone()])
+        .await
+        .unwrap();
+    db.write_transaction(&model::Transaction {
+        txid: forked_withdrawal_output.bitcoin_txid.into_bytes(),
+        tx: vec![],
+        tx_type: model::TransactionType::SbtcTransaction,
+        block_hash: forked_block.block_hash.into_bytes(),
+    })
+    .await
+    .unwrap();
+    db.write_bitcoin_transaction(&model::BitcoinTxRef {
+        txid: forked_withdrawal_output.bitcoin_txid,
+        block_hash: forked_block.block_hash,
+    })
+    .await
+    .unwrap();
+
+    let bitcoin_chain_tip = db
+        .get_bitcoin_canonical_chain_tip_ref()
+        .await
+        .unwrap()
+        .unwrap();
+    assert!(db
+        .in_canonical_bitcoin_blockchain(&bitcoin_chain_tip, &fork_base.clone().into())
+        .await
+        .unwrap());
+    assert!(!db
+        .in_canonical_bitcoin_blockchain(&bitcoin_chain_tip, &forked_block.into())
+        .await
+        .unwrap());
+
+    // With a forked withdrawal output, the request is still pending rejected
+    let pending_rejected = db
+        .get_pending_rejected_withdrawal_requests(&bitcoin_chain_tip, 1000)
+        .await
+        .expect("failed to get pending rejected withdrawals");
+    assert_eq!(&pending_rejected.single(), &request);
+
+    // Now let's add a withdrawal output in the canonical chain
+    let canonical_withdrawal_output = BitcoinWithdrawalOutput {
+        request_id: request.request_id,
+        stacks_block_hash: request.block_hash,
+        ..fake::Faker.fake_with_rng(&mut rng)
+    };
+    db.write_bitcoin_withdrawals_outputs(&[canonical_withdrawal_output.clone()])
+        .await
+        .unwrap();
+
+    // The output is not confirmed yet, so it shouldn't affect the request
+    let pending_rejected = db
+        .get_pending_rejected_withdrawal_requests(&bitcoin_chain_tip, 1000)
+        .await
+        .expect("failed to get pending rejected withdrawals");
+    assert_eq!(&pending_rejected.single(), &request);
+
+    // Confirming it (putting the output txid in a confirmed block)
+    db.write_transaction(&model::Transaction {
+        txid: canonical_withdrawal_output.bitcoin_txid.into_bytes(),
+        tx: vec![],
+        tx_type: model::TransactionType::SbtcTransaction,
+        block_hash: fork_base.block_hash.into_bytes(),
+    })
+    .await
+    .unwrap();
+    db.write_bitcoin_transaction(&model::BitcoinTxRef {
+        txid: canonical_withdrawal_output.bitcoin_txid,
+        block_hash: fork_base.block_hash,
+    })
+    .await
+    .unwrap();
+
+    // With a confirmed withdrawal output, we should no longer get the request
+    let pending_rejected = db
+        .get_pending_rejected_withdrawal_requests(&bitcoin_chain_tip, 1000)
+        .await
+        .expect("failed to get pending rejected withdrawals");
+    assert!(pending_rejected.is_empty());
+
+    signer::testing::storage::drop_db(db).await;
+}
+
+#[tokio::test]
+async fn get_stacks_anchor_block_ref_works() {
+    let db = testing::storage::new_test_database().await;
+
+    let bitcoin_genesis: BitcoinBlock = fake::Faker.fake();
+    db.write_bitcoin_block(&bitcoin_genesis).await.unwrap();
+    for _ in 0..100 {}
+
+    let anchor_block: BitcoinBlock = fake::Faker.fake();
+    let anchor_block_ref = anchor_block.clone().into();
+    let stacks_block = model::StacksBlock {
+        bitcoin_anchor: anchor_block.block_hash,
+        ..fake::Faker.fake()
+    };
+
+    db.write_bitcoin_block(&anchor_block).await.unwrap();
+    db.write_stacks_block(&stacks_block).await.unwrap();
+
+    let select = db
+        .get_stacks_anchor_block_ref(&stacks_block.block_hash)
+        .await
+        .expect("failed to query db");
+
+    assert_eq!(select, Some(anchor_block_ref));
+
+    signer::testing::storage::drop_db(db).await;
+}
+
+/// We have no FK constraint from `bitcoin_anchor` to
+/// `bitcoin_blocks.block_hash`, so we need to support this case.
+#[tokio::test]
+async fn get_stacks_anchor_block_ref_missing_anchor() {
+    let db = testing::storage::new_test_database().await;
+
+    let stacks_block = Faker.fake();
+
+    db.write_stacks_block(&stacks_block).await.unwrap();
+
+    let select = db
+        .get_stacks_anchor_block_ref(&stacks_block.block_hash)
+        .await
+        .expect("failed to query db");
+
+    assert_eq!(select, None);
+
+    signer::testing::storage::drop_db(db).await;
+}
+
 #[tokio::test]
 async fn get_stacks_anchor_block_ref_missing_stacks_block() {
     let db = testing::storage::new_test_database().await;
@@ -5192,405 +5593,4 @@
         assert_eq!(requests.len(), 1);
         assert_eq!(requests.pop().unwrap(), expected);
     }
-=======
-/// Test that pending_rejected_withdrawal correctly returns in case of expired
-/// requests.
-#[test_log::test(tokio::test)]
-async fn pending_rejected_withdrawal_expiration() {
-    let mut db = testing::storage::new_test_database().await;
-    let mut rng = rand::rngs::StdRng::seed_from_u64(42);
-
-    let num_signers = 10;
-
-    // Let's start with a fork-less chain
-    let test_model_params = testing::storage::model::Params {
-        num_bitcoin_blocks: 10,
-        num_stacks_blocks_per_bitcoin_block: 3,
-        num_deposit_requests_per_block: 0,
-        num_withdraw_requests_per_block: 0,
-        num_signers_per_request: 0,
-        consecutive_blocks: true,
-    };
-    let signer_set = testing::wsts::generate_signer_set_public_keys(&mut rng, num_signers);
-    let test_data = TestData::generate(&mut rng, &signer_set, &test_model_params);
-    test_data.write_to(&mut db).await;
-
-    // Add a withdrawal request not yet confirmed nor expired
-    let request_confirmations = 1;
-    let request_bitcoin_block = test_data
-        .bitcoin_blocks
-        .get(test_data.bitcoin_blocks.len() - request_confirmations - 1)
-        .unwrap();
-    let request_stacks_block = test_data
-        .stacks_blocks
-        .iter()
-        .find(|block| block.bitcoin_anchor == request_bitcoin_block.block_hash)
-        .unwrap();
-
-    let request = WithdrawalRequest {
-        block_hash: request_stacks_block.block_hash,
-        bitcoin_block_height: request_bitcoin_block.block_height,
-        ..fake::Faker.fake_with_rng(&mut rng)
-    };
-    db.write_withdrawal_request(&request).await.unwrap();
-
-    // Append new blocks up to WITHDRAWAL_BLOCKS_EXPIRY, checking that the
-    // request is not considered expired
-    for _ in request_confirmations..WITHDRAWAL_BLOCKS_EXPIRY as usize {
-        let bitcoin_chain_tip = db
-            .get_bitcoin_canonical_chain_tip_ref()
-            .await
-            .expect("failed to get canonical chain tip")
-            .expect("no chain tip");
-
-        let new_block = BitcoinBlock {
-            block_hash: fake::Faker.fake_with_rng(&mut rng),
-            block_height: bitcoin_chain_tip.block_height + 1,
-            parent_hash: bitcoin_chain_tip.block_hash,
-        };
-        db.write_bitcoin_block(&new_block).await.unwrap();
-
-        assert_le!(
-            new_block.block_height - request.bitcoin_block_height,
-            WITHDRAWAL_BLOCKS_EXPIRY
-        );
-
-        // Check that now we do get it as rejected
-        let pending_rejected = db
-            .get_pending_rejected_withdrawal_requests(&new_block.into(), 1000)
-            .await
-            .expect("failed to get pending rejected withdrawals");
-
-        assert!(pending_rejected.is_empty());
-    }
-
-    // Append one last block, reaching WITHDRAWAL_BLOCKS_EXPIRY
-    let bitcoin_chain_tip = db
-        .get_bitcoin_canonical_chain_tip_ref()
-        .await
-        .expect("failed to get canonical chain tip")
-        .expect("no chain tip");
-
-    let new_block = BitcoinBlock {
-        block_hash: fake::Faker.fake_with_rng(&mut rng),
-        block_height: bitcoin_chain_tip.block_height + 1,
-        parent_hash: bitcoin_chain_tip.block_hash,
-    };
-    db.write_bitcoin_block(&new_block).await.unwrap();
-
-    assert_gt!(
-        new_block.block_height - request.bitcoin_block_height,
-        WITHDRAWAL_BLOCKS_EXPIRY
-    );
-
-    // Check that now we do get it as rejected
-    let pending_rejected = db
-        .get_pending_rejected_withdrawal_requests(&new_block.into(), 1000)
-        .await
-        .expect("failed to get pending rejected withdrawals");
-
-    assert_eq!(&pending_rejected.single(), &request);
-
-    signer::testing::storage::drop_db(db).await;
-}
-
-/// Check that pending_rejected_withdrawal correctly skips rejected requests
-/// that already have a confirmed rejection event.
-#[test_log::test(tokio::test)]
-async fn pending_rejected_withdrawal_rejected_already_rejected() {
-    let mut db = testing::storage::new_test_database().await;
-    let mut rng = rand::rngs::StdRng::seed_from_u64(42);
-
-    let num_signers = 10;
-
-    // Let's start with a fork-less chain
-    let test_model_params = testing::storage::model::Params {
-        num_bitcoin_blocks: 30,
-        num_stacks_blocks_per_bitcoin_block: 3,
-        num_deposit_requests_per_block: 0,
-        num_withdraw_requests_per_block: 0,
-        num_signers_per_request: 0,
-        consecutive_blocks: true,
-    };
-    let signer_set = testing::wsts::generate_signer_set_public_keys(&mut rng, num_signers);
-    let test_data = TestData::generate(&mut rng, &signer_set, &test_model_params);
-    test_data.write_to(&mut db).await;
-
-    // Add a withdrawal request already expired
-    let request_confirmations = WITHDRAWAL_BLOCKS_EXPIRY as usize + 1;
-    let request_bitcoin_block = test_data
-        .bitcoin_blocks
-        .get(test_data.bitcoin_blocks.len() - request_confirmations - 1)
-        .unwrap();
-    let request_stacks_block = test_data
-        .stacks_blocks
-        .iter()
-        .find(|block| block.bitcoin_anchor == request_bitcoin_block.block_hash)
-        .unwrap();
-
-    let request = WithdrawalRequest {
-        block_hash: request_stacks_block.block_hash,
-        bitcoin_block_height: request_bitcoin_block.block_height,
-        ..fake::Faker.fake_with_rng(&mut rng)
-    };
-    db.write_withdrawal_request(&request).await.unwrap();
-
-    // First, check that the request is pending rejected
-    let bitcoin_chain_tip = db
-        .get_bitcoin_canonical_chain_tip_ref()
-        .await
-        .expect("failed to get canonical chain tip")
-        .expect("no chain tip");
-
-    let pending_rejected = db
-        .get_pending_rejected_withdrawal_requests(&bitcoin_chain_tip, 1000)
-        .await
-        .expect("failed to get pending rejected withdrawals");
-
-    assert_eq!(&pending_rejected.single(), &request);
-
-    // Now, let's add a rejection event in a fork first
-    // As fork base, let's pick stacks tip - 2
-    let mut fork_base = db
-        .get_stacks_chain_tip(&bitcoin_chain_tip.block_hash)
-        .await
-        .unwrap()
-        .unwrap();
-    for _ in 0..2 {
-        fork_base = db
-            .get_stacks_block(&fork_base.parent_hash)
-            .await
-            .unwrap()
-            .unwrap();
-    }
-
-    // Create the forked block that will contain the reject event
-    let forked_stacks_block = StacksBlock {
-        parent_hash: fork_base.block_hash,
-        block_height: fork_base.block_height + 1,
-        bitcoin_anchor: fork_base.bitcoin_anchor,
-        ..fake::Faker.fake_with_rng(&mut rng)
-    };
-    db.write_stacks_block(&forked_stacks_block).await.unwrap();
-
-    let stacks_chain_tip = db
-        .get_stacks_chain_tip(&bitcoin_chain_tip.block_hash)
-        .await
-        .unwrap()
-        .unwrap();
-    assert!(db
-        .in_canonical_stacks_blockchain(
-            &stacks_chain_tip.block_hash,
-            &fork_base.block_hash,
-            fork_base.block_height
-        )
-        .await
-        .unwrap());
-    assert!(!db
-        .in_canonical_stacks_blockchain(
-            &stacks_chain_tip.block_hash,
-            &forked_stacks_block.block_hash,
-            forked_stacks_block.block_height
-        )
-        .await
-        .unwrap());
-
-    let event = WithdrawalRejectEvent {
-        request_id: request.request_id,
-        block_id: forked_stacks_block.block_hash,
-        ..fake::Faker.fake_with_rng(&mut rng)
-    };
-    db.write_withdrawal_reject_event(&event).await.unwrap();
-
-    // With a forked rejection event, the request is still pending rejected
-    let pending_rejected = db
-        .get_pending_rejected_withdrawal_requests(&bitcoin_chain_tip, 1000)
-        .await
-        .expect("failed to get pending rejected withdrawals");
-
-    assert_eq!(&pending_rejected.single(), &request);
-
-    // Now let's add a confirmed rejection event to fork base, so it's in the
-    // canonical chain.
-    let event = WithdrawalRejectEvent {
-        request_id: request.request_id,
-        block_id: fork_base.block_hash,
-        ..fake::Faker.fake_with_rng(&mut rng)
-    };
-    db.write_withdrawal_reject_event(&event).await.unwrap();
-
-    // With a confirmed rejection event, we should no longer get the request
-    let pending_rejected = db
-        .get_pending_rejected_withdrawal_requests(&bitcoin_chain_tip, 1000)
-        .await
-        .expect("failed to get pending rejected withdrawals");
-
-    assert!(pending_rejected.is_empty());
-
-    signer::testing::storage::drop_db(db).await;
-}
-
-/// Check that pending_rejected_withdrawal correctly skips expired requests
-/// that have a confirmed withdrawal output.
-#[test_log::test(tokio::test)]
-async fn pending_rejected_withdrawal_already_accepted() {
-    let mut db = testing::storage::new_test_database().await;
-    let mut rng = rand::rngs::StdRng::seed_from_u64(42);
-
-    let num_signers = 10;
-
-    // Let's start with a fork-less chain
-    let test_model_params = testing::storage::model::Params {
-        num_bitcoin_blocks: 30,
-        num_stacks_blocks_per_bitcoin_block: 3,
-        num_deposit_requests_per_block: 0,
-        num_withdraw_requests_per_block: 0,
-        num_signers_per_request: 0,
-        consecutive_blocks: true,
-    };
-    let signer_set = testing::wsts::generate_signer_set_public_keys(&mut rng, num_signers);
-    let test_data = TestData::generate(&mut rng, &signer_set, &test_model_params);
-    test_data.write_to(&mut db).await;
-
-    // Add a withdrawal request already expired
-    let request_confirmations = WITHDRAWAL_BLOCKS_EXPIRY as usize + 1;
-    let request_bitcoin_block = test_data
-        .bitcoin_blocks
-        .get(test_data.bitcoin_blocks.len() - request_confirmations - 1)
-        .unwrap();
-    let request_stacks_block = test_data
-        .stacks_blocks
-        .iter()
-        .find(|block| block.bitcoin_anchor == request_bitcoin_block.block_hash)
-        .unwrap();
-
-    let request = WithdrawalRequest {
-        block_hash: request_stacks_block.block_hash,
-        bitcoin_block_height: request_bitcoin_block.block_height,
-        ..fake::Faker.fake_with_rng(&mut rng)
-    };
-    db.write_withdrawal_request(&request).await.unwrap();
-
-    // First, check that the request is pending rejected
-    let bitcoin_chain_tip = db
-        .get_bitcoin_canonical_chain_tip_ref()
-        .await
-        .expect("failed to get canonical chain tip")
-        .expect("no chain tip");
-
-    let pending_rejected = db
-        .get_pending_rejected_withdrawal_requests(&bitcoin_chain_tip, 1000)
-        .await
-        .expect("failed to get pending rejected withdrawals");
-
-    assert_eq!(&pending_rejected.single(), &request);
-
-    // Now, let's add a withdrawal output in a fork (tip - 2)
-    let mut fork_base = db
-        .get_bitcoin_block(&bitcoin_chain_tip.block_hash)
-        .await
-        .unwrap()
-        .unwrap();
-    for _ in 0..2 {
-        fork_base = db
-            .get_bitcoin_block(&fork_base.parent_hash)
-            .await
-            .unwrap()
-            .unwrap();
-    }
-
-    // Create the forked block that will contain the withdrawal output
-    let forked_block = BitcoinBlock {
-        parent_hash: fork_base.block_hash,
-        block_height: fork_base.block_height + 1,
-        ..fake::Faker.fake_with_rng(&mut rng)
-    };
-    db.write_bitcoin_block(&forked_block).await.unwrap();
-
-    let forked_withdrawal_output = BitcoinWithdrawalOutput {
-        request_id: request.request_id,
-        stacks_block_hash: request.block_hash,
-        ..fake::Faker.fake_with_rng(&mut rng)
-    };
-    db.write_bitcoin_withdrawals_outputs(&[forked_withdrawal_output.clone()])
-        .await
-        .unwrap();
-    db.write_transaction(&model::Transaction {
-        txid: forked_withdrawal_output.bitcoin_txid.into_bytes(),
-        tx: vec![],
-        tx_type: model::TransactionType::SbtcTransaction,
-        block_hash: forked_block.block_hash.into_bytes(),
-    })
-    .await
-    .unwrap();
-    db.write_bitcoin_transaction(&model::BitcoinTxRef {
-        txid: forked_withdrawal_output.bitcoin_txid,
-        block_hash: forked_block.block_hash,
-    })
-    .await
-    .unwrap();
-
-    let bitcoin_chain_tip = db
-        .get_bitcoin_canonical_chain_tip_ref()
-        .await
-        .unwrap()
-        .unwrap();
-    assert!(db
-        .in_canonical_bitcoin_blockchain(&bitcoin_chain_tip, &fork_base.clone().into())
-        .await
-        .unwrap());
-    assert!(!db
-        .in_canonical_bitcoin_blockchain(&bitcoin_chain_tip, &forked_block.into())
-        .await
-        .unwrap());
-
-    // With a forked withdrawal output, the request is still pending rejected
-    let pending_rejected = db
-        .get_pending_rejected_withdrawal_requests(&bitcoin_chain_tip, 1000)
-        .await
-        .expect("failed to get pending rejected withdrawals");
-    assert_eq!(&pending_rejected.single(), &request);
-
-    // Now let's add a withdrawal output in the canonical chain
-    let canonical_withdrawal_output = BitcoinWithdrawalOutput {
-        request_id: request.request_id,
-        stacks_block_hash: request.block_hash,
-        ..fake::Faker.fake_with_rng(&mut rng)
-    };
-    db.write_bitcoin_withdrawals_outputs(&[canonical_withdrawal_output.clone()])
-        .await
-        .unwrap();
-
-    // The output is not confirmed yet, so it shouldn't affect the request
-    let pending_rejected = db
-        .get_pending_rejected_withdrawal_requests(&bitcoin_chain_tip, 1000)
-        .await
-        .expect("failed to get pending rejected withdrawals");
-    assert_eq!(&pending_rejected.single(), &request);
-
-    // Confirming it (putting the output txid in a confirmed block)
-    db.write_transaction(&model::Transaction {
-        txid: canonical_withdrawal_output.bitcoin_txid.into_bytes(),
-        tx: vec![],
-        tx_type: model::TransactionType::SbtcTransaction,
-        block_hash: fork_base.block_hash.into_bytes(),
-    })
-    .await
-    .unwrap();
-    db.write_bitcoin_transaction(&model::BitcoinTxRef {
-        txid: canonical_withdrawal_output.bitcoin_txid,
-        block_hash: fork_base.block_hash,
-    })
-    .await
-    .unwrap();
-
-    // With a confirmed withdrawal output, we should no longer get the request
-    let pending_rejected = db
-        .get_pending_rejected_withdrawal_requests(&bitcoin_chain_tip, 1000)
-        .await
-        .expect("failed to get pending rejected withdrawals");
-    assert!(pending_rejected.is_empty());
-
-    signer::testing::storage::drop_db(db).await;
->>>>>>> 86c537bb
 }