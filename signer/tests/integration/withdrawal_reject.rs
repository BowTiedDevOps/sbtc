--- conflicted
+++ resolved
@@ -31,54 +31,7 @@
 /// given information. If the information here is correct then the returned
 /// [`RejectWithdrawalV1`] object will pass validation with the given
 /// context.
-<<<<<<< HEAD
-fn make_withdrawal_reject(data: &TestSweepSetup) -> (RejectWithdrawalV1, ReqContext) {
-    // Okay now we get ready to create the transaction using the
-    // `RejectWithdrawalV1` type.
-    let complete_withdrawal_tx = RejectWithdrawalV1 {
-        // This points to the withdrawal request transaction.
-        id: data.withdrawal_request.qualified_id(),
-        signer_bitmap: data.withdrawal_request.signer_bitmap,
-        // The deployer must match what is in the signers' context.
-        deployer: StacksAddress::burn_address(false),
-    };
-
-    // This is what the current signer thinks is the state of things.
-    let req_ctx = ReqContext {
-        chain_tip: BitcoinBlockRef {
-            block_hash: data.sweep_block_hash.into(),
-            block_height: data.sweep_block_height,
-        },
-        stacks_chain_tip: data.withdrawal_request.block_hash,
-        // This value means that the signer will go back 20 blocks when
-        // looking for pending and rejected withdrawal requests.
-        context_window: 20,
-        // The value here doesn't matter.
-        origin: fake::Faker.fake_with_rng(&mut OsRng),
-        // When checking whether the transaction is from the signer, we
-        // check that the first "prevout" has a `scriptPubKey` that the
-        // signers control.
-        aggregate_key: data.aggregated_signer.keypair.public_key().into(),
-        // This value affects whether a withdrawal request is considered
-        // "rejected". During validation, a signer won't sign a transaction
-        // if it is not considered rejected but the collection of signers.
-        signatures_required: 2,
-        // This is who the current signer thinks deployed the sBTC
-        // contracts.
-        deployer: StacksAddress::burn_address(false),
-    };
-
-    (complete_withdrawal_tx, req_ctx)
-}
-
-/// Create a "proper" [`RejectWithdrawalV1`] object and context with the
-/// given information. If the information here is correct then the returned
-/// [`RejectWithdrawalV1`] object will pass validation with the given
-/// context.
-async fn make_withdrawal_reject2(
-=======
 async fn make_withdrawal_reject(
->>>>>>> f10d3848
     data: &TestSweepSetup2,
     db: &PgStore,
 ) -> (RejectWithdrawalV1, ReqContext) {
