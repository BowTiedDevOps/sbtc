--- conflicted
+++ resolved
@@ -122,12 +122,6 @@
     setup.store_withdrawal_requests(&db).await;
     setup.store_withdrawal_decisions(&db).await;
 
-<<<<<<< HEAD
-    // Generate more blocks then backfill the DB
-    let mut hashes = faucet.generate_blocks(WITHDRAWAL_BLOCKS_EXPIRY.into());
-    let last = hashes.pop().unwrap();
-    backfill_bitcoin_blocks(&db, rpc, &last).await;
-=======
     // Normal: We do not reject a withdrawal requests until more than
     // WITHDRAWAL_BLOCKS_EXPIRY blocks have been observed since the smart
     // contract that created the withdrawal request has bene observed.
@@ -143,7 +137,6 @@
     // is necessary when checking for whether the withdrawal being
     // fulfilled by a sweep transaction that is in the mempool.
     setup.store_donation(&db).await;
->>>>>>> 709d1e6a
 
     // Generate the transaction and corresponding request context.
     let (reject_withdrawal_tx, req_ctx) = make_withdrawal_reject(&setup, &db).await;
@@ -188,12 +181,6 @@
     setup.store_withdrawal_requests(&db).await;
     setup.store_withdrawal_decisions(&db).await;
 
-<<<<<<< HEAD
-    // Generate more blocks then backfill the DB
-    let mut hashes = faucet.generate_blocks(WITHDRAWAL_BLOCKS_EXPIRY as u64 - 2);
-    let last = hashes.pop().unwrap();
-    backfill_bitcoin_blocks(&db, rpc, &last).await;
-=======
     // Different: We do not reject a withdrawal requests until more than
     // WITHDRAWAL_BLOCKS_EXPIRY blocks have been observed since the smart
     // contract that created the withdrawal request has bene observed. We
@@ -210,7 +197,6 @@
     // is necessary when checking for whether the withdrawal being
     // fulfilled by a sweep transaction that is in the mempool.
     setup.store_donation(&db).await;
->>>>>>> 709d1e6a
 
     // Generate the transaction and corresponding request context.
     let (reject_withdrawal_tx, req_ctx) = make_withdrawal_reject(&setup, &db).await;
@@ -594,12 +580,6 @@
     setup.store_withdrawal_requests(&db).await;
     setup.store_withdrawal_decisions(&db).await;
 
-<<<<<<< HEAD
-    // Generate more blocks then backfill the DB
-    let mut hashes = faucet.generate_blocks(WITHDRAWAL_BLOCKS_EXPIRY.into());
-    let last = hashes.pop().unwrap();
-    backfill_bitcoin_blocks(&db, rpc, &last).await;
-=======
     // Normal: We do not reject a withdrawal requests until more than
     // WITHDRAWAL_BLOCKS_EXPIRY blocks have been observed since the smart
     // contract that created the withdrawal request has bene observed.
@@ -610,7 +590,6 @@
     // hooked up our block observer, so we need to manually update the
     // database with new bitcoin block headers.
     fetch_canonical_bitcoin_blockchain(&db, rpc).await;
->>>>>>> 709d1e6a
 
     // Generate the transaction and corresponding request context.
     let (reject_withdrawal_tx, req_ctx) = make_withdrawal_reject(&setup, &db).await;
